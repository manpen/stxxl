<<<<<<< HEAD
=======
* asynchronous pipelining 
  (currently being developed in branch parallel_pipelining_integration)

>>>>>>> d23d3ce1
* replace build system, something with '$LIBNAME-config --libs --cflags ...' would be nice

* if the stxxl disk files have been enlarged because more external memory
  was requested by the program, resize them afterwards to
  max(size_at_program_start, configured_size)
  https://sourceforge.net/forum/message.php?msg_id=4925158

* integrate unordered_map branch

* doxygen: do not link every occurrence of 'file' to stxxl::file

* allocation strategies: provide a method get_num_disks()
  and don't use stxxl::config::get_instance()->disks_number() inappropriately

* implement recursion in stable_ksort and do not assume random key
  distribution, do sampling instead
  as a start, at least abort early if the expected size of a bucket is larger
  than the memory available to sort it

* debug stable_ksort in depth, there are still some crashing cases left

* stxxl::debugmon: FIXME! broken design
  - only works properly for blocks from the mng layer, doing I/Os on manually
    allocated memory is expected to fail
  - does not take into account array allocations with metadata overhead
    (either register addresses that are recognized by delete[] or register
    block addresses that are used for I/Os - you can't have both)

* continue using the new approach for STXXL_VERBOSE:
  $(CXX) -DSTXXL_VERBOSE_FOO=STXXL_VERBOSEx

* check+fix all sorted_runs() calls to not cause write I/Os

* on disk destruction, check whether all blocks had been deallocated before,
  i.e. free_bytes == disk_size

* implement an allocator which looks at the available free space on disks
  when distributing blocks to disks, or does load-balancing depending
  on the given speed of the disks

* implement new disk queuing strategy that supports NCQ,
  which is now widely available in HDDs/SSDs; 
  probably most interesting for rather small block sizes 
  (currently begin developed in branch kernelaio)

* allow configuration of the block-managed disks using API calls, 
  not only through the configuration file.

* separate library sources and tests/benchmarks
  (e. g. to top level directories src/ and tests/)

* abstract away block manager so every container can attach to a file.<|MERGE_RESOLUTION|>--- conflicted
+++ resolved
@@ -1,9 +1,3 @@
-<<<<<<< HEAD
-=======
-* asynchronous pipelining 
-  (currently being developed in branch parallel_pipelining_integration)
-
->>>>>>> d23d3ce1
 * replace build system, something with '$LIBNAME-config --libs --cflags ...' would be nice
 
 * if the stxxl disk files have been enlarged because more external memory
