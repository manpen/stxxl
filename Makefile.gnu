# This -*- Makefile -*- is intended for processing with GNU make.

TOPDIR	?= .

main: library

include make.settings

SUBDIRS	= algo common containers io lib mng stream utils

SUBDIRS-lib: $(SUBDIRS:%=lib-in-%)
SUBDIRS-tests: $(SUBDIRS:%=tests-in-%)
SUBDIRS-clean: $(SUBDIRS:%=clean-in-%)

# compute STXXL_CPPFLAGS/STXXL_LDLIBS for stxxl.mk
# don't include optimization, warning and debug flags
<<<<<<< HEAD
stxxl_mk_cppflags	+= $(STXXL_CPPFLAGS_CXX)
stxxl_mk_ldlibs		+= $(STXXL_LDLIBS_CXX)
stxxl_mk_cppflags	+= $$(STXXL_CPPFLAGS_STXXL)
stxxl_mk_ldlibs		+= $$(STXXL_LDLIBS_STXXL)
ifeq ($(strip $(USE_MCSTL)),yes)
stxxl_mk_cppflags	+= $$(STXXL_CPPFLAGS_MCSTL)
stxxl_mk_ldlibs		+= $$(STXXL_LDLIBS_MCSTL)
=======
stxxl_mk_cppflags	 = $$(STXXL_CPPFLAGS_STXXL)
stxxl_mk_ldlibs		 = $$(STXXL_LDLIBS_STXXL)
ifeq ($(strip $(USE_PMODE)),yes)
stxxl_mk_cppflags	+= $$(STXXL_CPPFLAGS_PARALLEL_MODE)
stxxl_mk_ldlibs		+= $$(STXXL_LDLIBS_PARALLEL_MODE)
>>>>>>> ed8f435a
endif
ifeq ($(strip $(USE_BOOST)),yes)
stxxl_mk_cppflags	+= $$(STXXL_CPPFLAGS_BOOST)
stxxl_mk_ldlibs		+= $$(STXXL_LDLIBS_BOOST)
endif

lib-in-lib:
	@# nothing to compile
lib-in-%:
	$(MAKE) -C $* lib

build-lib: SUBDIRS-lib
	$(MAKE) -C lib
	$(MAKE) -C utils create

<<<<<<< HEAD
$(LIBNAME).stamp: build-lib
	$(RM) $@ $(LIBNAME).mk.tmp
	echo 'STXXL_CXX	 = $(COMPILER)'	>> $(LIBNAME).mk.tmp
	echo 'STXXL_CPPFLAGS	 = $(stxxl_mk_cppflags)'	>> $(LIBNAME).mk.tmp
	echo 'STXXL_LDLIBS	 = $(stxxl_mk_ldlibs)'	>> $(LIBNAME).mk.tmp
	echo 'STXXL_CPPFLAGS_STXXL	 = $(STXXL_SPECIFIC)'	>> $(LIBNAME).mk.tmp
	echo 'STXXL_LDLIBS_STXXL	 = $(STXXL_LDFLAGS) $(STXXL_LDLIBS)'	>> $(LIBNAME).mk.tmp
	echo 'STXXL_LIBDEPS		 = $(STXXL_LIBDEPS)'	>> $(LIBNAME).mk.tmp
	echo 'STXXL_CPPFLAGS_MCSTL	 = $(MCSTL_CPPFLAGS)'	>> $(LIBNAME).mk.tmp
	echo 'STXXL_LDLIBS_MCSTL	 = $(MCSTL_LDFLAGS)'	>> $(LIBNAME).mk.tmp
	echo 'STXXL_CPPFLAGS_BOOST	 = $(BOOST_COMPILER_OPTIONS)'	>> $(LIBNAME).mk.tmp
	echo 'STXXL_LDLIBS_BOOST	 = $(BOOST_LINKER_OPTIONS)'	>> $(LIBNAME).mk.tmp
	echo 'STXXL_WARNFLAGS		 = $(WARNINGS)'	>> $(LIBNAME).mk.tmp
	cmp -s $(LIBNAME).mk.tmp $(LIBNAME).mk || mv $(LIBNAME).mk.tmp $(LIBNAME).mk
	$(RM) $(LIBNAME).mk.tmp
	touch $@

library: $(LIBNAME).stamp

# skip recompilation of existing library
library-fast:
ifeq (,$(wildcard lib/lib$(LIBNAME).$(LIBEXT)))
library-fast: library
endif
=======
$(LIBNAME).mk: build-lib
	echo 'STXXL_CXX	 = $(COMPILER)'	> $@
	echo 'STXXL_CPPFLAGS	 = $(stxxl_mk_cppflags)'	>> $@
	echo 'STXXL_LDLIBS	 = $(stxxl_mk_ldlibs)'	>> $@
	echo 'STXXL_CPPFLAGS_STXXL	 = $(STXXL_SPECIFIC)'	>> $@
	echo 'STXXL_LDLIBS_STXXL	 = $(STXXL_LDLIBS)'	>> $@
	echo 'STXXL_LIBDEPS		 = $(STXXL_LIBDEPS)'	>> $@
	echo 'STXXL_CPPFLAGS_PARALLEL_MODE	 = $(PARALLEL_MODE_CPPFLAGS)'	>> $@
	echo 'STXXL_LDLIBS_PARALLEL_MODE	 = $(PARALLEL_MODE_LDFLAGS)'	>> $@
	echo 'STXXL_CPPFLAGS_BOOST	 = $(BOOST_COMPILER_OPTIONS)'	>> $@
	echo 'STXXL_LDLIBS_BOOST	 = $(BOOST_LINKER_OPTIONS)'	>> $@

library: $(LIBNAME).mk
	@echo ""
	@echo "Building library is completed."
	@echo "Use the following compiler options with programs using Stxxl: $(STXXL_COMPILER_OPTIONS)"
	@echo "Use the following linker options with programs using Stxxl: $(STXXL_LINKER_OPTIONS)"

lib/lib$(LIBNAME).$(LIBEXT): make.settings
	$(MAKE) -f $(THISMAKEFILE) library
>>>>>>> ed8f435a

ifneq (,$(wildcard .svn))
lib-in-common: common/version_svn.defs

STXXL_SVN_BRANCH	:= $(shell LC_ALL=POSIX svn info . | sed -ne '/URL/{s/.*\/svnroot\/stxxl//;/branches/s/\/branches\///p}')

ifeq (,$(strip $(shell svnversion . | tr -d 0-9)))
# clean checkout - use svn info
STXXL_VERSION_DATE	:= $(shell LC_ALL=POSIX svn info . | sed -ne '/Last Changed Date/{s/.*: //;s/ .*//;s/-//gp}')
STXXL_VERSION_SVN_REV	:= $(shell LC_ALL=POSIX svn info . | sed -ne '/Last Changed Rev/s/.*: //p')
else
# modified, mixed, ... checkout - use svnversion and today
STXXL_VERSION_DATE	:= $(shell date "+%Y%m%d")
STXXL_VERSION_SVN_REV	:= $(shell svnversion .)
endif

# get the svn revision of the MCSTL, if possible
ifneq (,$(strip $(MCSTL_ROOT)))
ifneq (,$(wildcard $(MCSTL_ROOT)/.svn))
ifeq (,$(strip $(shell svnversion $(MCSTL_ROOT) | tr -d 0-9)))
# clean checkout - use svn info
MCSTL_VERSION_DATE	:= $(shell LC_ALL=POSIX svn info $(MCSTL_ROOT) | sed -ne '/Last Changed Date/{s/.*: //;s/ .*//;s/-//gp}')
MCSTL_VERSION_SVN_REV	:= $(shell LC_ALL=POSIX svn info $(MCSTL_ROOT) | sed -ne '/Last Changed Rev/s/.*: //p')
else
# modified, mixed, ... checkout - use svnversion and today
MCSTL_VERSION_DATE	:= $(shell date "+%Y%m%d")
MCSTL_VERSION_SVN_REV	:= $(shell svnversion $(MCSTL_ROOT))
endif
endif
endif

.PHONY: common/version_svn.defs
common/version_svn.defs:
	$(RM) $@.$(LIBNAME).tmp
	echo '#define STXXL_VERSION_STRING_DATE "$(STXXL_VERSION_DATE)"' >> $@.$(LIBNAME).tmp
	echo '#define STXXL_VERSION_STRING_SVN_REVISION "$(STXXL_VERSION_SVN_REV)"' >> $@.$(LIBNAME).tmp
	$(if $(STXXL_SVN_BRANCH), echo '#define STXXL_VERSION_STRING_SVN_BRANCH "$(STXXL_SVN_BRANCH)"' >> $@.$(LIBNAME).tmp)
	$(if $(MCSTL_VERSION_SVN_REV), echo '#define MCSTL_VERSION_STRING_DATE "$(MCSTL_VERSION_DATE)"' >> $@.$(LIBNAME).tmp)
	$(if $(MCSTL_VERSION_SVN_REV), echo '#define MCSTL_VERSION_STRING_SVN_REVISION "$(MCSTL_VERSION_SVN_REV)"' >> $@.$(LIBNAME).tmp)
	cmp -s $@ $@.$(LIBNAME).tmp || mv $@.$(LIBNAME).tmp $@
	$(RM) $@.$(LIBNAME).tmp
endif


tests-in-%: library-fast
	$(MAKE) -C $* tests

tests: SUBDIRS-tests


clean-in-%:
	$(MAKE) -C $* clean

clean: SUBDIRS-clean
	$(RM) common/version_svn.defs
	$(RM) $(LIBNAME).stamp $(LIBNAME).mk $(LIBNAME).mk.tmp


ifneq (,$(wildcard .svn))
VERSION		?= $(shell grep 'define *STXXL_VERSION_STRING_MA_MI_PL' common/version.cpp | cut -d'"' -f2)
PHASE		?= snapshot
DATE		?= $(shell date "+%Y%m%d")
REL_VERSION	:= $(VERSION)$(if $(strip $(DATE)),-$(DATE))
release:
	$(RM) -r reltmp stxxl-$(REL_VERSION).tar.gz stxxl-$(REL_VERSION).zip
	mkdir reltmp
	svn export . reltmp/stxxl-$(REL_VERSION)
	$(RM) -r reltmp/stxxl-$(REL_VERSION)/homepage
	echo '#define STXXL_VERSION_STRING_PHASE "$(PHASE)"' > reltmp/stxxl-$(REL_VERSION)/common/version.defs
	$(if $(strip $(DATE)),echo '#define STXXL_VERSION_STRING_DATE "$(DATE)"' >> reltmp/stxxl-$(REL_VERSION)/common/version.defs)
	cd reltmp && tar cf - stxxl-$(REL_VERSION) | gzip -9 > ../stxxl-$(REL_VERSION).tar.gz && zip -r ../stxxl-$(REL_VERSION).zip stxxl-$(REL_VERSION)/* 
	$(RM) -r reltmp
	@echo
	@echo "Your release has been created in stxxl-$(REL_VERSION).tar.gz and stxxl-$(REL_VERSION).zip"
	@echo "The following files are modified and not commited:"
	@svn status -q
endif


.PHONY: main library library-fast tests clean release<|MERGE_RESOLUTION|>--- conflicted
+++ resolved
@@ -14,21 +14,17 @@
 
 # compute STXXL_CPPFLAGS/STXXL_LDLIBS for stxxl.mk
 # don't include optimization, warning and debug flags
-<<<<<<< HEAD
 stxxl_mk_cppflags	+= $(STXXL_CPPFLAGS_CXX)
 stxxl_mk_ldlibs		+= $(STXXL_LDLIBS_CXX)
 stxxl_mk_cppflags	+= $$(STXXL_CPPFLAGS_STXXL)
 stxxl_mk_ldlibs		+= $$(STXXL_LDLIBS_STXXL)
+ifeq ($(strip $(USE_PMODE)),yes)
+stxxl_mk_cppflags	+= $$(STXXL_CPPFLAGS_PARALLEL_MODE)
+stxxl_mk_ldlibs		+= $$(STXXL_LDLIBS_PARALLEL_MODE)
+endif
 ifeq ($(strip $(USE_MCSTL)),yes)
 stxxl_mk_cppflags	+= $$(STXXL_CPPFLAGS_MCSTL)
 stxxl_mk_ldlibs		+= $$(STXXL_LDLIBS_MCSTL)
-=======
-stxxl_mk_cppflags	 = $$(STXXL_CPPFLAGS_STXXL)
-stxxl_mk_ldlibs		 = $$(STXXL_LDLIBS_STXXL)
-ifeq ($(strip $(USE_PMODE)),yes)
-stxxl_mk_cppflags	+= $$(STXXL_CPPFLAGS_PARALLEL_MODE)
-stxxl_mk_ldlibs		+= $$(STXXL_LDLIBS_PARALLEL_MODE)
->>>>>>> ed8f435a
 endif
 ifeq ($(strip $(USE_BOOST)),yes)
 stxxl_mk_cppflags	+= $$(STXXL_CPPFLAGS_BOOST)
@@ -44,7 +40,6 @@
 	$(MAKE) -C lib
 	$(MAKE) -C utils create
 
-<<<<<<< HEAD
 $(LIBNAME).stamp: build-lib
 	$(RM) $@ $(LIBNAME).mk.tmp
 	echo 'STXXL_CXX	 = $(COMPILER)'	>> $(LIBNAME).mk.tmp
@@ -53,6 +48,8 @@
 	echo 'STXXL_CPPFLAGS_STXXL	 = $(STXXL_SPECIFIC)'	>> $(LIBNAME).mk.tmp
 	echo 'STXXL_LDLIBS_STXXL	 = $(STXXL_LDFLAGS) $(STXXL_LDLIBS)'	>> $(LIBNAME).mk.tmp
 	echo 'STXXL_LIBDEPS		 = $(STXXL_LIBDEPS)'	>> $(LIBNAME).mk.tmp
+	echo 'STXXL_CPPFLAGS_PARALLEL_MODE	 = $(PARALLEL_MODE_CPPFLAGS)'	>> $(LIBNAME).mk.tmp
+	echo 'STXXL_LDLIBS_PARALLEL_MODE	 = $(PARALLEL_MODE_LDFLAGS)'	>> $(LIBNAME).mk.tmp
 	echo 'STXXL_CPPFLAGS_MCSTL	 = $(MCSTL_CPPFLAGS)'	>> $(LIBNAME).mk.tmp
 	echo 'STXXL_LDLIBS_MCSTL	 = $(MCSTL_LDFLAGS)'	>> $(LIBNAME).mk.tmp
 	echo 'STXXL_CPPFLAGS_BOOST	 = $(BOOST_COMPILER_OPTIONS)'	>> $(LIBNAME).mk.tmp
@@ -69,28 +66,6 @@
 ifeq (,$(wildcard lib/lib$(LIBNAME).$(LIBEXT)))
 library-fast: library
 endif
-=======
-$(LIBNAME).mk: build-lib
-	echo 'STXXL_CXX	 = $(COMPILER)'	> $@
-	echo 'STXXL_CPPFLAGS	 = $(stxxl_mk_cppflags)'	>> $@
-	echo 'STXXL_LDLIBS	 = $(stxxl_mk_ldlibs)'	>> $@
-	echo 'STXXL_CPPFLAGS_STXXL	 = $(STXXL_SPECIFIC)'	>> $@
-	echo 'STXXL_LDLIBS_STXXL	 = $(STXXL_LDLIBS)'	>> $@
-	echo 'STXXL_LIBDEPS		 = $(STXXL_LIBDEPS)'	>> $@
-	echo 'STXXL_CPPFLAGS_PARALLEL_MODE	 = $(PARALLEL_MODE_CPPFLAGS)'	>> $@
-	echo 'STXXL_LDLIBS_PARALLEL_MODE	 = $(PARALLEL_MODE_LDFLAGS)'	>> $@
-	echo 'STXXL_CPPFLAGS_BOOST	 = $(BOOST_COMPILER_OPTIONS)'	>> $@
-	echo 'STXXL_LDLIBS_BOOST	 = $(BOOST_LINKER_OPTIONS)'	>> $@
-
-library: $(LIBNAME).mk
-	@echo ""
-	@echo "Building library is completed."
-	@echo "Use the following compiler options with programs using Stxxl: $(STXXL_COMPILER_OPTIONS)"
-	@echo "Use the following linker options with programs using Stxxl: $(STXXL_LINKER_OPTIONS)"
-
-lib/lib$(LIBNAME).$(LIBEXT): make.settings
-	$(MAKE) -f $(THISMAKEFILE) library
->>>>>>> ed8f435a
 
 ifneq (,$(wildcard .svn))
 lib-in-common: common/version_svn.defs
