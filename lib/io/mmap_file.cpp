/***************************************************************************
 *  lib/io/mmap_file.cpp
 *
 *  Part of the STXXL. See http://stxxl.sourceforge.net
 *
 *  Copyright (C) 2002 Roman Dementiev <dementiev@mpi-sb.mpg.de>
 *  Copyright (C) 2008 Andreas Beckmann <beckmann@cs.uni-frankfurt.de>
 *
 *  Distributed under the Boost Software License, Version 1.0.
 *  (See accompanying file LICENSE_1_0.txt or copy at
 *  http://www.boost.org/LICENSE_1_0.txt)
 **************************************************************************/

#include <stxxl/bits/io/mmap_file.h>

#if STXXL_HAVE_MMAP_FILE

#include "ufs_platform.h"
#include <stxxl/bits/common/error_handling.h>
#include <stxxl/bits/io/iostats.h>
#include <sys/mman.h>

namespace stxxl {

void mmap_file::serve(void* buffer, offset_type offset, size_type bytes,
                      request::read_or_write op)
{
    std::unique_lock<std::mutex> fd_lock(fd_mutex_);

    //assert(offset + bytes <= _size());

<<<<<<< HEAD
    stats::scoped_read_write_timer read_write_timer(bytes, op == request::WRITE);
=======
    file_stats::scoped_read_write_timer read_write_timer(m_file_stats, bytes, type == request::WRITE);
>>>>>>> 90528e63

    int prot = (op == request::READ) ? PROT_READ : PROT_WRITE;
    void* mem = mmap(NULL, bytes, prot, MAP_SHARED, file_des_, offset);
    // void *mem = mmap (buffer, bytes, prot , MAP_SHARED|MAP_FIXED , file_des_, offset);
    // STXXL_MSG("Mmaped to "<<mem<<" , buffer suggested at "<<buffer);
    if (mem == MAP_FAILED)
    {
        STXXL_THROW_ERRNO(io_error,
                          " mmap() failed." <<
                          " path=" << filename_ <<
                          " bytes=" << bytes <<
                          " Page size: " << sysconf(_SC_PAGESIZE) <<
                          " offset modulo page size " << (offset % sysconf(_SC_PAGESIZE)));
    }
    else if (mem == 0)
    {
        STXXL_THROW_ERRNO(io_error, "mmap() returned NULL");
    }
    else
    {
        if (op == request::READ)
        {
            memcpy(buffer, mem, bytes);
        }
        else
        {
            memcpy(mem, buffer, bytes);
        }
        STXXL_THROW_ERRNO_NE_0(munmap(mem, bytes), io_error,
                               "munmap() failed");
    }
}

const char* mmap_file::io_type() const
{
    return "mmap";
}

} // namespace stxxl

#endif // #if STXXL_HAVE_MMAP_FILE
// vim: et:ts=4:sw=4<|MERGE_RESOLUTION|>--- conflicted
+++ resolved
@@ -29,11 +29,8 @@
 
     //assert(offset + bytes <= _size());
 
-<<<<<<< HEAD
-    stats::scoped_read_write_timer read_write_timer(bytes, op == request::WRITE);
-=======
-    file_stats::scoped_read_write_timer read_write_timer(m_file_stats, bytes, type == request::WRITE);
->>>>>>> 90528e63
+    file_stats::scoped_read_write_timer read_write_timer(
+        file_stats_, bytes, op == request::WRITE);
 
     int prot = (op == request::READ) ? PROT_READ : PROT_WRITE;
     void* mem = mmap(NULL, bytes, prot, MAP_SHARED, file_des_, offset);
