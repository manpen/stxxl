--- conflicted
+++ resolved
@@ -28,11 +28,7 @@
 
 request_with_state::~request_with_state()
 {
-<<<<<<< HEAD
-    STXXL_VERBOSE3("[" << static_cast<void*>(this) << "] request_with_state::~(), ref_cnt: " << get_reference_count());
-=======
-    STXXL_VERBOSE3_THIS("request_with_state::~(), ref_cnt: " << ref_cnt);
->>>>>>> d2bd1412
+    STXXL_VERBOSE3_THIS("request_with_state::~(), ref_cnt: " << get_reference_count());
 
     assert(m_state() == DONE || m_state() == READY2DIE);
 
