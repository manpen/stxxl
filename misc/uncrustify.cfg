--- conflicted
+++ resolved
@@ -81,11 +81,7 @@
 indent_brace_parent                       = false    # false/true
 
 # Indent based on the paren open instead of the brace open in '({\n', default is to indent by brace.
-<<<<<<< HEAD
 indent_paren_open_brace                   = false    # false/true
-=======
-indent_paren_open_brace                   = true     # false/true
->>>>>>> 812fd72a
 
 # Whether the 'namespace' body is indented
 indent_namespace                          = false    # false/true
@@ -111,11 +107,7 @@
 indent_class_colon                        = true     # false/true
 
 # Whether to indent the stuff after a leading class initializer colon
-<<<<<<< HEAD
 indent_constr_colon                       = true     # false/true
-=======
-indent_constr_colon                       = true    # false/true
->>>>>>> 812fd72a
 
 # Virtual indent from the ':' for member initializers. Default is 2
 indent_ctor_init_leading                  = 2        # number
@@ -342,11 +334,7 @@
 sp_after_ptr_star                         = force    # ignore/add/remove/force
 
 # Add or remove space after pointer star '*', if followed by a qualifier.
-<<<<<<< HEAD
 sp_after_ptr_star_qualifier               = force    # ignore/add/remove/force
-=======
-sp_after_ptr_star_qualifier               = ignore   # ignore/add/remove/force
->>>>>>> 812fd72a
 
 # Add or remove space after a pointer star '*', if followed by a func proto/def.
 sp_after_ptr_star_func                    = force    # ignore/add/remove/force
@@ -974,11 +962,7 @@
 nl_func_leave_one_liners                  = false    # false/true
 
 # Don't split one-line C++11 lambdas - '[]() { return 0; }'
-<<<<<<< HEAD
-nl_cpp_lambda_leave_one_liners            = false    # false/true
-=======
 nl_cpp_lambda_leave_one_liners            = true     # false/true
->>>>>>> 812fd72a
 
 # Don't split one-line if/else statements - 'if(a) b++;'
 nl_if_leave_one_liners                    = false    # false/true
@@ -1352,11 +1336,7 @@
 pos_class_colon                           = lead_force   # ignore/join/lead/lead_break/lead_force/trail/trail_break/trail_force
 
 # The position of colons between constructor and member initialization
-<<<<<<< HEAD
 pos_constr_colon                          = lead     # ignore/join/lead/lead_break/lead_force/trail/trail_break/trail_force
-=======
-pos_constr_colon                          = ignore   # ignore/join/lead/lead_break/lead_force/trail/trail_break/trail_force
->>>>>>> 812fd72a
 
 #
 # Line Splitting options
@@ -1565,11 +1545,7 @@
 cmt_reflow_mode                           = 0        # number
 
 # Whether to convert all tabs to spaces in comments. Default is to leave tabs inside comments alone, unless used for indenting.
-<<<<<<< HEAD
 cmt_convert_tab_to_spaces                 = true     # false/true
-=======
-cmt_convert_tab_to_spaces                 = false    # false/true
->>>>>>> 812fd72a
 
 # If false, disable all multi-line comment changes, including cmt_width. keyword substitution, and leading chars.
 # Default is true.
