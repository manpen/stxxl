TESTS			 = test_io test_io_sizes gen_file test_cancel flushbuffers benchmark_disk_and_flash benchmark_configured_disks benchmark_random_block_access iobench_scatter_in_place verify_disks
TESTS_NON_MSVC		 = sd_test
TESTS_UNITTEST		 = unittest

UTIL_BINARIES		 = benchmark_disks

LIB_SRC			 = \
	iostats.cpp \
	request.cpp \
<<<<<<< HEAD
	request_waiters_impl_basic.cpp \
	request_state_impl_basic.cpp \
	request_impl_basic.cpp \
	aio_request.cpp \
=======
	request_with_state.cpp \
	request_with_waiters.cpp \
	serving_request.cpp \
>>>>>>> 46ef1771
	disk_queued_file.cpp \
	request_queue_impl_worker.cpp \
	request_queue_impl_qwqr.cpp \
	request_queue_impl_1q.cpp \
	aio_queue.cpp \
	ufs_file_base.cpp \
	syscall_file.cpp \
	mmap_file.cpp \
	simdisk_file.cpp \
	aio_file.cpp \
	wfs_file_base.cpp \
	wincall_file.cpp \
	boostfd_file.cpp \
	fileperblock_file.cpp \
	wbtl_file.cpp \
	mem_file.cpp \
	create_file.cpp<|MERGE_RESOLUTION|>--- conflicted
+++ resolved
@@ -7,16 +7,10 @@
 LIB_SRC			 = \
 	iostats.cpp \
 	request.cpp \
-<<<<<<< HEAD
-	request_waiters_impl_basic.cpp \
-	request_state_impl_basic.cpp \
-	request_impl_basic.cpp \
-	aio_request.cpp \
-=======
 	request_with_state.cpp \
 	request_with_waiters.cpp \
 	serving_request.cpp \
->>>>>>> 46ef1771
+	aio_request.cpp \
 	disk_queued_file.cpp \
 	request_queue_impl_worker.cpp \
 	request_queue_impl_qwqr.cpp \
