--- conflicted
+++ resolved
@@ -18,11 +18,6 @@
 	wfs_file_base.cpp \
 	wincall_file.cpp \
 	boostfd_file.cpp \
-<<<<<<< HEAD
 	fileperblock_file.cpp \
-	mem_file.cpp
-=======
-	mem_file.cpp \
-	fileperblock_file.cpp \
-	wbtl_file.cpp
->>>>>>> 5a0dbdca
+	wbtl_file.cpp \
+	mem_file.cpp