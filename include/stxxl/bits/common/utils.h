#ifndef MYUTILS_HEADER
#define MYUTILS_HEADER

/***************************************************************************
 *            utils.h
 *
 *  Sat Aug 24 23:54:29 2002
 *  Copyright  2002  Roman Dementiev
 *  dementiev@mpi-sb.mpg.de
 ****************************************************************************/

#ifdef STXXL_BOOST_CONFIG
 #include <boost/config.hpp>
#endif

#include <iostream>
#include <sstream>
#include <algorithm>
#include <vector>
#include <string>
#include <limits>

#include <cassert>
#include <cstdio>
#include <cerrno>
#include <cstring>
#include <cstdlib>
#include <cmath>
#include <sys/types.h>
#include <sys/stat.h>

#ifdef STXXL_BOOST_FILESYSTEM
 #include <boost/filesystem/operations.hpp>
#endif

#include "stxxl/bits/namespace.h"
#include "stxxl/bits/common/log.h"
#include "stxxl/bits/common/exceptions.h"
#include "stxxl/bits/common/types.h"
#include "stxxl/bits/common/timer.h"

__STXXL_BEGIN_NAMESPACE

template<typename U>
inline void UNUSED(const U &)
{ }

#define __STXXL_STRING(x) # x


#define STXXL_MSG(x) \
    { std::cout << "[STXXL-MSG] " << x << std::endl << std::flush; \
      stxxl::logger::get_instance()->log_stream() << "[STXXL-MSG] " << x << std::endl << std::flush; \
    }

#define STXXL_ERRMSG(x) \
    { std::cerr << "[STXXL-ERRMSG] " << x << std::endl << std::flush; \
      stxxl::logger::get_instance()->errlog_stream() << "[STXXL-ERRMSG] " << x << std::endl << std::flush; \
    }


#ifndef STXXL_VERBOSE_LEVEL
#define STXXL_VERBOSE_LEVEL -1
#endif

// STXXL_VERBOSE0 should be used for current debugging activity only,
// and afterwards be replaced by STXXL_VERBOSE1 or higher.
// Code that actively uses STXXL_VERBOSE0 should never get into a release.

#if STXXL_VERBOSE_LEVEL > -1
 #define STXXL_VERBOSE0(x) \
    { std::cout << "[STXXL-VERBOSE0] " << x << std::endl << std::flush; \
      stxxl::logger::get_instance()->log_stream() << "[STXXL-VERBOSE0] " << x << std::endl << std::flush; \
    }
#else
 #define STXXL_VERBOSE0(x)
#endif

#if STXXL_VERBOSE_LEVEL > 0
 #define STXXL_VERBOSE1(x) \
    { std::cout << "[STXXL-VERBOSE1] " << x << std::endl << std::flush; \
      stxxl::logger::get_instance()->log_stream() << "[STXXL-VERBOSE1] " << x << std::endl << std::flush; \
    }
#else
 #define STXXL_VERBOSE1(x)
#endif

#define STXXL_VERBOSE(x) STXXL_VERBOSE1(x)

#if STXXL_VERBOSE_LEVEL > 1
 #define STXXL_VERBOSE2(x) \
    { std::cout << "[STXXL-VERBOSE2] " << x << std::endl << std::flush; \
      stxxl::logger::get_instance()->log_stream() << "[STXXL-VERBOSE2] " << x << std::endl << std::flush; \
    }
#else
 #define STXXL_VERBOSE2(x)
#endif

#if STXXL_VERBOSE_LEVEL > 2
 #define STXXL_VERBOSE3(x) \
    { std::cout << "[STXXL-VERBOSE3] " << x << std::endl << std::flush; \
      stxxl::logger::get_instance()->log_stream() << "[STXXL-VERBOSE3] " << x << std::endl << std::flush; \
    }
#else
 #define STXXL_VERBOSE3(x)
#endif


#ifdef BOOST_MSVC
 #define STXXL_PRETTY_FUNCTION_NAME __FUNCTION__
#else
 #define STXXL_PRETTY_FUNCTION_NAME __PRETTY_FUNCTION__
#endif

#define STXXL_FORMAT_ERROR_MSG(str_, errmsg_) \
    std::ostringstream str_; str_ << "Error in " << errmsg_

#define STXXL_THROW(exception_type, location, error_message) \
    { \
        std::ostringstream msg_; \
        msg_ << "Error in " << location << ": " << error_message; \
        throw exception_type(msg_.str()); \
    }

#define STXXL_THROW2(exception_type, error_message) \
    STXXL_THROW(exception_type, "function " << STXXL_PRETTY_FUNCTION_NAME, \
                "Info: " << error_message << " " << strerror(errno))

template<typename E>
inline void stxxl_util_function_error(const char *func_name, const char* expr = 0)
{
    std::ostringstream str_;
    str_ << "Error in function " << func_name << " " << (expr ? expr : strerror(errno));
    throw E(str_.str());
}

 #define stxxl_function_error(exception_type) \
    stxxl::stxxl_util_function_error<exception_type>(STXXL_PRETTY_FUNCTION_NAME)

template<typename E>
inline bool helper_check_success(bool success, const char *func_name, const char *expr = 0)
{
    if (!success)
        stxxl_util_function_error<E>(func_name, expr);
    return success;
}

template<typename E, typename INT>
inline bool helper_check_eq_0(INT res, const char *func_name, const char *expr)
{
    return helper_check_success<E>(res == 0, func_name, expr);
}

#define check_pthread_call(expr) \
    stxxl::helper_check_eq_0<stxxl::resource_error>(expr, STXXL_PRETTY_FUNCTION_NAME, __STXXL_STRING(expr))

template<typename E, typename INT>
inline bool helper_check_ge_0(INT res, const char *func_name)
{
    return helper_check_success<E>(res >= 0, func_name);
}

#define stxxl_check_ge_0(expr, exception_type) \
    stxxl::helper_check_ge_0<exception_type>(expr, STXXL_PRETTY_FUNCTION_NAME)

template<typename E, typename INT>
inline bool helper_check_ne_0(INT res, const char *func_name)
{
    return helper_check_success<E>(res != 0, func_name);
}

#define stxxl_check_ne_0(expr, exception_type) \
    stxxl::helper_check_ne_0<exception_type>(expr, STXXL_PRETTY_FUNCTION_NAME)

#ifdef BOOST_MSVC

  #define stxxl_win_lasterror_exit(errmsg, exception_type)  \
    { \
        TCHAR szBuf[80];  \
        LPVOID lpMsgBuf; \
        DWORD dw = GetLastError(); \
        FormatMessage( \
            FORMAT_MESSAGE_ALLOCATE_BUFFER | \
            FORMAT_MESSAGE_FROM_SYSTEM, \
            NULL, \
            dw, \
            MAKELANGID(LANG_NEUTRAL, SUBLANG_DEFAULT), \
            (LPTSTR) &lpMsgBuf, \
            0, NULL ); \
        std::ostringstream str_; \
        str_ << "Error in " << errmsg << ", error code " << dw << ": " << ((char *)lpMsgBuf); \
        LocalFree(lpMsgBuf); \
        throw exception_type(str_.str());  \
    }

#endif

inline double
stxxl_timestamp ()
{
    return timestamp();
}


inline
std::string
stxxl_tmpfilename (std::string dir, std::string prefix)
{
    //STXXL_VERBOSE0(" TMP:"<< dir.c_str() <<":"<< prefix.c_str());
    int rnd;
    char buffer[1024];
    std::string result;

#ifndef STXXL_BOOST_FILESYSTEM
    struct stat st;
#endif

    do
    {
        rnd = rand ();
        sprintf (buffer, "%d", rnd);
        result = dir + prefix + buffer;
    }
#ifdef STXXL_BOOST_FILESYSTEM
    while (boost::filesystem::exists(result));

    return result;
#else
    while (!lstat (result.c_str (), &st));

    if (errno != ENOENT)
        stxxl_function_error(io_error);

    return result;
#endif
}

inline
std::vector < std::string >
split (const std::string & str, const std::string & sep)
{
    std::vector < std::string > result;
    if (str.empty ())
        return result;

    std::string::size_type CurPos (0), LastPos (0);
    while (1)
    {
        CurPos = str.find (sep, LastPos);
        if (CurPos == std::string::npos)
            break;

        std::string sub =
            str.substr (LastPos,
                        std::string::size_type (CurPos -
                                                LastPos));
        if (sub.size ())
            result.push_back (sub);

        LastPos = CurPos + sep.size ();
    }

    std::string sub = str.substr (LastPos);
    if (sub.size ())
        result.push_back (sub);

    return result;
}

#define str2int(str) atoi(str.c_str())

inline
std::string
int2str (int i)
{
    char buf[32];
    sprintf (buf, "%d", i);
    return std::string (buf);
}

#define STXXL_MIN(a, b) ( (std::min)(a, b) )
#define STXXL_MAX(a, b) ( (std::max)(a, b) )

#define STXXL_L2_SIZE  (512 * 1024)

#define div_and_round_up(a, b) ( (a) / (b) + !(!((a) % (b))))

#define log2(x) (log(x) / log(2.))


//#define HAVE_BUILTIN_EXPECT

#ifdef HAVE_BUILTIN_EXPECT
 #define LIKELY(c)   __builtin_expect((c), 1)
#else
 #define LIKELY(c)   c
#endif

#ifdef HAVE_BUILTIN_EXPECT
 #define UNLIKELY(c)   __builtin_expect((c), 0)
#else
 #define UNLIKELY(c)   c
#endif


//#define COUNT_WAIT_TIME

#ifdef COUNT_WAIT_TIME

 #define START_COUNT_WAIT_TIME  double count_wait_begin = stxxl_timestamp();
 #define END_COUNT_WAIT_TIME    stxxl::wait_time_counter += (stxxl_timestamp() - count_wait_begin);

 #define reset_io_wait_time() stxxl::wait_time_counter = 0.0;

 #define io_wait_time() (stxxl::wait_time_counter)

#else

 #define START_COUNT_WAIT_TIME
 #define END_COUNT_WAIT_TIME

inline void reset_io_wait_time()
{ }

inline double io_wait_time()
{
    return -1.0;
}

#endif


inline uint64 longhash1(uint64 key_)
{
    key_ += ~(key_ << 32);
    key_ ^= (key_ >> 22);
    key_ += ~(key_ << 13);
    key_ ^= (key_ >> 8);
    key_ += (key_ << 3);
    key_ ^= (key_ >> 15);
    key_ += ~(key_ << 27);
    key_ ^= (key_ >> 31);
    return key_;
}


template <class _ForwardIter>
bool is_sorted(_ForwardIter __first, _ForwardIter __last)
{
    if (__first == __last)
        return true;

    // verify the strict weak ordering, '<' could be overloaded
    assert(!(*__first < *__first));

    _ForwardIter __next = __first;
    for (++__next; __next != __last; __first = __next, ++__next) {
        if (*__next < *__first)
            return false;
    }

    return true;
}

template <class _ForwardIter, class _StrictWeakOrdering>
bool is_sorted(_ForwardIter __first, _ForwardIter __last,
               _StrictWeakOrdering __comp)
{
    if (__first == __last)
        return true;

    // verify the strict weak ordering
    assert(!__comp(*__first, *__first));

    _ForwardIter __next = __first;
    for (++__next; __next != __last; __first = __next, ++__next) {
        if (__comp(*__next, *__first))
            return false;
    }

    return true;
}

template <class T>
void swap_1D_arrays(T * a, T * b, unsigned_type size)
{
    for (unsigned_type i = 0; i < size; ++i)
        std::swap(a[i], b[i]);
}


// designed for typed_block (to use with std::vector )
template <class T>
class new_alloc {
public:
    // type definitions
    typedef T value_type;
    typedef T *       pointer;
    typedef const T * const_pointer;
    typedef T &       reference;
    typedef const T & const_reference;
    typedef std::size_t size_type;
    typedef std::ptrdiff_t difference_type;

    // rebind allocator to type U
    template <class U>
    struct rebind {
        typedef new_alloc<U> other;
    };

    // return address of values
    pointer address (reference value) const
    {
        return &value;
    }
    const_pointer address (const_reference value) const
    {
        return &value;
    }

    new_alloc() throw () { }
    new_alloc(const new_alloc &) throw () { }
    template <class U>
    new_alloc (const new_alloc<U> &) throw () { }
    ~new_alloc() throw () { }

    // return maximum number of elements that can be allocated
    size_type max_size () const throw ()
    {
        return (std::numeric_limits < std::size_t > ::max)() / sizeof(T);
    }

    // allocate but don't initialize num elements of type T
    pointer allocate (size_type num, const void * = 0)
    {
        pointer ret = (pointer)(T::operator new(num * sizeof(T)));
        return ret;
    }

    // initialize elements of allocated storage p with value value
    void construct (pointer p, const T & value)
    {
        // initialize memory with placement new
        new ((void *)p)T(value);
    }

    // destroy elements of initialized storage p
    void destroy (pointer p)
    {
        // destroy objects by calling their destructor
        p->~T();
    }

    // deallocate storage p of deleted elements
    void deallocate (pointer p, size_type /*num*/)
    {
        T::operator delete((void *)p);
    }
};

// return that all specializations of this allocator are interchangeable
template <class T1, class T2>
bool operator== (const new_alloc<T1> &,
                 const new_alloc<T2> &) throw ()
{
    return true;
}
template <class T1, class T2>
bool operator!= (const new_alloc<T1> &,
                 const new_alloc<T2> &) throw ()
{
    return false;
}

inline unsigned_type sort_memory_usage_factor()
{
<<<<<<< HEAD
#if defined(__MCSTL__) && !defined(STXXL_NOT_CONSIDER_SORT_MEMORY_OVERHEAD)
    return (mcstl::HEURISTIC::sort_algorithm == mcstl::HEURISTIC::MWMS && mcstl::HEURISTIC::num_threads > 1) ? 2 : 1;   //memory overhead for multiway mergesort
=======
#if defined(_GLIBCXX_PARALLEL) && !defined(STXXL_NOT_CONSIDER_SORT_MEMORY_OVERHEAD)
    return (__gnu_parallel::_Settings::get().sort_algorithm == __gnu_parallel::MWMS && omp_get_max_threads() > 1) ? 2 : 1;   //memory overhead for multiway mergesort
>>>>>>> ed8f435a
#else
    return 1;   //no overhead
#endif
}

#ifdef __MCSTL__
#define __STXXL_FORCE_SEQUENTIAL , mcstl::sequential_tag()
#else
#define __STXXL_FORCE_SEQUENTIAL
#endif

__STXXL_END_NAMESPACE
#endif<|MERGE_RESOLUTION|>--- conflicted
+++ resolved
@@ -474,13 +474,10 @@
 
 inline unsigned_type sort_memory_usage_factor()
 {
-<<<<<<< HEAD
-#if defined(__MCSTL__) && !defined(STXXL_NOT_CONSIDER_SORT_MEMORY_OVERHEAD)
-    return (mcstl::HEURISTIC::sort_algorithm == mcstl::HEURISTIC::MWMS && mcstl::HEURISTIC::num_threads > 1) ? 2 : 1;   //memory overhead for multiway mergesort
-=======
 #if defined(_GLIBCXX_PARALLEL) && !defined(STXXL_NOT_CONSIDER_SORT_MEMORY_OVERHEAD)
     return (__gnu_parallel::_Settings::get().sort_algorithm == __gnu_parallel::MWMS && omp_get_max_threads() > 1) ? 2 : 1;   //memory overhead for multiway mergesort
->>>>>>> ed8f435a
+#elif defined(__MCSTL__) && !defined(STXXL_NOT_CONSIDER_SORT_MEMORY_OVERHEAD)
+    return (mcstl::HEURISTIC::sort_algorithm == mcstl::HEURISTIC::MWMS && mcstl::HEURISTIC::num_threads > 1) ? 2 : 1;   //memory overhead for multiway mergesort
 #else
     return 1;   //no overhead
 #endif
