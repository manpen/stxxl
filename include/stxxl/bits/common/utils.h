/***************************************************************************
 *  include/stxxl/bits/common/utils.h
 *
 *  Part of the STXXL. See http://stxxl.sourceforge.net
 *
 *  Copyright (C) 2002-2006 Roman Dementiev <dementiev@mpi-sb.mpg.de>
 *  Copyright (C) 2007, 2008 Andreas Beckmann <beckmann@cs.uni-frankfurt.de>
 *
 *  Distributed under the Boost Software License, Version 1.0.
 *  (See accompanying file LICENSE_1_0.txt or copy at
 *  http://www.boost.org/LICENSE_1_0.txt)
 **************************************************************************/

#ifndef STXXL_UTILS_HEADER
#define STXXL_UTILS_HEADER

#include <iostream>
#include <sstream>
#include <algorithm>
#include <vector>
#include <string>
#include <limits>

#include <cassert>
#include <cstdio>
#include <cerrno>
#include <cstring>
#include <cstdlib>
#include <cmath>
#include <sys/types.h>
#include <sys/stat.h>

#ifdef STXXL_BOOST_CONFIG
 #include <boost/config.hpp>
#endif

#ifdef STXXL_BOOST_FILESYSTEM
 #include <boost/filesystem/operations.hpp>
#endif

#include <stxxl/bits/namespace.h>
#include <stxxl/bits/common/log.h>
#include <stxxl/bits/common/types.h>
#include <stxxl/bits/common/timer.h>
#include <stxxl/bits/common/is_sorted.h>


__STXXL_BEGIN_NAMESPACE

#ifdef UNUSED
#error Somebody has defined a macro UNUSED which clashes with a helper function of STXXL
// possible solutions:
//
// 1) #undef UNUSED
//
// 2) #undef UNUSED
//    #define UNUSED(unused) (stxxl::UNUSED)(unused)
//
// 3) don't declare stxxl::UNUSED
#endif
template <typename U>
inline void UNUSED(const U &)
{ }

#ifdef BOOST_MSVC
  #define __STXXL_DEPRECATED(x) __declspec(deprecated) x
#elif defined(__GNUG__) && ((__GNUC__ * 10000 + __GNUC_MINOR__ * 100) < 30400)
  // no __attribute__ ((__deprecated__)) in GCC 3.3
  #define __STXXL_DEPRECATED(x) x
#else
  #define __STXXL_DEPRECATED(x) x __attribute__ ((__deprecated__))
#endif

////////////////////////////////////////////////////////////////////////////

#define __STXXL_ENFORCE_SEMICOLON stxxl::UNUSED("expecting the next token to be a ';'")

#define _STXXL_PRINT(label, outstream, log_stream, message) \
    { std::ostringstream str_; \
      str_ << "[" label "] " << message << std::endl; \
      outstream << str_.str() << std::flush; \
      stxxl::logger::get_instance()->log_stream() << str_.str() << std::flush; \
    } __STXXL_ENFORCE_SEMICOLON

#define _STXXL_NOT_VERBOSE { } __STXXL_ENFORCE_SEMICOLON

#define STXXL_MSG(x) _STXXL_PRINT("STXXL-MSG", std::cout, log_stream, x)

#define STXXL_ERRMSG(x) _STXXL_PRINT("STXXL-ERRMSG", std::cerr, errlog_stream, x)


#ifdef STXXL_FORCE_VERBOSE_LEVEL
#undef STXXL_VERBOSE_LEVEL
#define STXXL_VERBOSE_LEVEL STXXL_FORCE_VERBOSE_LEVEL
#endif

#ifdef STXXL_DEFAULT_VERBOSE_LEVEL
#ifndef STXXL_VERBOSE_LEVEL
#define STXXL_VERBOSE_LEVEL STXXL_DEFAULT_VERBOSE_LEVEL
#endif
#endif

#ifndef STXXL_VERBOSE_LEVEL
#define STXXL_VERBOSE_LEVEL -1
#endif

// STXXL_VERBOSE0 should be used for current debugging activity only,
// and afterwards be replaced by STXXL_VERBOSE1 or higher.
// Code that actively uses STXXL_VERBOSE0 should never get into a release.

#if STXXL_VERBOSE_LEVEL > -1
 #define STXXL_VERBOSE0(x) _STXXL_PRINT("STXXL-VERBOSE0", std::cout, log_stream, x)
#else
 #define STXXL_VERBOSE0(x) _STXXL_NOT_VERBOSE
#endif

#if STXXL_VERBOSE_LEVEL > 0
 #define STXXL_VERBOSE1(x) _STXXL_PRINT("STXXL-VERBOSE1", std::cout, log_stream, x)
#else
 #define STXXL_VERBOSE1(x) _STXXL_NOT_VERBOSE
#endif

#define STXXL_VERBOSE(x) STXXL_VERBOSE1(x)

#if STXXL_VERBOSE_LEVEL > 1
 #define STXXL_VERBOSE2(x) _STXXL_PRINT("STXXL-VERBOSE2", std::cout, log_stream, x)
#else
 #define STXXL_VERBOSE2(x) _STXXL_NOT_VERBOSE
#endif

#if STXXL_VERBOSE_LEVEL > 2
 #define STXXL_VERBOSE3(x) _STXXL_PRINT("STXXL-VERBOSE3", std::cout, log_stream, x)
#else
 #define STXXL_VERBOSE3(x) _STXXL_NOT_VERBOSE
#endif

////////////////////////////////////////////////////////////////////////////

#ifdef BOOST_MSVC

#define stxxl_win_lasterror_exit(errmsg, exception_type) \
    { \
        TCHAR szBuf[80]; \
        LPVOID lpMsgBuf; \
        DWORD dw = GetLastError(); \
        FormatMessage( \
            FORMAT_MESSAGE_ALLOCATE_BUFFER | \
            FORMAT_MESSAGE_FROM_SYSTEM, \
            NULL, \
            dw, \
            MAKELANGID(LANG_NEUTRAL, SUBLANG_DEFAULT), \
            (LPTSTR)&lpMsgBuf, \
            0, NULL); \
        std::ostringstream str_; \
        str_ << "Error in " << errmsg << ", error code " << dw << ": " << ((char *)lpMsgBuf); \
        LocalFree(lpMsgBuf); \
        throw exception_type(str_.str()); \
    } __STXXL_ENFORCE_SEMICOLON

#endif

////////////////////////////////////////////////////////////////////////////

inline std::string
stxxl_tmpfilename(std::string dir, std::string prefix)
{
    //STXXL_VERBOSE0(" TMP:"<< dir.c_str() <<":"<< prefix.c_str());
    int rnd;
    char buffer[1024];
    std::string result;

#ifndef STXXL_BOOST_FILESYSTEM
    struct stat st;
#endif

    do
    {
        rnd = rand();
        sprintf(buffer, "%d", rnd);
        result = dir + prefix + buffer;
    }
#ifdef STXXL_BOOST_FILESYSTEM
    while (boost::filesystem::exists(result));

    return result;
#else
    while (!lstat(result.c_str(), &st));

    if (errno != ENOENT)
        stxxl_function_error(io_error);

    return result;
#endif
}

////////////////////////////////////////////////////////////////////////////

inline std::vector<std::string>
split(const std::string & str, const std::string & sep)
{
    std::vector<std::string> result;
    if (str.empty())
        return result;

    std::string::size_type CurPos(0), LastPos(0);
    while (1)
    {
        CurPos = str.find(sep, LastPos);
        if (CurPos == std::string::npos)
            break;

        std::string sub =
            str.substr(LastPos,
                       std::string::size_type(CurPos -
                                              LastPos));
        if (sub.size())
            result.push_back(sub);

        LastPos = CurPos + sep.size();
    }

    std::string sub = str.substr(LastPos);
    if (sub.size())
        result.push_back(sub);

    return result;
}

////////////////////////////////////////////////////////////////////////////

#define str2int(str) atoi(str.c_str())

inline std::string int2str(int i)
{
    char buf[32];
    sprintf(buf, "%d", i);
    return std::string(buf);
}

inline stxxl::int64 atoint64(const char * s)
{
#ifdef BOOST_MSVC
    return _atoi64(s);
#else
    return atoll(s);
#endif
}

////////////////////////////////////////////////////////////////////////////

<<<<<<< HEAD
#define STXXL_MIN(a, b) ((std::min)(a, b))
#define STXXL_TYPED_MIN(t, a, b) ((std::min<t>)(a, b))
#define STXXL_MAX(a, b) ((std::max)(a, b))
=======
template <typename Tp>
inline const Tp&
STXXL_MIN(const Tp& a, const Tp& b)
{
	return std::min<Tp>(a, b);
}

template <typename Tp>
inline const Tp&
STXXL_MAX(const Tp& a, const Tp& b)
{
	return std::max<Tp>(a, b);
}
>>>>>>> 704f1a74

#define STXXL_L2_SIZE  (512 * 1024)

#define STXXL_DIVRU(a, b) ((a) / (b) + !(!((a) % (b))))

inline double log2(double x)
{
    return (log(x) / log(2.));
}

////////////////////////////////////////////////////////////////////////////

//#define HAVE_BUILTIN_EXPECT

#ifdef HAVE_BUILTIN_EXPECT
 #define LIKELY(c)   __builtin_expect((c), 1)
#else
 #define LIKELY(c)   c
#endif

#ifdef HAVE_BUILTIN_EXPECT
 #define UNLIKELY(c)   __builtin_expect((c), 0)
#else
 #define UNLIKELY(c)   c
#endif

////////////////////////////////////////////////////////////////////////////

inline uint64 longhash1(uint64 key_)
{
    key_ += ~(key_ << 32);
    key_ ^= (key_ >> 22);
    key_ += ~(key_ << 13);
    key_ ^= (key_ >> 8);
    key_ += (key_ << 3);
    key_ ^= (key_ >> 15);
    key_ += ~(key_ << 27);
    key_ ^= (key_ >> 31);
    return key_;
}

////////////////////////////////////////////////////////////////////////////

template <class T>
inline void swap_1D_arrays(T * a, T * b, unsigned_type size)
{
    for (unsigned_type i = 0; i < size; ++i)
        std::swap(a[i], b[i]);
}

////////////////////////////////////////////////////////////////////////////

template <class T>
class new_alloc;

template <typename T, typename U>
struct new_alloc_rebind;

template <typename T>
struct new_alloc_rebind<T, T>{
    typedef new_alloc<T> other;
};

template <typename T, typename U>
struct new_alloc_rebind {
    typedef std::allocator<U> other;
};


// designed for typed_block (to use with std::vector )
template <class T>
class new_alloc {
public:
    // type definitions
    typedef T value_type;
    typedef T * pointer;
    typedef const T * const_pointer;
    typedef T & reference;
    typedef const T & const_reference;
    typedef std::size_t size_type;
    typedef std::ptrdiff_t difference_type;

    // rebind allocator to type U, use new_alloc only if U == T
    template <class U>
    struct rebind {
        typedef typename new_alloc_rebind<T, U>::other other;
    };

    // return address of values
    pointer address(reference value) const
    {
        return &value;
    }
    const_pointer address(const_reference value) const
    {
        return &value;
    }

    new_alloc() throw () { }
    new_alloc(const new_alloc &) throw () { }
    template <class U>
    new_alloc(const new_alloc<U> &) throw () { }
    ~new_alloc() throw () { }

    template <class U>
    operator std::allocator<U>()
    {
        static std::allocator<U> helper_allocator;
        return helper_allocator;
    }

    // return maximum number of elements that can be allocated
    size_type max_size() const throw ()
    {
        return (std::numeric_limits<std::size_t>::max) () / sizeof(T);
    }

    // allocate but don't initialize num elements of type T
    pointer allocate(size_type num, const void * = 0)
    {
        pointer ret = (pointer)(T::operator new (num * sizeof(T)));
        return ret;
    }

    // initialize elements of allocated storage p with value value
    void construct(pointer p, const T & value)
    {
        // initialize memory with placement new
        new ((void *)p)T(value);
    }

    // destroy elements of initialized storage p
    void destroy(pointer p)
    {
        // destroy objects by calling their destructor
        p->~T();
    }

    // deallocate storage p of deleted elements
    void deallocate(pointer p, size_type /*num*/)
    {
        T::operator delete ((void *)p);
    }
};

// return that all specializations of this allocator are interchangeable
template <class T1, class T2>
inline bool operator == (const new_alloc<T1> &,
                         const new_alloc<T2> &) throw ()
{
    return true;
}

template <class T1, class T2>
inline bool operator != (const new_alloc<T1> &,
                         const new_alloc<T2> &) throw ()
{
    return false;
}

__STXXL_END_NAMESPACE

#endif // !STXXL_UTILS_HEADER<|MERGE_RESOLUTION|>--- conflicted
+++ resolved
@@ -248,25 +248,19 @@
 
 ////////////////////////////////////////////////////////////////////////////
 
-<<<<<<< HEAD
-#define STXXL_MIN(a, b) ((std::min)(a, b))
-#define STXXL_TYPED_MIN(t, a, b) ((std::min<t>)(a, b))
-#define STXXL_MAX(a, b) ((std::max)(a, b))
-=======
 template <typename Tp>
 inline const Tp&
 STXXL_MIN(const Tp& a, const Tp& b)
 {
-	return std::min<Tp>(a, b);
+    return std::min<Tp>(a, b);
 }
 
 template <typename Tp>
 inline const Tp&
 STXXL_MAX(const Tp& a, const Tp& b)
 {
-	return std::max<Tp>(a, b);
-}
->>>>>>> 704f1a74
+    return std::max<Tp>(a, b);
+}
 
 #define STXXL_L2_SIZE  (512 * 1024)
 
