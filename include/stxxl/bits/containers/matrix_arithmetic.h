/***************************************************************************
 *  include/stxxl/bits/containers/matrix_arithmetic.h
 *
 *  Part of the STXXL. See http://stxxl.org
 *
 *  Copyright (C) 2010-2011 Raoul Steffen <R-Steffen@gmx.de>
 *
 *  Distributed under the Boost Software License, Version 1.0.
 *  (See accompanying file LICENSE_1_0.txt or copy at
 *  http://www.boost.org/LICENSE_1_0.txt)
 **************************************************************************/

#ifndef STXXL_CONTAINERS_MATRIX_ARITHMETIC_HEADER
#define STXXL_CONTAINERS_MATRIX_ARITHMETIC_HEADER

#include <foxxll/mng/block_manager.hpp>
#include <stxxl/bits/containers/matrix_low_level.h>

#include <algorithm>

namespace stxxl {

#ifndef STXXL_MATRIX_MULTI_LEVEL_STRASSEN_WINOGRAD_MAX_NUM_LEVELS
#define STXXL_MATRIX_MULTI_LEVEL_STRASSEN_WINOGRAD_MAX_NUM_LEVELS 3
#endif
#ifndef STXXL_MATRIX_MULTI_LEVEL_STRASSEN_WINOGRAD_BASE_CASE
#define STXXL_MATRIX_MULTI_LEVEL_STRASSEN_WINOGRAD_BASE_CASE 2
#endif

template <typename ValueType>
class column_vector;

template <typename ValueType>
class row_vector;

template <typename ValueType, unsigned BlockSideLength>
class swappable_block_matrix;

//! \addtogroup matrix
//! \{

struct matrix_operation_statistic_dataset
{
    int64_t block_multiplication_calls,
        block_multiplications_saved_through_zero,
        block_addition_calls,
        block_additions_saved_through_zero;

    matrix_operation_statistic_dataset()
        : block_multiplication_calls(0),
          block_multiplications_saved_through_zero(0),
          block_addition_calls(0),
          block_additions_saved_through_zero(0) { }

    matrix_operation_statistic_dataset operator + (const matrix_operation_statistic_dataset& stat)
    {
        matrix_operation_statistic_dataset res(*this);
        res.block_multiplication_calls += stat.block_multiplication_calls;
        res.block_multiplications_saved_through_zero += stat.block_multiplications_saved_through_zero;
        res.block_addition_calls += stat.block_addition_calls;
        res.block_additions_saved_through_zero += stat.block_additions_saved_through_zero;
        return res;
    }

    matrix_operation_statistic_dataset operator - (const matrix_operation_statistic_dataset& stat)
    {
        matrix_operation_statistic_dataset res(*this);
        res.block_multiplication_calls -= stat.block_multiplication_calls;
        res.block_multiplications_saved_through_zero -= stat.block_multiplications_saved_through_zero;
        res.block_addition_calls -= stat.block_addition_calls;
        res.block_additions_saved_through_zero -= stat.block_additions_saved_through_zero;
        return res;
    }
};

struct matrix_operation_statistic
    : public foxxll::singleton<matrix_operation_statistic>, public matrix_operation_statistic_dataset
{ };

struct matrix_operation_statistic_data : public matrix_operation_statistic_dataset
{
    explicit matrix_operation_statistic_data(const matrix_operation_statistic& stat = * matrix_operation_statistic::get_instance())
        : matrix_operation_statistic_dataset(stat) { }

    explicit matrix_operation_statistic_data(const matrix_operation_statistic_dataset& stat)
        : matrix_operation_statistic_dataset(stat) { }

    matrix_operation_statistic_data& operator = (const matrix_operation_statistic& stat)
    {
        return *this = matrix_operation_statistic_data(stat);
    }

    void set()
    { operator = (*matrix_operation_statistic::get_instance()); }

    matrix_operation_statistic_data operator + (const matrix_operation_statistic_data& stat)
    { return matrix_operation_statistic_data(matrix_operation_statistic_dataset(*this) + matrix_operation_statistic_dataset(stat)); }

    matrix_operation_statistic_data operator - (const matrix_operation_statistic_data& stat)
    { return matrix_operation_statistic_data(matrix_operation_statistic_dataset(*this) - matrix_operation_statistic_dataset(stat)); }
};

std::ostream& operator << (std::ostream& o, const matrix_operation_statistic_data& statsd)
{
    o << "matrix operation statistics" << std::endl;
    o << "block multiplication calls                     : "
      << statsd.block_multiplication_calls << std::endl;
    o << "block multiplications saved through zero blocks: "
      << statsd.block_multiplications_saved_through_zero << std::endl;
    o << "block multiplications performed                : "
      << statsd.block_multiplication_calls - statsd.block_multiplications_saved_through_zero << std::endl;
    o << "block addition calls                           : "
      << statsd.block_addition_calls << std::endl;
    o << "block additions saved through zero blocks      : "
      << statsd.block_additions_saved_through_zero << std::endl;
    o << "block additions performed                      : "
      << statsd.block_addition_calls - statsd.block_additions_saved_through_zero << std::endl;
    return o;
}

//! \}

//! matrix low-level operations and tools
namespace matrix_local {

//! A static_quadtree holds 4^Level elements arranged in a quad tree.
//!
//! Static quad trees are useful for recursive algorithms with fixed depth
//!   that partition the in- and output and perform pre- and postcalculations on the partitions.
//! The four children of one node are denoted as ul (up left), ur (up right), dl (down left), and dr (down right).
template <typename ValueType, unsigned Level>
struct static_quadtree
{
    using smaller_static_quadtree =  static_quadtree<ValueType, Level - 1> ;

    smaller_static_quadtree ul, ur, dl, dr;

    static_quadtree(smaller_static_quadtree ul, smaller_static_quadtree ur,
                    smaller_static_quadtree dl, smaller_static_quadtree dr)
        : ul(ul), ur(ur), dl(dl), dr(dr) { }

    static_quadtree() { }

    static_quadtree& operator &= (const static_quadtree& right)
    {
        ul &= right.ul, ur &= right.ur;
        dl &= right.dl, dr &= right.dr;
        return *this;
    }

    static_quadtree& operator += (const static_quadtree& right)
    {
        ul += right.ul, ur += right.ur;
        dl += right.dl, dr += right.dr;
        return *this;
    }

    static_quadtree& operator -= (const static_quadtree& right)
    {
        ul -= right.ul, ur -= right.ur;
        dl -= right.dl, dr -= right.dr;
        return *this;
    }

    static_quadtree operator & (const static_quadtree& right) const
    { return static_quadtree(ul & right.ul, ur & right.ur, dl & right.dl, dr & right.dr); }

    static_quadtree operator + (const static_quadtree& right) const
    { return static_quadtree(ul + right.ul, ur + right.ur, dl + right.dl, dr + right.dr); }

    static_quadtree operator - (const static_quadtree& right) const
    { return static_quadtree(ul - right.ul, ur - right.ur, dl - right.dl, dr - right.dr); }
};

template <typename ValueType>
struct static_quadtree<ValueType, 0>
{
    ValueType val;

    explicit static_quadtree(const ValueType& v)
        : val(v) { }

    static_quadtree() { }

    operator const ValueType& () const
    { return val; }

    operator ValueType& ()
    { return val; }

    static_quadtree& operator &= (const static_quadtree& right)
    {
        val &= right.val;
        return *this;
    }

    static_quadtree& operator += (const static_quadtree& right)
    {
        val += right.val;
        return *this;
    }

    static_quadtree& operator -= (const static_quadtree& right)
    {
        val -= right.val;
        return *this;
    }

    static_quadtree operator ! () const
    { return static_quadtree(! val); }

    static_quadtree operator & (const static_quadtree& right) const
    { return static_quadtree(val & right.val); }

    static_quadtree operator + (const static_quadtree& right) const
    { return static_quadtree(val + right.val); }

    static_quadtree operator - (const static_quadtree& right) const
    { return static_quadtree(val - right.val); }
};

template <typename ValueType, unsigned BlockSideLength, unsigned Level, bool AExists, bool BExists>
struct feedable_strassen_winograd
{
    typedef static_quadtree<bool, Level> zbt;     // true <=> is a zero-block
    using vt =  static_quadtree<ValueType, Level> ;

    using smaller_feedable_strassen_winograd_ab =  feedable_strassen_winograd<ValueType, BlockSideLength, Level - 1, AExists, BExists> ;
    using smaller_feedable_strassen_winograd_a =  feedable_strassen_winograd<ValueType, BlockSideLength, Level - 1, AExists, false> ;
    using smaller_feedable_strassen_winograd_b =  feedable_strassen_winograd<ValueType, BlockSideLength, Level - 1, false, BExists> ;
    using smaller_feedable_strassen_winograd_n =  feedable_strassen_winograd<ValueType, BlockSideLength, Level - 1, false, false> ;

    using swappable_block_matrix_type =  swappable_block_matrix<ValueType, BlockSideLength> ;
    using block_scheduler_type =  typename swappable_block_matrix_type::block_scheduler_type ;
    using internal_block_type =  typename block_scheduler_type::internal_block_type ;
    using size_type =  typename swappable_block_matrix_type::size_type ;

    const size_type n, m, l;
    smaller_feedable_strassen_winograd_ab p1, p2;
    smaller_feedable_strassen_winograd_n p3, p4, p5;
    smaller_feedable_strassen_winograd_b p6;
    smaller_feedable_strassen_winograd_a p7;

    feedable_strassen_winograd(
        const swappable_block_matrix_type& existing_a, const size_type a_from_row, const size_type a_from_col,
        block_scheduler_type& bs_c, const size_type n, const size_type m, const size_type l,
        const swappable_block_matrix_type& existing_b, const size_type b_from_row, const size_type b_from_col)
        : n(n), m(m), l(l),
          p1(existing_a, a_from_row,       a_from_col,       bs_c, n/2, m/2, l/2, existing_b, b_from_row,       b_from_col),
          p2(existing_a, a_from_row,       a_from_col + l/2, bs_c, n/2, m/2, l/2, existing_b, b_from_row + l/2, b_from_col),
          p3(                                                bs_c, n/2, m/2, l/2),
          p4(                                                bs_c, n/2, m/2, l/2),
          p5(                                                bs_c, n/2, m/2, l/2),
          p6(                                                bs_c, n/2, m/2, l/2, existing_b, b_from_row + l/2, b_from_col + m/2),
          p7(existing_a, a_from_row + n/2, a_from_col + l/2, bs_c, n/2, m/2, l/2) {}

    feedable_strassen_winograd(
        const swappable_block_matrix_type& existing_a, const size_type a_from_row, const size_type a_from_col,
        block_scheduler_type& bs_c, const size_type n, const size_type m, const size_type l)
        : n(n), m(m), l(l),
          p1(existing_a, a_from_row,       a_from_col,       bs_c, n/2, m/2, l/2),
          p2(existing_a, a_from_row,       a_from_col + l/2, bs_c, n/2, m/2, l/2),
          p3(                                                bs_c, n/2, m/2, l/2),
          p4(                                                bs_c, n/2, m/2, l/2),
          p5(                                                bs_c, n/2, m/2, l/2),
          p6(                                                bs_c, n/2, m/2, l/2),
          p7(existing_a, a_from_row + n/2, a_from_col + l/2, bs_c, n/2, m/2, l/2) {}

    feedable_strassen_winograd(
        block_scheduler_type& bs_c, const size_type n, const size_type m, const size_type l,
        const swappable_block_matrix_type& existing_b, const size_type b_from_row, const size_type b_from_col)
        : n(n), m(m), l(l),
          p1(bs_c, n/2, m/2, l/2, existing_b, b_from_row,       b_from_col),
          p2(bs_c, n/2, m/2, l/2, existing_b, b_from_row + l/2, b_from_col),
          p3(bs_c, n/2, m/2, l/2),
          p4(bs_c, n/2, m/2, l/2),
          p5(bs_c, n/2, m/2, l/2),
          p6(bs_c, n/2, m/2, l/2, existing_b, b_from_row + l/2, b_from_col + m/2),
          p7(bs_c, n/2, m/2, l/2) {}

    feedable_strassen_winograd(
        block_scheduler_type& bs_c, const size_type n, const size_type m, const size_type l)
        : n(n), m(m), l(l),
          p1(bs_c, n / 2, m / 2, l / 2),
          p2(bs_c, n / 2, m / 2, l / 2),
          p3(bs_c, n / 2, m / 2, l / 2),
          p4(bs_c, n / 2, m / 2, l / 2),
          p5(bs_c, n / 2, m / 2, l / 2),
          p6(bs_c, n / 2, m / 2, l / 2),
          p7(bs_c, n / 2, m / 2, l / 2) { }

    void begin_feeding_a_block(const size_type& block_row, const size_type& block_col, const zbt zb)
    {
        typename zbt::smaller_static_quadtree
        s1 = zb.dl & zb.dr,
        s2 = s1 & zb.ul,
        s3 = zb.ul & zb.dl,
        s4 = zb.ur & s2;
        p1.begin_feeding_a_block(block_row, block_col, zb.ul);
        p2.begin_feeding_a_block(block_row, block_col, zb.ur);
        p3.begin_feeding_a_block(block_row, block_col, s1);
        p4.begin_feeding_a_block(block_row, block_col, s2);
        p5.begin_feeding_a_block(block_row, block_col, s3);
        p6.begin_feeding_a_block(block_row, block_col, s4);
        p7.begin_feeding_a_block(block_row, block_col, zb.dr);
    }

    void feed_a_element(const size_t element_num, const vt v)
    {
        typename vt::smaller_static_quadtree
        s1 = v.dl + v.dr,
        s2 = s1 - v.ul,
        s3 = v.ul - v.dl,
        s4 = v.ur - s2;
        p1.feed_a_element(element_num, v.ul);
        p2.feed_a_element(element_num, v.ur);
        p3.feed_a_element(element_num, s1);
        p4.feed_a_element(element_num, s2);
        p5.feed_a_element(element_num, s3);
        p6.feed_a_element(element_num, s4);
        p7.feed_a_element(element_num, v.dr);
    }

    void end_feeding_a_block(const size_type& block_row, const size_type& block_col, const zbt zb)
    {
        typename zbt::smaller_static_quadtree
        s1 = zb.dl & zb.dr,
        s2 = s1 & zb.ul,
        s3 = zb.ul & zb.dl,
        s4 = zb.ur & s2;
        p1.end_feeding_a_block(block_row, block_col, zb.ul);
        p2.end_feeding_a_block(block_row, block_col, zb.ur);
        p3.end_feeding_a_block(block_row, block_col, s1);
        p4.end_feeding_a_block(block_row, block_col, s2);
        p5.end_feeding_a_block(block_row, block_col, s3);
        p6.end_feeding_a_block(block_row, block_col, s4);
        p7.end_feeding_a_block(block_row, block_col, zb.dr);
    }

    void begin_feeding_b_block(const size_type& block_row, const size_type& block_col, const zbt zb)
    {
        typename zbt::smaller_static_quadtree
        t1 = zb.ur & zb.ul,
        t2 = zb.dr & t1,
        t3 = zb.dr & zb.ur,
        t4 = zb.dl & t2;
        p1.begin_feeding_b_block(block_row, block_col, zb.ul);
        p2.begin_feeding_b_block(block_row, block_col, zb.dl);
        p3.begin_feeding_b_block(block_row, block_col, t1);
        p4.begin_feeding_b_block(block_row, block_col, t2);
        p5.begin_feeding_b_block(block_row, block_col, t3);
        p6.begin_feeding_b_block(block_row, block_col, zb.dr);
        p7.begin_feeding_b_block(block_row, block_col, t4);
    }

    void feed_b_element(const size_t element_num, const vt v)
    {
        typename vt::smaller_static_quadtree
        t1 = v.ur - v.ul,
        t2 = v.dr - t1,
        t3 = v.dr - v.ur,
        t4 = v.dl - t2;
        p1.feed_b_element(element_num, v.ul);
        p2.feed_b_element(element_num, v.dl);
        p3.feed_b_element(element_num, t1);
        p4.feed_b_element(element_num, t2);
        p5.feed_b_element(element_num, t3);
        p6.feed_b_element(element_num, v.dr);
        p7.feed_b_element(element_num, t4);
    }

    void end_feeding_b_block(const size_type& block_row, const size_type& block_col, const zbt zb)
    {
        typename zbt::smaller_static_quadtree
        t1 = zb.ur & zb.ul,
        t2 = zb.dr & t1,
        t3 = zb.dr & zb.ur,
        t4 = zb.dl & t2;
        p1.end_feeding_b_block(block_row, block_col, zb.ul);
        p2.end_feeding_b_block(block_row, block_col, zb.dl);
        p3.end_feeding_b_block(block_row, block_col, t1);
        p4.end_feeding_b_block(block_row, block_col, t2);
        p5.end_feeding_b_block(block_row, block_col, t3);
        p6.end_feeding_b_block(block_row, block_col, zb.dr);
        p7.end_feeding_b_block(block_row, block_col, t4);
    }

    void multiply()
    {
        p1.multiply();
        p2.multiply();
        p3.multiply();
        p4.multiply();
        p5.multiply();
        p6.multiply();
        p7.multiply();
    }

    zbt begin_reading_block(const size_type& block_row, const size_type& block_col)
    {
        zbt r;
        r.ur = r.ul = p1.begin_reading_block(block_row, block_col);
        r.ul &= p2.begin_reading_block(block_row, block_col);
        r.ur &= p4.begin_reading_block(block_row, block_col);
        r.dr = r.dl = p5.begin_reading_block(block_row, block_col);
        r.dl &= r.ur;
        r.dl &= p7.begin_reading_block(block_row, block_col);
        r.ur &= p3.begin_reading_block(block_row, block_col);
        r.dr &= r.ur;
        r.ur &= p6.begin_reading_block(block_row, block_col);
        return r;
    }

    vt read_element(const size_t element_num)
    {
        vt r;
        r.ur = r.ul = p1.read_element(element_num);
        r.ul += p2.read_element(element_num);
        r.ur += p4.read_element(element_num);
        r.dr = r.dl = p5.read_element(element_num);
        r.dl += r.ur;
        r.dl += p7.read_element(element_num);
        r.ur += p3.read_element(element_num);
        r.dr += r.ur;
        r.ur += p6.read_element(element_num);
        return r;
    }

    zbt end_reading_block(const size_type& block_row, const size_type& block_col)
    {
        zbt r;
        r.ur = r.ul = p1.end_reading_block(block_row, block_col);
        r.ul &= p2.end_reading_block(block_row, block_col);
        r.ur &= p4.end_reading_block(block_row, block_col);
        r.dr = r.dl = p5.end_reading_block(block_row, block_col);
        r.dl &= r.ur;
        r.dl &= p7.end_reading_block(block_row, block_col);
        r.ur &= p3.end_reading_block(block_row, block_col);
        r.dr &= r.ur;
        r.ur &= p6.end_reading_block(block_row, block_col);
        return r;
    }
};

template <typename ValueType, unsigned BlockSideLength, bool AExists, bool BExists>
struct feedable_strassen_winograd<ValueType, BlockSideLength, 0, AExists, BExists>
{
    typedef static_quadtree<bool, 0> zbt;     // true <=> is a zero-block
    using vt =  static_quadtree<ValueType, 0> ;

    using swappable_block_matrix_type =  swappable_block_matrix<ValueType, BlockSideLength> ;
    using block_scheduler_type =  typename swappable_block_matrix_type::block_scheduler_type ;
    using internal_block_type =  typename block_scheduler_type::internal_block_type ;
    using size_type =  typename swappable_block_matrix_type::size_type ;

    swappable_block_matrix_type a, b, c;
    const size_type n, m, l;
    internal_block_type* iblock;

    feedable_strassen_winograd(
        const swappable_block_matrix_type& existing_a, const size_type a_from_row, const size_type a_from_col,
        block_scheduler_type& bs_c, const size_type n, const size_type m, const size_type l,
        const swappable_block_matrix_type& existing_b, const size_type b_from_row, const size_type b_from_col)
        : a(existing_a, n, l, a_from_row, a_from_col),
          b(existing_b, n, l, b_from_row, b_from_col),
          c(bs_c, n, m),
          n(n), m(m), l(l),
          iblock(0) { }

    feedable_strassen_winograd(
        const swappable_block_matrix_type& existing_a, const size_type a_from_row, const size_type a_from_col,
        block_scheduler_type& bs_c, const size_type n, const size_type m, const size_type l)
        : a(existing_a, n, l, a_from_row, a_from_col),
          b(bs_c, n, l),
          c(bs_c, n, m),
          n(n), m(m), l(l),
          iblock(0) { }

    feedable_strassen_winograd(
        block_scheduler_type& bs_c, const size_type n, const size_type m, const size_type l,
        const swappable_block_matrix_type& existing_b, const size_type b_from_row, const size_type b_from_col)
        : a(bs_c, n, l),
          b(existing_b, n, l, b_from_row, b_from_col),
          c(bs_c, n, m),
          n(n), m(m), l(l),
          iblock(0) { }

    feedable_strassen_winograd(
        block_scheduler_type& bs_c, const size_type n, const size_type m, const size_type l)
        : a(bs_c, n, l),
          b(bs_c, n, l),
          c(bs_c, n, m),
          n(n), m(m), l(l),
          iblock(0) { }

    void begin_feeding_a_block(const size_type& block_row, const size_type& block_col, const zbt)
    {
        if (! AExists)
            iblock = &a.bs.acquire(a(block_row, block_col), true);
    }

    void feed_a_element(const size_t element_num, const vt v)
    {
        if (! AExists)
            (*iblock)[element_num] = v;
    }

    void end_feeding_a_block(const size_type& block_row, const size_type& block_col, const zbt zb)
    {
        if (! AExists)
        {
            a.bs.release(a(block_row, block_col), ! zb);
            iblock = 0;
        }
    }

    void begin_feeding_b_block(const size_type& block_row, const size_type& block_col, const zbt)
    {
        if (! BExists)
            iblock = &b.bs.acquire(b(block_row, block_col), true);
    }

    void feed_b_element(const size_t element_num, const vt v)
    {
        if (! BExists)
            (*iblock)[element_num] = v;
    }

    void end_feeding_b_block(const size_type& block_row, const size_type& block_col, const zbt zb)
    {
        if (! BExists)
        {
            b.bs.release(b(block_row, block_col), ! zb);
            iblock = 0;
        }
    }

    void multiply()
    { matrix_operations<ValueType, BlockSideLength>::choose_level_for_feedable_sw(a, b, c); }

    zbt begin_reading_block(const size_type& block_row, const size_type& block_col)
    {
        zbt zb = zbt(! c.bs.is_initialized(c(block_row, block_col)));
        iblock = &c.bs.acquire(c(block_row, block_col));
        return zb;
    }

    vt read_element(const size_t element_num)
    { return vt((*iblock)[element_num]); }

    zbt end_reading_block(const size_type& block_row, const size_type& block_col)
    {
        c.bs.release(c(block_row, block_col), false);
        iblock = 0;
        return zbt(! c.bs.is_initialized(c(block_row, block_col)));
    }
};

template <typename ValueType, unsigned BlockSideLength, unsigned Level>
struct matrix_to_quadtree
{
    typedef static_quadtree<bool, Level> zbt;     // true <=> is a zero-block
    using vt =  static_quadtree<ValueType, Level> ;

    using smaller_matrix_to_quadtree =  matrix_to_quadtree<ValueType, BlockSideLength, Level - 1> ;

    using swappable_block_matrix_type =  swappable_block_matrix<ValueType, BlockSideLength> ;
    using block_scheduler_type =  typename swappable_block_matrix_type::block_scheduler_type ;
    using internal_block_type =  typename block_scheduler_type::internal_block_type ;
    using size_type =  typename swappable_block_matrix_type::size_type ;

    smaller_matrix_to_quadtree ul, ur, dl, dr;

    explicit matrix_to_quadtree(const swappable_block_matrix_type & matrix)
        : ul(matrix, matrix.get_height()/2, matrix.get_width()/2,                     0,                    0),
          ur(matrix, matrix.get_height()/2, matrix.get_width()/2,                     0, matrix.get_width()/2),
          dl(matrix, matrix.get_height()/2, matrix.get_width()/2, matrix.get_height()/2,                    0),
          dr(matrix, matrix.get_height()/2, matrix.get_width()/2, matrix.get_height()/2, matrix.get_width()/2)
    { assert(! (matrix.get_height() % 2 | matrix.get_width() % 2)); }

    matrix_to_quadtree(const swappable_block_matrix_type & matrix,
            const size_type height, const size_type width, const size_type from_row, const size_type from_col)
        : ul(matrix, height/2, width/2, from_row,            from_col),
          ur(matrix, height/2, width/2, from_row,            from_col + width/2),
          dl(matrix, height/2, width/2, from_row + height/2, from_col),
          dr(matrix, height/2, width/2, from_row + height/2, from_col + width/2)
    { assert(! (height % 2 | width % 2)); }

    void begin_feeding_block(const size_type& block_row, const size_type& block_col, const zbt zb)
    {
        ul.begin_feeding_block(block_row, block_col, zb.ul);
        ur.begin_feeding_block(block_row, block_col, zb.ur);
        dl.begin_feeding_block(block_row, block_col, zb.dl);
        dr.begin_feeding_block(block_row, block_col, zb.dr);
    }

    void feed_element(const size_t element_num, const vt v)
    {
        ul.feed_element(element_num, v.ul);
        ur.feed_element(element_num, v.ur);
        dl.feed_element(element_num, v.dl);
        dr.feed_element(element_num, v.dr);
    }

    void feed_and_add_element(const size_t element_num, const vt v)
    {
        ul.feed_and_add_element(element_num, v.ul);
        ur.feed_and_add_element(element_num, v.ur);
        dl.feed_and_add_element(element_num, v.dl);
        dr.feed_and_add_element(element_num, v.dr);
    }

    void end_feeding_block(const size_type& block_row, const size_type& block_col, const zbt zb)
    {
        ul.end_feeding_block(block_row, block_col, zb.ul);
        ur.end_feeding_block(block_row, block_col, zb.ur);
        dl.end_feeding_block(block_row, block_col, zb.dl);
        dr.end_feeding_block(block_row, block_col, zb.dr);
    }

    zbt begin_reading_block(const size_type& block_row, const size_type& block_col)
    {
        zbt zb;
        zb.ul = ul.begin_reading_block(block_row, block_col);
        zb.ur = ur.begin_reading_block(block_row, block_col);
        zb.dl = dl.begin_reading_block(block_row, block_col);
        zb.dr = dr.begin_reading_block(block_row, block_col);
        return zb;
    }

    vt read_element(const size_t element_num)
    {
        vt v;
        v.ul = ul.read_element(element_num);
        v.ur = ur.read_element(element_num);
        v.dl = dl.read_element(element_num);
        v.dr = dr.read_element(element_num);
        return v;
    }

    zbt end_reading_block(const size_type& block_row, const size_type& block_col)
    {
        zbt zb;
        zb.ul = ul.end_reading_block(block_row, block_col);
        zb.ur = ur.end_reading_block(block_row, block_col);
        zb.dl = dl.end_reading_block(block_row, block_col);
        zb.dr = dr.end_reading_block(block_row, block_col);
        return zb;
    }

    const size_type & get_height_in_blocks()
    { return ul.get_height_in_blocks(); }

    const size_type & get_width_in_blocks()
    { return ul.get_width_in_blocks(); }
};

template <typename ValueType, unsigned BlockSideLength>
struct matrix_to_quadtree<ValueType, BlockSideLength, 0>
{
    typedef static_quadtree<bool, 0> zbt;     // true <=> is a zero-block
    using vt =  static_quadtree<ValueType, 0> ;

    using swappable_block_matrix_type =  swappable_block_matrix<ValueType, BlockSideLength> ;
    using block_scheduler_type =  typename swappable_block_matrix_type::block_scheduler_type ;
    using internal_block_type =  typename block_scheduler_type::internal_block_type ;
    using size_type =  typename swappable_block_matrix_type::size_type ;

    swappable_block_matrix_type m;
    internal_block_type* iblock;

    explicit matrix_to_quadtree(const swappable_block_matrix_type& matrix)
        : m(matrix, matrix.get_height(), matrix.get_width(), 0, 0),
          iblock(0) { }

    matrix_to_quadtree(const swappable_block_matrix_type& matrix,
                       const size_type height, const size_type width, const size_type from_row, const size_type from_col)
        : m(matrix, height, width, from_row, from_col),
          iblock(0) { }

    void begin_feeding_block(const size_type& block_row, const size_type& block_col, const zbt)
    { iblock = &m.bs.acquire(m(block_row, block_col)); }

    void feed_element(const size_t element_num, const vt v)
    { (*iblock)[element_num] = v; }

    void feed_and_add_element(const size_t element_num, const vt v)
    { (*iblock)[element_num] += v; }

    void end_feeding_block(const size_type& block_row, const size_type& block_col, const zbt zb)
    {
        m.bs.release(m(block_row, block_col), ! zb);
        iblock = 0;
    }

    zbt begin_reading_block(const size_type& block_row, const size_type& block_col)
    {
        zbt zb = zbt(! m.bs.is_initialized(m(block_row, block_col)));
        iblock = &m.bs.acquire(m(block_row, block_col));
        return zb;
    }

    vt read_element(const size_t element_num)
    { return vt((*iblock)[element_num]); }

    zbt end_reading_block(const size_type& block_row, const size_type& block_col)
    {
        m.bs.release(m(block_row, block_col), false);
        iblock = 0;
        return zbt(! m.bs.is_initialized(m(block_row, block_col)));
    }

    const size_type & get_height_in_blocks()
    { return m.get_height(); }

    const size_type & get_width_in_blocks()
    { return m.get_width(); }
};

template <typename ValueType, unsigned BlockSideLength, unsigned Level, bool AExists, bool BExists>
struct feedable_strassen_winograd_block_grained
{
    typedef static_quadtree<bool, Level> zbt;     // true <=> is a zero-block
    using vt =  static_quadtree<ValueType, Level> ;

    using smaller_feedable_strassen_winograd_ab =  feedable_strassen_winograd_block_grained<ValueType, BlockSideLength, Level - 1, AExists, BExists> ;
    using smaller_feedable_strassen_winograd_a =  feedable_strassen_winograd_block_grained<ValueType, BlockSideLength, Level - 1, AExists, false> ;
    using smaller_feedable_strassen_winograd_b =  feedable_strassen_winograd_block_grained<ValueType, BlockSideLength, Level - 1, false, BExists> ;
    using smaller_feedable_strassen_winograd_n =  feedable_strassen_winograd_block_grained<ValueType, BlockSideLength, Level - 1, false, false> ;

    using swappable_block_matrix_type =  swappable_block_matrix<ValueType, BlockSideLength> ;
    using block_scheduler_type =  typename swappable_block_matrix_type::block_scheduler_type ;
    using internal_block_type =  typename block_scheduler_type::internal_block_type ;
    using size_type =  typename swappable_block_matrix_type::size_type ;
    using Ops =  matrix_operations<ValueType, BlockSideLength> ;

    const size_type n, m, l;
    smaller_feedable_strassen_winograd_ab p1, p2;
    smaller_feedable_strassen_winograd_n p3, p4, p5;
    smaller_feedable_strassen_winograd_b p6;
    smaller_feedable_strassen_winograd_a p7;

    inline feedable_strassen_winograd_block_grained(
        const swappable_block_matrix_type& existing_a, const size_type a_from_row, const size_type a_from_col,
        block_scheduler_type& bs_c, const size_type n, const size_type m, const size_type l,
        const swappable_block_matrix_type& existing_b, const size_type b_from_row, const size_type b_from_col)
        : n(n), m(m), l(l),
          p1(existing_a, a_from_row,       a_from_col,       bs_c, n/2, m/2, l/2, existing_b, b_from_row,       b_from_col),
          p2(existing_a, a_from_row,       a_from_col + l/2, bs_c, n/2, m/2, l/2, existing_b, b_from_row + l/2, b_from_col),
          p3(                                                bs_c, n/2, m/2, l/2),
          p4(                                                bs_c, n/2, m/2, l/2),
          p5(                                                bs_c, n/2, m/2, l/2),
          p6(                                                bs_c, n/2, m/2, l/2, existing_b, b_from_row + l/2, b_from_col + m/2),
          p7(existing_a, a_from_row + n/2, a_from_col + l/2, bs_c, n/2, m/2, l/2) {}

    inline feedable_strassen_winograd_block_grained(
        const swappable_block_matrix_type& existing_a, const size_type a_from_row, const size_type a_from_col,
        block_scheduler_type& bs_c, const size_type n, const size_type m, const size_type l)
        : n(n), m(m), l(l),
          p1(existing_a, a_from_row,       a_from_col,       bs_c, n/2, m/2, l/2),
          p2(existing_a, a_from_row,       a_from_col + l/2, bs_c, n/2, m/2, l/2),
          p3(                                                bs_c, n/2, m/2, l/2),
          p4(                                                bs_c, n/2, m/2, l/2),
          p5(                                                bs_c, n/2, m/2, l/2),
          p6(                                                bs_c, n/2, m/2, l/2),
          p7(existing_a, a_from_row + n/2, a_from_col + l/2, bs_c, n/2, m/2, l/2) {}

    inline feedable_strassen_winograd_block_grained(
        block_scheduler_type& bs_c, const size_type n, const size_type m, const size_type l,
        const swappable_block_matrix_type& existing_b, const size_type b_from_row, const size_type b_from_col)
        : n(n), m(m), l(l),
          p1(bs_c, n/2, m/2, l/2, existing_b, b_from_row,       b_from_col),
          p2(bs_c, n/2, m/2, l/2, existing_b, b_from_row + l/2, b_from_col),
          p3(bs_c, n/2, m/2, l/2),
          p4(bs_c, n/2, m/2, l/2),
          p5(bs_c, n/2, m/2, l/2),
          p6(bs_c, n/2, m/2, l/2, existing_b, b_from_row + l/2, b_from_col + m/2),
          p7(bs_c, n/2, m/2, l/2) {}

    inline feedable_strassen_winograd_block_grained(
        block_scheduler_type& bs_c, const size_type n, const size_type m, const size_type l)
        : n(n), m(m), l(l),
          p1(bs_c, n / 2, m / 2, l / 2),
          p2(bs_c, n / 2, m / 2, l / 2),
          p3(bs_c, n / 2, m / 2, l / 2),
          p4(bs_c, n / 2, m / 2, l / 2),
          p5(bs_c, n / 2, m / 2, l / 2),
          p6(bs_c, n / 2, m / 2, l / 2),
          p7(bs_c, n / 2, m / 2, l / 2) { }

    inline void feed_a(const size_type& row, const size_type& col, const swappable_block_matrix_type& bl)
    {
        // partition bl
        typename Ops::swappable_block_matrix_quarterer qbl(bl);
        // preadditions
        swappable_block_matrix_type
            s1(bl.bs, qbl.ul.get_height(), qbl.ul.get_width(), qbl.ul.is_transposed()),
        s2(bl.bs, qbl.ul.get_height(), qbl.ul.get_width(), qbl.ul.is_transposed()),
        s3(bl.bs, qbl.ul.get_height(), qbl.ul.get_width(), qbl.ul.is_transposed()),
        s4(bl.bs, qbl.ul.get_height(), qbl.ul.get_width(), qbl.ul.is_transposed());
        Ops::strassen_winograd_preaddition_a(qbl.ul, qbl.ur, qbl.dl, qbl.dr, s1, s2, s3, s4);
        // feed recursive
        p1.feed_a(row, col, qbl.ul);
        p2.feed_a(row, col, qbl.ur);
        p3.feed_a(row, col, s1);
        p4.feed_a(row, col, s2);
        p5.feed_a(row, col, s3);
        p6.feed_a(row, col, s4);
        p7.feed_a(row, col, qbl.dr);
    }

    inline void feed_b(const size_type& row, const size_type& col, const swappable_block_matrix_type& bl)
    {
        // partition bl
        typename Ops::swappable_block_matrix_quarterer qbl(bl);
        // preadditions
        swappable_block_matrix_type
            t1(bl.bs, qbl.ul.get_height(), qbl.ul.get_width(), qbl.ul.is_transposed()),
        t2(bl.bs, qbl.ul.get_height(), qbl.ul.get_width(), qbl.ul.is_transposed()),
        t3(bl.bs, qbl.ul.get_height(), qbl.ul.get_width(), qbl.ul.is_transposed()),
        t4(bl.bs, qbl.ul.get_height(), qbl.ul.get_width(), qbl.ul.is_transposed());
        Ops::strassen_winograd_preaddition_b(qbl.ul, qbl.ur, qbl.dl, qbl.dr, t1, t2, t3, t4);
        // feed recursive
        p1.feed_b(row, col, qbl.ul);
        p2.feed_b(row, col, qbl.dl);
        p3.feed_b(row, col, t1);
        p4.feed_b(row, col, t2);
        p5.feed_b(row, col, t3);
        p6.feed_b(row, col, qbl.dr);
        p7.feed_b(row, col, t4);
    }

    inline void multiply()
    {
        p1.multiply();
        p2.multiply();
        p3.multiply();
        p4.multiply();
        p5.multiply();
        p6.multiply();
        p7.multiply();
    }

    inline void read_and_add(const size_type& row, const size_type& col, const swappable_block_matrix_type& bl)
    {
        // partition bl
        typename Ops::swappable_block_matrix_quarterer qbl(bl);
        // postadditions
        swappable_block_matrix_type px(bl.bs, qbl.ul.get_height(), qbl.ul.get_width(), qbl.ul.is_transposed());
        p2.read_and_add(row, col, qbl.ul);
        p1.read_and_add(row, col, px);
        Ops::element_op(qbl.ul, px, typename Ops::addition());
        p4.read_and_add(row, col, px);
        Ops::element_op(qbl.ur, px, typename Ops::addition());
        p5.read_and_add(row, col, px);
        Ops::element_op_twice_nontransposed(qbl.dl, qbl.dr, px, typename Ops::addition());
        px.set_zero();
        p7.read_and_add(row, col, qbl.dl);
        p3.read_and_add(row, col, px);
        Ops::element_op_twice_nontransposed(qbl.dr, qbl.ur, px, typename Ops::addition());
        p6.read_and_add(row, col, qbl.ur);
    }

    inline static size_t get_num_temp_grains()
    { return smaller_feedable_strassen_winograd_ab::get_num_temp_grains() + (4 ^ Level) * 2; }
};

template <typename ValueType, unsigned BlockSideLength, bool AExists, bool BExists>
struct feedable_strassen_winograd_block_grained<ValueType, BlockSideLength, 0, AExists, BExists>
{
    using swappable_block_matrix_type =  swappable_block_matrix<ValueType, BlockSideLength> ;
    using block_scheduler_type =  typename swappable_block_matrix_type::block_scheduler_type ;
    using swappable_block_identifier_type =  typename swappable_block_matrix_type::swappable_block_identifier_type ;
    using size_type =  typename swappable_block_matrix_type::size_type ;
    using Ops =  matrix_operations<ValueType, BlockSideLength> ;

    using bt =  static_quadtree<swappable_block_identifier_type, 0> ;

    swappable_block_matrix_type a, b, c;

    inline feedable_strassen_winograd_block_grained(
        const swappable_block_matrix_type& existing_a, const size_type a_from_row, const size_type a_from_col,
        block_scheduler_type& bs_c, const size_type n, const size_type m, const size_type l,
        const swappable_block_matrix_type& existing_b, const size_type b_from_row, const size_type b_from_col)
        : a(existing_a, n, l, a_from_row, a_from_col),
          b(existing_b, n, l, b_from_row, b_from_col),
          c(bs_c, n, m) { }

    inline feedable_strassen_winograd_block_grained(
        const swappable_block_matrix_type& existing_a, const size_type a_from_row, const size_type a_from_col,
        block_scheduler_type& bs_c, const size_type n, const size_type m, const size_type l)
        : a(existing_a, n, l, a_from_row, a_from_col),
          b(bs_c, n, l),
          c(bs_c, n, m) { }

    inline feedable_strassen_winograd_block_grained(
        block_scheduler_type& bs_c, const size_type n, const size_type m, const size_type l,
        const swappable_block_matrix_type& existing_b, const size_type b_from_row, const size_type b_from_col)
        : a(bs_c, n, l),
          b(existing_b, n, l, b_from_row, b_from_col),
          c(bs_c, n, m) { }

    inline feedable_strassen_winograd_block_grained(
        block_scheduler_type& bs_c, const size_type n, const size_type m, const size_type l)
        : a(bs_c, n, l),
          b(bs_c, n, l),
          c(bs_c, n, m) { }

    inline void feed_a(const size_type& row, const size_type& col, const swappable_block_matrix_type& bl)
    {
        if (! AExists)
        {
            // copy bl to a from (row, col) (assuming a from (row, col) == 0)
            swappable_block_matrix_type at(a, bl.get_height(), bl.get_width(), row, col);
            Ops::element_op(at, bl, typename Ops::addition());
        }
    }

    inline void feed_b(const size_type& row, const size_type& col, const swappable_block_matrix_type& bl)
    {
        if (! BExists)
        {
            // copy bl(0,0) to b(row, col) (assuming b from (row, col) == 0)
            swappable_block_matrix_type bt(b, bl.get_height(), bl.get_width(), row, col);
            Ops::element_op(bt, bl, typename Ops::addition());
        }
    }

    inline void multiply()
    {
        matrix_operations<ValueType, BlockSideLength>::
        multi_level_strassen_winograd_multiply_and_add_block_grained(a, b, c);
        if (! AExists)
            a.set_zero();
        if (! BExists)
            b.set_zero();
    }


    inline void read_and_add(const size_type& row, const size_type& col, swappable_block_matrix_type& bl)
    {
        // add c from (row, col) to bl
        swappable_block_matrix_type ct(c, bl.get_height(), bl.get_width(), row, col);
        Ops::element_op(bl, ct, typename Ops::addition());
        ct.set_zero();
    }

    inline static size_t get_num_temp_grains()
    { return 0; }
};

template <typename ValueType, unsigned BlockSideLength, unsigned Level, unsigned Granularity>
struct matrix_to_quadtree_block_grained
{
    using swappable_block_matrix_type =  swappable_block_matrix<ValueType, BlockSideLength> ;
    using size_type =  typename swappable_block_matrix_type::size_type ;

    using smaller_matrix_to_quadtree_block_grained =  matrix_to_quadtree_block_grained<ValueType, BlockSideLength, Level - 1, Granularity> ;

    smaller_matrix_to_quadtree_block_grained ul, ur, dl, dr;

    explicit matrix_to_quadtree_block_grained(const swappable_block_matrix_type & matrix)
        : ul(matrix, matrix.get_height()/2, matrix.get_width()/2,                     0,                    0),
          ur(matrix, matrix.get_height()/2, matrix.get_width()/2,                     0, matrix.get_width()/2),
          dl(matrix, matrix.get_height()/2, matrix.get_width()/2, matrix.get_height()/2,                    0),
          dr(matrix, matrix.get_height()/2, matrix.get_width()/2, matrix.get_height()/2, matrix.get_width()/2)
    { assert(! (matrix.get_height() % 2 | matrix.get_width() % 2)); }

    inline matrix_to_quadtree_block_grained(const swappable_block_matrix_type & matrix,
            const size_type height, const size_type width, const size_type from_row, const size_type from_col)
        : ul(matrix, height/2, width/2, from_row,            from_col),
          ur(matrix, height/2, width/2, from_row,            from_col + width/2),
          dl(matrix, height/2, width/2, from_row + height/2, from_col),
          dr(matrix, height/2, width/2, from_row + height/2, from_col + width/2)
    { assert(! (height % 2 | width % 2)); }

    inline swappable_block_matrix_type operator () (const size_type& row, const size_type& col)
    {
        return swappable_block_matrix_type(ul(row, col), ur(row, col), dl(row, col), dr(row, col));
    }

    inline const size_type get_height()
    { return ul.get_height(); }

    inline const size_type get_width()
    { return ul.get_width(); }
};

template <typename ValueType, unsigned BlockSideLength, unsigned Granularity>
struct matrix_to_quadtree_block_grained<ValueType, BlockSideLength, 0, Granularity>
{
    using swappable_block_matrix_type =  swappable_block_matrix<ValueType, BlockSideLength> ;
    using size_type =  typename swappable_block_matrix_type::size_type ;

    swappable_block_matrix_type m;

    explicit matrix_to_quadtree_block_grained(const swappable_block_matrix_type& matrix)
        : m(matrix, matrix.get_height(), matrix.get_width(), 0, 0)
    { assert(! (matrix.get_height() % Granularity | matrix.get_width() % Granularity)); }

    inline matrix_to_quadtree_block_grained(const swappable_block_matrix_type& matrix,
                                            const size_type height, const size_type width, const size_type from_row, const size_type from_col)
        : m(matrix, height, width, from_row, from_col)
    { assert(! (matrix.get_height() % Granularity | matrix.get_width() % Granularity)); }

    inline swappable_block_matrix_type operator () (const size_type& row, const size_type& col)
    {
        return swappable_block_matrix_type(m, Granularity, Granularity, row * Granularity, col * Granularity);
    }

    inline const size_type get_height()
    { return m.get_height() / Granularity; }

    inline const size_type get_width()
    { return m.get_width() / Granularity; }
};

template <typename ValueType, unsigned BlockSideLength>
struct matrix_operations
{
    // tuning-parameter: Only matrices larger than this (in blocks) are processed by Strassen-Winograd.
    // you have to adapt choose_level_for_feedable_sw, too
    static const unsigned strassen_winograd_base_case_size;

    using swappable_block_matrix_type =  swappable_block_matrix<ValueType, BlockSideLength> ;
    using block_scheduler_type =  typename swappable_block_matrix_type::block_scheduler_type ;
    using swappable_block_identifier_type =  typename swappable_block_matrix_type::swappable_block_identifier_type ;
    using internal_block_type =  typename block_scheduler_type::internal_block_type ;
    using size_type =  typename swappable_block_matrix_type::size_type ;
    using column_vector_type =  column_vector<ValueType> ;
    using row_vector_type =  row_vector<ValueType> ;
    using vector_size_type =  typename column_vector_type::size_type ;

    // +-+-+-+ addition +-+-+-+-+-+-+-+-+-+-+-+-+-+-+-+-+-+-+-+-+-+-+-+-+-+-+-+-+-+-+-+-+-+

    struct addition
    {
        /* op(c,a,b) means c = a <op> b  e.g. assign sum
         * op(c,a)   means c <op>= a     e.g. add up
         * op(a)     means <op>a         e.g. sign
         *
         * it should hold:
         * op(c,0,0) equivalent c = 0
         * op(c=0,a) equivalent c = op(a)
         * op(c,0)   equivalent {}
         */

        inline ValueType& operator () (ValueType& c, const ValueType& a, const ValueType& b) { return c = a + b; }
        inline ValueType& operator () (ValueType& c, const ValueType& a) { return c += a; }
        inline ValueType operator () (const ValueType& a) { return +a; }
    };

    struct subtraction
    {
        inline ValueType& operator () (ValueType& c, const ValueType& a, const ValueType& b) { return c = a - b; }
        inline ValueType& operator () (ValueType& c, const ValueType& a) { return c -= a; }
        inline ValueType operator () (const ValueType& a) { return -a; }
    };

    struct scalar_multiplication
    {
        explicit scalar_multiplication(const ValueType scalar = 1) : s(scalar) { }
        inline ValueType& operator () (ValueType& c, const ValueType& a) { return c = a * s; }
        inline ValueType operator () (const ValueType& a) { return a * s; }
        inline operator const ValueType& () { return s; }
        const ValueType s;
    };

    // element_op<Op>(C,A,B) calculates C = A <Op> B
    template <class Op>
    static swappable_block_matrix_type&
    element_op(swappable_block_matrix_type& C,
               const swappable_block_matrix_type& A,
               const swappable_block_matrix_type& B, Op op = Op())
    {
        for (size_type row = 0; row < C.get_height(); ++row)
            for (size_type col = 0; col < C.get_width(); ++col)
                element_op_swappable_block(
                    C(row, col), C.is_transposed(), C.bs,
                    A(row, col), A.is_transposed(), A.bs,
                    B(row, col), B.is_transposed(), B.bs, op);
        return C;
    }

    // element_op<Op>(C,A) calculates C <Op>= A
    template <class Op>
    static swappable_block_matrix_type&
    element_op(swappable_block_matrix_type& C,
               const swappable_block_matrix_type& A, Op op = Op())
    {
        for (size_type row = 0; row < C.get_height(); ++row)
            for (size_type col = 0; col < C.get_width(); ++col)
                element_op_swappable_block(
                    C(row, col), C.is_transposed(), C.bs,
                    A(row, col), A.is_transposed(), A.bs, op);
        return C;
    }

    // element_op<Op>(C) calculates C = <Op>C
    template <class Op>
    static swappable_block_matrix_type&
    element_op(swappable_block_matrix_type& C, Op op = Op())
    {
        for (size_type row = 0; row < C.get_height(); ++row)
            for (size_type col = 0; col < C.get_width(); ++col)
                element_op_swappable_block(
                    C(row, col), C.bs, op);
        return C;
    }

    // calculates c = a <Op> b
    template <class Op>
    static void
    element_op_swappable_block(
        const swappable_block_identifier_type c, const bool c_is_transposed, block_scheduler_type& bs_c,
        const swappable_block_identifier_type a, bool a_is_transposed, block_scheduler_type& bs_a,
        const swappable_block_identifier_type b, bool b_is_transposed, block_scheduler_type& bs_b, Op op = Op())
    {
        if (! bs_c.is_simulating())
            ++matrix_operation_statistic::get_instance()->block_addition_calls;
        // check if zero-block (== ! initialized)
        if (! bs_a.is_initialized(a) && ! bs_b.is_initialized(b))
        {
            // => a and b are zero -> set c zero
            bs_c.deinitialize(c);
            if (! bs_c.is_simulating())
                ++matrix_operation_statistic::get_instance()->block_additions_saved_through_zero;
            return;
        }
        a_is_transposed = a_is_transposed != c_is_transposed;
        b_is_transposed = b_is_transposed != c_is_transposed;
        if (! bs_a.is_initialized(a))
        {
            // a is zero -> copy b
            internal_block_type& ic = bs_c.acquire(c, true),
            & ib = bs_b.acquire(b);
            if (! bs_c.is_simulating())
            {
                if (b_is_transposed)
                    low_level_matrix_binary_ass_op<ValueType, BlockSideLength, false, true, Op>(&ic[0], 0, &ib[0], op);
                else
                    low_level_matrix_binary_ass_op<ValueType, BlockSideLength, false, false, Op>(&ic[0], 0, &ib[0], op);
            }
            bs_b.release(b, false);
            bs_c.release(c, true);
        }
        else if (! bs_b.is_initialized(b))
        {
            // b is zero -> copy a
            internal_block_type& ic = bs_c.acquire(c, true),
            & ia = bs_a.acquire(a);
            if (! bs_c.is_simulating())
            {
                if (a_is_transposed)
                    low_level_matrix_binary_ass_op<ValueType, BlockSideLength, true, false, Op>(&ic[0], &ia[0], 0, op);
                else
                    low_level_matrix_binary_ass_op<ValueType, BlockSideLength, false, false, Op>(&ic[0], &ia[0], 0, op);
            }
            bs_a.release(a, false);
            bs_c.release(c, true);
        }
        else
        {
            internal_block_type& ic = bs_c.acquire(c, true),
            & ia = bs_a.acquire(a),
            & ib = bs_b.acquire(b);
            if (! bs_c.is_simulating())
            {
                if (a_is_transposed)
                {
                    if (b_is_transposed)
                        low_level_matrix_binary_ass_op<ValueType, BlockSideLength, true, true, Op>(&ic[0], &ia[0], &ib[0], op);
                    else
                        low_level_matrix_binary_ass_op<ValueType, BlockSideLength, true, false, Op>(&ic[0], &ia[0], &ib[0], op);
                }
                else
                {
                    if (b_is_transposed)
                        low_level_matrix_binary_ass_op<ValueType, BlockSideLength, false, true, Op>(&ic[0], &ia[0], &ib[0], op);
                    else
                        low_level_matrix_binary_ass_op<ValueType, BlockSideLength, false, false, Op>(&ic[0], &ia[0], &ib[0], op);
                }
            }
            bs_a.release(a, false);
            bs_b.release(b, false);
            bs_c.release(c, true);
        }
    }

    // calculates c <op>= a
    template <class Op>
    static void
    element_op_swappable_block(
        const swappable_block_identifier_type c, const bool c_is_transposed, block_scheduler_type& bs_c,
        const swappable_block_identifier_type a, const bool a_is_transposed, block_scheduler_type& bs_a, Op op = Op())
    {
        if (! bs_c.is_simulating())
            ++matrix_operation_statistic::get_instance()->block_addition_calls;
        // check if zero-block (== ! initialized)
        if (! bs_a.is_initialized(a))
        {
            // => b is zero => nothing to do
            if (! bs_c.is_simulating())
                ++matrix_operation_statistic::get_instance()->block_additions_saved_through_zero;
            return;
        }
        const bool c_is_zero = ! bs_c.is_initialized(c);
        // acquire
        internal_block_type& ic = bs_c.acquire(c, c_is_zero),
        & ia = bs_a.acquire(a);
        // add
        if (! bs_c.is_simulating())
        {
            if (c_is_zero) {
                if (c_is_transposed == a_is_transposed)
                    low_level_matrix_unary_op<ValueType, BlockSideLength, false, Op>(&ic[0], &ia[0], op);
                else
                    low_level_matrix_unary_op<ValueType, BlockSideLength, true, Op>(&ic[0], &ia[0], op);
            }
            else {
                if (c_is_transposed == a_is_transposed)
                    low_level_matrix_unary_ass_op<ValueType, BlockSideLength, false, Op>(&ic[0], &ia[0], op);
                else
                    low_level_matrix_unary_ass_op<ValueType, BlockSideLength, true, Op>(&ic[0], &ia[0], op);
            }
        }
        // release
        bs_c.release(c, true);
        bs_a.release(a, false);
    }

    // calculates c = <op>c
    template <class Op>
    static void
    element_op_swappable_block(
        const swappable_block_identifier_type c, block_scheduler_type& bs_c, Op op = Op())
    {
        if (! bs_c.is_simulating())
            ++matrix_operation_statistic::get_instance()->block_addition_calls;
        // check if zero-block (== ! initialized)
        if (! bs_c.is_initialized(c))
        {
            // => c is zero => nothing to do
            if (! bs_c.is_simulating())
                ++matrix_operation_statistic::get_instance()->block_additions_saved_through_zero;
            return;
        }
        // acquire
        internal_block_type& ic = bs_c.acquire(c);
        // add
        if (! bs_c.is_simulating())
            low_level_matrix_unary_op<ValueType, BlockSideLength, false, Op>(&ic[0], &ic[0], op);
        // release
        bs_c.release(c, true);
    }

    // additions for strassen-winograd

    inline static void
    strassen_winograd_preaddition_a(swappable_block_matrix_type& a11,
                                    swappable_block_matrix_type& a12,
                                    swappable_block_matrix_type& a21,
                                    swappable_block_matrix_type& a22,
                                    swappable_block_matrix_type& s1,
                                    swappable_block_matrix_type& s2,
                                    swappable_block_matrix_type& s3,
                                    swappable_block_matrix_type& s4)
    {
        for (size_type row = 0; row < a11.get_height(); ++row)
            for (size_type col = 0; col < a11.get_width(); ++col)
            {
                op_swappable_block_nontransposed(s3, a11, subtraction(), a21, row, col);
                op_swappable_block_nontransposed(s1, a21,    addition(), a22, row, col);
                op_swappable_block_nontransposed(s2,  s1, subtraction(), a11, row, col);
                op_swappable_block_nontransposed(s4, a12, subtraction(),  s2, row, col);
            }
    }

    inline static void
    strassen_winograd_preaddition_b(swappable_block_matrix_type& b11,
                                    swappable_block_matrix_type& b12,
                                    swappable_block_matrix_type& b21,
                                    swappable_block_matrix_type& b22,
                                    swappable_block_matrix_type& t1,
                                    swappable_block_matrix_type& t2,
                                    swappable_block_matrix_type& t3,
                                    swappable_block_matrix_type& t4)
    {
        for (size_type row = 0; row < b11.get_height(); ++row)
            for (size_type col = 0; col < b11.get_width(); ++col)
            {
                op_swappable_block_nontransposed(t3, b22, subtraction(), b12, row, col);
                op_swappable_block_nontransposed(t1, b12, subtraction(), b11, row, col);
                op_swappable_block_nontransposed(t2, b22, subtraction(),  t1, row, col);
                op_swappable_block_nontransposed(t4, b21, subtraction(),  t2, row, col);
            }
    }

    inline static void
    strassen_winograd_postaddition(swappable_block_matrix_type& c11,  // = p2
                                   swappable_block_matrix_type& c12,  // = p6
                                   swappable_block_matrix_type& c21,  // = p7
                                   swappable_block_matrix_type& c22,  // = p4
                                   swappable_block_matrix_type& p1,
                                   swappable_block_matrix_type& p3,
                                   swappable_block_matrix_type& p5)
    {
        for (size_type row = 0; row < c11.get_height(); ++row)
            for (size_type col = 0; col < c11.get_width(); ++col)
            {
                op_swappable_block_nontransposed(c11,     addition(),  p1, row, col); // (u1)
                op_swappable_block_nontransposed( p1,     addition(), c22, row, col); // (u2)
                op_swappable_block_nontransposed( p5,     addition(),  p1, row, col); // (u3)
                op_swappable_block_nontransposed(c21,     addition(),  p5, row, col); // (u4)
                op_swappable_block_nontransposed(c22, p5, addition(),  p3, row, col); // (u5)
                op_swappable_block_nontransposed( p1,     addition(),  p3, row, col); // (u6)
                op_swappable_block_nontransposed(c12,     addition(),  p1, row, col); // (u7)
            }
    }

    // calculates c1 += a; c2 += a
    template <class Op>
    inline static void
    element_op_twice_nontransposed(swappable_block_matrix_type& c1,
                                   swappable_block_matrix_type& c2,
                                   const swappable_block_matrix_type& a, Op op = Op())
    {
        for (size_type row = 0; row < a.get_height(); ++row)
            for (size_type col = 0; col < a.get_width(); ++col)
            {
                element_op_swappable_block(
                    c1(row, col), false, c1.bs,
                    a(row, col), false, a.bs, op);
                element_op_swappable_block(
                    c2(row, col), false, c2.bs,
                    a(row, col), false, a.bs, op);
            }
    }

    template <class Op>
    inline static void
    op_swappable_block_nontransposed(swappable_block_matrix_type& c,
                                     swappable_block_matrix_type& a, Op op, swappable_block_matrix_type& b,
                                     size_type& row, size_type& col)
    {
        element_op_swappable_block(
            c(row, col), false, c.bs,
            a(row, col), false, a.bs,
            b(row, col), false, b.bs, op);
    }

    template <class Op>
    inline static void
    op_swappable_block_nontransposed(swappable_block_matrix_type& c, Op op, swappable_block_matrix_type& a,
                                     size_type& row, size_type& col)
    {
        element_op_swappable_block(
            c(row, col), false, c.bs,
            a(row, col), false, a.bs, op);
    }

    // +-+ end addition +-+-+-+-+-+-+-+-+-+-+-+-+-+-+-+-+-+-+-+-+-+-+-+-+-+-+-+-+-+-+-+-+-+

    // +-+-+-+ matrix multiplication +-+-+-+-+-+-+-+-+-+-+-+-+-+-+-+-+-+-+-+-+-+-+-+-+-+-+-+

    /*  n, m and l denote the three dimensions of a matrix multiplication, according to the following ascii-art diagram:
     *
     *                 +--m--+
     *  +----l-----+   |     |   +--m--+
     *  |          |   |     |   |     |
     *  n    A     | • l  B  | = n  C  |
     *  |          |   |     |   |     |
     *  +----------+   |     |   +-----+
     *                 +-----+
     *
     * The index-variables are called i, j, k for dimension
     *                                n, m, l .
     */

    // requires height and width divisible by 2
    struct swappable_block_matrix_quarterer
    {
        swappable_block_matrix_type  upleft,   upright,
                                    downleft, downright,
                & ul, & ur, & dl, & dr;

        explicit swappable_block_matrix_quarterer(const swappable_block_matrix_type & whole)
            : upleft   (whole, whole.get_height()/2, whole.get_width()/2,                    0,                   0),
              upright  (whole, whole.get_height()/2, whole.get_width()/2,                    0, whole.get_width()/2),
              downleft (whole, whole.get_height()/2, whole.get_width()/2, whole.get_height()/2,                   0),
              downright(whole, whole.get_height()/2, whole.get_width()/2, whole.get_height()/2, whole.get_width()/2),
              ul(upleft), ur(upright), dl(downleft), dr(downright)
        { assert(! (whole.get_height() % 2 | whole.get_width() % 2)); }
    };

    struct swappable_block_matrix_padding_quarterer
    {
        swappable_block_matrix_type  upleft,   upright,
                                    downleft, downright,
                & ul, & ur, & dl, & dr;

        explicit swappable_block_matrix_padding_quarterer(const swappable_block_matrix_type & whole)
            : upleft   (whole, foxxll::div_ceil(whole.get_height(),2), foxxll::div_ceil(whole.get_width(),2),                              0,                             0),
              upright  (whole, foxxll::div_ceil(whole.get_height(),2), foxxll::div_ceil(whole.get_width(),2),                              0, foxxll::div_ceil(whole.get_width(),2)),
              downleft (whole, foxxll::div_ceil(whole.get_height(),2), foxxll::div_ceil(whole.get_width(),2), foxxll::div_ceil(whole.get_height(),2),                             0),
              downright(whole, foxxll::div_ceil(whole.get_height(),2), foxxll::div_ceil(whole.get_width(),2), foxxll::div_ceil(whole.get_height(),2), foxxll::div_ceil(whole.get_width(),2)),
              ul(upleft), ur(upright), dl(downleft), dr(downright) {}
    };

    struct swappable_block_matrix_approximative_quarterer
    {
        swappable_block_matrix_type upleft, upright,
            downleft, downright,
        & ul, & ur, & dl, & dr;

        explicit swappable_block_matrix_approximative_quarterer(const swappable_block_matrix_type & whole)
            : upleft   (whole,                      whole.get_height()/2,                     whole.get_width()/2,                    0,                   0),
              upright  (whole,                      whole.get_height()/2, whole.get_width() - whole.get_width()/2,                    0, whole.get_width()/2),
              downleft (whole, whole.get_height() - whole.get_height()/2,                     whole.get_width()/2, whole.get_height()/2,                   0),
              downright(whole, whole.get_height() - whole.get_height()/2, whole.get_width() - whole.get_width()/2, whole.get_height()/2, whole.get_width()/2),
              ul(upleft), ur(upright), dl(downleft), dr(downright) {}
    };

    //! calculates C = A * B + C
    // requires fitting dimensions
    static swappable_block_matrix_type&
    multi_level_strassen_winograd_multiply_and_add_block_grained(const swappable_block_matrix_type& A,
                                                                 const swappable_block_matrix_type& B,
                                                                 swappable_block_matrix_type& C)
    {
<<<<<<< HEAD
        int_type num_levels = foxxll::ilog2_ceil(std::min(A.get_width(), std::min(C.get_width(), C.get_height())));
=======
        size_t num_levels = ilog2_ceil(std::min(A.get_width(), std::min(C.get_width(), C.get_height())));
>>>>>>> 3f8cdd80
        if (num_levels > STXXL_MATRIX_MULTI_LEVEL_STRASSEN_WINOGRAD_BASE_CASE)
        {
            if (num_levels > STXXL_MATRIX_MULTI_LEVEL_STRASSEN_WINOGRAD_MAX_NUM_LEVELS)
                num_levels = STXXL_MATRIX_MULTI_LEVEL_STRASSEN_WINOGRAD_MAX_NUM_LEVELS;
            swappable_block_matrix_type padded_a(
                A, foxxll::round_up_to_power_of_two(A.get_height(), num_levels),
                foxxll::round_up_to_power_of_two(A.get_width(), num_levels), 0, 0),
            padded_b(B, foxxll::round_up_to_power_of_two(B.get_height(), num_levels),
                     foxxll::round_up_to_power_of_two(B.get_width(), num_levels), 0, 0),
            padded_c(C, foxxll::round_up_to_power_of_two(C.get_height(), num_levels),
                     foxxll::round_up_to_power_of_two(C.get_width(), num_levels), 0, 0);
            switch (num_levels)
            {
            #if (STXXL_MATRIX_MULTI_LEVEL_STRASSEN_WINOGRAD_MAX_NUM_LEVELS >= 5 && 5 > STXXL_MATRIX_MULTI_LEVEL_STRASSEN_WINOGRAD_BASE_CASE)
            case 5:
                use_feedable_sw_block_grained<5>(padded_a, padded_a, padded_c);
                break;
            #endif
            #if (STXXL_MATRIX_MULTI_LEVEL_STRASSEN_WINOGRAD_MAX_NUM_LEVELS >= 4 && 4 > STXXL_MATRIX_MULTI_LEVEL_STRASSEN_WINOGRAD_BASE_CASE)
            case 4:
                use_feedable_sw_block_grained<4>(padded_a, padded_a, padded_c);
                break;
            #endif
            #if (STXXL_MATRIX_MULTI_LEVEL_STRASSEN_WINOGRAD_MAX_NUM_LEVELS >= 3 && 3 > STXXL_MATRIX_MULTI_LEVEL_STRASSEN_WINOGRAD_BASE_CASE)
            case 3:
                use_feedable_sw_block_grained<3>(padded_a, padded_a, padded_c);
                break;
            #endif
            #if (STXXL_MATRIX_MULTI_LEVEL_STRASSEN_WINOGRAD_MAX_NUM_LEVELS >= 2 && 2 > STXXL_MATRIX_MULTI_LEVEL_STRASSEN_WINOGRAD_BASE_CASE)
            case 2:
                use_feedable_sw_block_grained<2>(padded_a, padded_a, padded_c);
                break;
            #endif
            default:  // only here in case of wrong bounds
                strassen_winograd_multiply_and_add_interleaved(A, B, C);
                break;
            }
        }
        else
            // base case
            strassen_winograd_multiply_and_add_interleaved(A, B, C);
        return C;
    }

    // input matrices have to be padded
    template <unsigned Level>
    static void use_feedable_sw_block_grained(const swappable_block_matrix_type& A,
                                              const swappable_block_matrix_type& B,
                                              swappable_block_matrix_type& C)
    {
        const unsigned granularity = 1;

        feedable_strassen_winograd_block_grained<ValueType, BlockSideLength, Level, true, true>
        fsw(A, 0, 0, C.bs, C.get_height(), C.get_width(), A.get_width(), B, 0, 0);
        // preadditions for A
        {
            matrix_to_quadtree_block_grained<ValueType, BlockSideLength, Level, granularity>
            mtq_a(A);
            for (size_type row = 0; row < mtq_a.get_height(); ++row)
                for (size_type col = 0; col < mtq_a.get_width(); ++col)
                    fsw.feed_a(row, col, mtq_a(row, col));
        }
        // preadditions for B
        {
            matrix_to_quadtree_block_grained<ValueType, BlockSideLength, Level, granularity>
            mtq_b(B);
            for (size_type row = 0; row < mtq_b.get_height(); ++row)
                for (size_type col = 0; col < mtq_b.get_width(); ++col)
                    fsw.feed_b(row, col, mtq_b(row, col));
        }
        // recursive multiplications
        fsw.multiply();
        // postadditions
        {
            matrix_to_quadtree_block_grained<ValueType, BlockSideLength, Level, granularity>
            mtq_c(C);
            for (size_type row = 0; row < mtq_c.get_height(); ++row)
                for (size_type col = 0; col < mtq_c.get_width(); ++col)
                    fsw.read_and_add(row, col, mtq_c(row, col));
        }
    }

    //! calculates C = A * B + C
    // requires fitting dimensions
    static swappable_block_matrix_type&
    multi_level_strassen_winograd_multiply_and_add(const swappable_block_matrix_type& A,
                                                   const swappable_block_matrix_type& B,
                                                   swappable_block_matrix_type& C)
    {
<<<<<<< HEAD
        int_type p = foxxll::ilog2_ceil(std::min(A.get_width(), std::min(C.get_width(), C.get_height())));
=======
        size_t p = ilog2_ceil(std::min(A.get_width(), std::min(C.get_width(), C.get_height())));
>>>>>>> 3f8cdd80

        swappable_block_matrix_type padded_a(
            A, foxxll::round_up_to_power_of_two(A.get_height(), p),
            foxxll::round_up_to_power_of_two(A.get_width(), p), 0, 0),
        padded_b(B, foxxll::round_up_to_power_of_two(B.get_height(), p),
                 foxxll::round_up_to_power_of_two(B.get_width(), p), 0, 0),
        padded_c(C, foxxll::round_up_to_power_of_two(C.get_height(), p),
                 foxxll::round_up_to_power_of_two(C.get_width(), p), 0, 0);
        choose_level_for_feedable_sw(padded_a, padded_b, padded_c);
        return C;
    }

    // input matrices have to be padded
    static void choose_level_for_feedable_sw(const swappable_block_matrix_type& A,
                                             const swappable_block_matrix_type& B,
                                             swappable_block_matrix_type& C)
    {
        switch (foxxll::ilog2_ceil(std::min(A.get_width(), std::min(C.get_width(), C.get_height()))))
        {
        default:
            /*
            use_feedable_sw<4>(A, B, C);
            break;
        case 3:
            use_feedable_sw<3>(A, B, C);
            break;
        case 2:*/
            use_feedable_sw<2>(A, B, C);
            break;
        case 1:
        /*use_feedable_sw<1>(A, B, C);
        break;*/
        case 0:
            // base case
            recursive_multiply_and_add(A, B, C);
            break;
        }
    }

    // input matrices have to be padded
    template <unsigned Level>
    static void use_feedable_sw(const swappable_block_matrix_type& A,
                                const swappable_block_matrix_type& B,
                                swappable_block_matrix_type& C)
    {
        feedable_strassen_winograd<ValueType, BlockSideLength, Level, true, true>
        fsw(A, 0, 0, C.bs, C.get_height(), C.get_width(), A.get_width(), B, 0, 0);
        // preadditions for A
        matrix_to_quadtree<ValueType, BlockSideLength, Level>
        mtq_a(A);
        for (size_type block_row = 0; block_row < mtq_a.get_height_in_blocks(); ++block_row)
            for (size_type block_col = 0; block_col < mtq_a.get_width_in_blocks(); ++block_col)
            {
                fsw.begin_feeding_a_block(block_row, block_col,
                                          mtq_a.begin_reading_block(block_row, block_col));
                #if STXXL_PARALLEL
                #pragma omp parallel for
                #endif
                for (unsigned int element_row_in_block = 0; element_row_in_block < BlockSideLength; ++element_row_in_block)
                    for (unsigned int element_col_in_block = 0; element_col_in_block < BlockSideLength; ++element_col_in_block)
                        fsw.feed_a_element(element_row_in_block * BlockSideLength + element_col_in_block,
                                           mtq_a.read_element(element_row_in_block * BlockSideLength + element_col_in_block));
                fsw.end_feeding_a_block(block_row, block_col,
                                        mtq_a.end_reading_block(block_row, block_col));
            }
        // preadditions for B
        matrix_to_quadtree<ValueType, BlockSideLength, Level>
        mtq_b(B);
        for (size_type block_row = 0; block_row < mtq_b.get_height_in_blocks(); ++block_row)
            for (size_type block_col = 0; block_col < mtq_b.get_width_in_blocks(); ++block_col)
            {
                fsw.begin_feeding_b_block(block_row, block_col,
                                          mtq_b.begin_reading_block(block_row, block_col));
                #if STXXL_PARALLEL
                #pragma omp parallel for
                #endif
                for (int64_t element_row_in_block = 0; element_row_in_block < BlockSideLength; ++element_row_in_block)
                    for (unsigned int element_col_in_block = 0; element_col_in_block < BlockSideLength; ++element_col_in_block)
                        fsw.feed_b_element(element_row_in_block * BlockSideLength + element_col_in_block,
                                           mtq_b.read_element(element_row_in_block * BlockSideLength + element_col_in_block));
                fsw.end_feeding_b_block(block_row, block_col,
                                        mtq_b.end_reading_block(block_row, block_col));
            }
        // recursive multiplications
        fsw.multiply();
        // postadditions
        matrix_to_quadtree<ValueType, BlockSideLength, Level>
        mtq_c(C);
        for (size_type block_row = 0; block_row < mtq_c.get_height_in_blocks(); ++block_row)
            for (size_type block_col = 0; block_col < mtq_c.get_width_in_blocks(); ++block_col)
            {
                mtq_c.begin_feeding_block(block_row, block_col,
                                          fsw.begin_reading_block(block_row, block_col));
                #if STXXL_PARALLEL
                #pragma omp parallel for
                #endif
                for (int64_t element_row_in_block = 0; element_row_in_block < BlockSideLength; ++element_row_in_block)
                    for (unsigned int element_col_in_block = 0; element_col_in_block < BlockSideLength; ++element_col_in_block)
                        mtq_c.feed_and_add_element(element_row_in_block * BlockSideLength + element_col_in_block,
                                                   fsw.read_element(element_row_in_block * BlockSideLength + element_col_in_block));
                mtq_c.end_feeding_block(block_row, block_col,
                                        fsw.end_reading_block(block_row, block_col));
            }
    }

    //! calculates C = A * B
    // assumes fitting dimensions
    static swappable_block_matrix_type&
    strassen_winograd_multiply(const swappable_block_matrix_type& A,
                               const swappable_block_matrix_type& B,
                               swappable_block_matrix_type& C)
    {
        // base case
        if (C.get_height() <= strassen_winograd_base_case_size
            || C.get_width() <= strassen_winograd_base_case_size
            || A.get_width() <= strassen_winograd_base_case_size)
        {
            C.set_zero();
            return recursive_multiply_and_add(A, B, C);
        }

        // partition matrix
        swappable_block_matrix_padding_quarterer qa(A), qb(B), qc(C);
        // preadditions
        swappable_block_matrix_type s1(C.bs, qa.ul.get_height(), qa.ul.get_width(), qa.ul.is_transposed()),
                                    s2(C.bs, qa.ul.get_height(), qa.ul.get_width(), qa.ul.is_transposed()),
                                    s3(C.bs, qa.ul.get_height(), qa.ul.get_width(), qa.ul.is_transposed()),
                                    s4(C.bs, qa.ul.get_height(), qa.ul.get_width(), qa.ul.is_transposed()),
                                    t1(C.bs, qb.ul.get_height(), qb.ul.get_width(), qb.ul.is_transposed()),
                                    t2(C.bs, qb.ul.get_height(), qb.ul.get_width(), qb.ul.is_transposed()),
                                    t3(C.bs, qb.ul.get_height(), qb.ul.get_width(), qb.ul.is_transposed()),
                                    t4(C.bs, qb.ul.get_height(), qb.ul.get_width(), qb.ul.is_transposed());
        strassen_winograd_preaddition_a(qa.ul, qa.ur, qa.dl, qa.dr, s1, s2, s3, s4);
        strassen_winograd_preaddition_b(qb.ul, qb.ur, qb.dl, qb.dr, t1, t2, t3, t4);
        // recursive multiplications
        swappable_block_matrix_type p1(C.bs, qc.ul.get_height(), qc.ul.get_width(), qc.ul.is_transposed()),
                                 // p2 stored in qc.ul
                                    p3(C.bs, qc.ul.get_height(), qc.ul.get_width(), qc.ul.is_transposed()),
                                 // p4 stored in qc.dr
                                    p5(C.bs, qc.ul.get_height(), qc.ul.get_width(), qc.ul.is_transposed());
                                 // p6 stored in qc.ur
                                 // p7 stored in qc.dl
        strassen_winograd_multiply(qa.ul, qb.ul,    p1);
        strassen_winograd_multiply(qa.ur, qb.dl, qc.ul);
        strassen_winograd_multiply(   s1,    t1,    p3);
        strassen_winograd_multiply(   s2,    t2, qc.dr);
        strassen_winograd_multiply(   s3,    t3,    p5);
        strassen_winograd_multiply(   s4, qb.dr, qc.ur);
        strassen_winograd_multiply(qa.dr,    t4, qc.dl);
        // postadditions
        strassen_winograd_postaddition(qc.ul, qc.ur, qc.dl, qc.dr, p1, p3, p5);
        return C;
    }

    //! calculates C = A * B + C
    // assumes fitting dimensions
    static swappable_block_matrix_type&
    strassen_winograd_multiply_and_add_interleaved(const swappable_block_matrix_type& A,
                                                   const swappable_block_matrix_type& B,
                                                   swappable_block_matrix_type& C)
    {
        // base case
        if (C.get_height() <= strassen_winograd_base_case_size
            || C.get_width() <= strassen_winograd_base_case_size
            || A.get_width() <= strassen_winograd_base_case_size)
            return recursive_multiply_and_add(A, B, C);

        // partition matrix
        swappable_block_matrix_padding_quarterer qa(A), qb(B), qc(C);
        // preadditions
        swappable_block_matrix_type s1(C.bs, qa.ul.get_height(), qa.ul.get_width(), qa.ul.is_transposed()),
                                    s2(C.bs, qa.ul.get_height(), qa.ul.get_width(), qa.ul.is_transposed()),
                                    s3(C.bs, qa.ul.get_height(), qa.ul.get_width(), qa.ul.is_transposed()),
                                    s4(C.bs, qa.ul.get_height(), qa.ul.get_width(), qa.ul.is_transposed()),
                                    t1(C.bs, qb.ul.get_height(), qb.ul.get_width(), qb.ul.is_transposed()),
                                    t2(C.bs, qb.ul.get_height(), qb.ul.get_width(), qb.ul.is_transposed()),
                                    t3(C.bs, qb.ul.get_height(), qb.ul.get_width(), qb.ul.is_transposed()),
                                    t4(C.bs, qb.ul.get_height(), qb.ul.get_width(), qb.ul.is_transposed());
        strassen_winograd_preaddition_a(qa.ul, qa.ur, qa.dl, qa.dr, s1, s2, s3, s4);
        strassen_winograd_preaddition_b(qb.ul, qb.ur, qb.dl, qb.dr, t1, t2, t3, t4);
        // recursive multiplications and postadditions
        swappable_block_matrix_type px(C.bs, qc.ul.get_height(), qc.ul.get_width(), qc.ul.is_transposed());
        strassen_winograd_multiply_and_add_interleaved(qa.ur, qb.dl, qc.ul); // p2
        strassen_winograd_multiply_and_add_interleaved(qa.ul, qb.ul, px); // p1
        element_op<addition>(qc.ul, px);
        strassen_winograd_multiply_and_add_interleaved(s2, t2, px); // p4
        s2.set_zero();
        t2.set_zero();
        element_op<addition>(qc.ur, px);
        strassen_winograd_multiply_and_add_interleaved(s3, t3, px); // p5
        s3.set_zero();
        t3.set_zero();
        element_op_twice_nontransposed<addition>(qc.dl, qc.dr, px);
        px.set_zero();
        strassen_winograd_multiply_and_add_interleaved(qa.dr, t4, qc.dl); // p7
        t4.set_zero();
        strassen_winograd_multiply_and_add_interleaved(s1, t1, px); // p3
        s1.set_zero();
        t1.set_zero();
        element_op_twice_nontransposed<addition>(qc.dr, qc.ur, px);
        px.set_zero();
        strassen_winograd_multiply_and_add_interleaved(s4, qb.dr, qc.ur); // p6
        return C;
    }

    //! calculates C = A * B + C
    // assumes fitting dimensions
    static swappable_block_matrix_type&
    strassen_winograd_multiply_and_add(const swappable_block_matrix_type& A,
                                       const swappable_block_matrix_type& B,
                                       swappable_block_matrix_type& C)
    {
        // base case
        if (C.get_height() <= strassen_winograd_base_case_size
            || C.get_width() <= strassen_winograd_base_case_size
            || A.get_width() <= strassen_winograd_base_case_size)
            return recursive_multiply_and_add(A, B, C);

        // partition matrix
        swappable_block_matrix_padding_quarterer qa(A), qb(B), qc(C);
        // preadditions
        swappable_block_matrix_type s1(C.bs, qa.ul.get_height(), qa.ul.get_width()),
        s2(C.bs, qa.ul.get_height(), qa.ul.get_width()),
        s3(C.bs, qa.ul.get_height(), qa.ul.get_width()),
        s4(C.bs, qa.ul.get_height(), qa.ul.get_width()),
        t1(C.bs, qb.ul.get_height(), qb.ul.get_width()),
        t2(C.bs, qb.ul.get_height(), qb.ul.get_width()),
        t3(C.bs, qb.ul.get_height(), qb.ul.get_width()),
        t4(C.bs, qb.ul.get_height(), qb.ul.get_width());
        element_op<subtraction>(s3, qa.ul, qa.dl);
        element_op<addition>(s1, qa.dl, qa.dr);
        element_op<subtraction>(s2, s1, qa.ul);
        element_op<subtraction>(s4, qa.ur, s2);
        element_op<subtraction>(t3, qb.dr, qb.ur);
        element_op<subtraction>(t1, qb.ur, qb.ul);
        element_op<subtraction>(t2, qb.dr, t1);
        element_op<subtraction>(t4, qb.dl, t2);
        // recursive multiplications and postadditions
        swappable_block_matrix_type px(C.bs, qc.ul.get_height(), qc.ul.get_width());
        strassen_winograd_multiply_and_add(qa.ur, qb.dl, qc.ul); // p2
        strassen_winograd_multiply_and_add(qa.ul, qb.ul, px); // p1
        element_op<addition>(qc.ul, px);
        strassen_winograd_multiply_and_add(s2, t2, px); // p4
        element_op<addition>(qc.ur, px);
        strassen_winograd_multiply_and_add(s3, t3, px); // p5
        element_op<addition>(qc.dl, px);
        element_op<addition>(qc.dr, px);
        px.set_zero();
        strassen_winograd_multiply_and_add(qa.dr, t4, qc.dl); // p7
        strassen_winograd_multiply_and_add(s1, t1, px); // p3
        element_op<addition>(qc.dr, px);
        element_op<addition>(qc.ur, px);
        strassen_winograd_multiply_and_add(s4, qb.dr, qc.ur); // p6
        return C;
    }

    //! calculates C = A * B + C
    // assumes fitting dimensions
    static swappable_block_matrix_type&
    recursive_multiply_and_add(const swappable_block_matrix_type& A,
                               const swappable_block_matrix_type& B,
                               swappable_block_matrix_type& C)
    {
        // catch empty intervals
        if (C.get_height() * C.get_width() * A.get_width() == 0)
            return C;
        // base case
        if ((C.get_height() == 1) + (C.get_width() == 1) + (A.get_width() == 1) >= 2)
            return naive_multiply_and_add(A, B, C);

        // partition matrix
        swappable_block_matrix_approximative_quarterer qa(A), qb(B), qc(C);
        // recursive multiplication
        // The order of recursive calls is optimized to enhance locality. C has priority because it has to be read and written.
        recursive_multiply_and_add(qa.ul, qb.ul, qc.ul);
        recursive_multiply_and_add(qa.ur, qb.dl, qc.ul);
        recursive_multiply_and_add(qa.ur, qb.dr, qc.ur);
        recursive_multiply_and_add(qa.ul, qb.ur, qc.ur);
        recursive_multiply_and_add(qa.dl, qb.ur, qc.dr);
        recursive_multiply_and_add(qa.dr, qb.dr, qc.dr);
        recursive_multiply_and_add(qa.dr, qb.dl, qc.dl);
        recursive_multiply_and_add(qa.dl, qb.ul, qc.dl);

        return C;
    }

    //! calculates C = A * B + C
    // requires fitting dimensions
    static swappable_block_matrix_type&
    naive_multiply_and_add(const swappable_block_matrix_type& A,
                           const swappable_block_matrix_type& B,
                           swappable_block_matrix_type& C)
    {
        const size_type& n = C.get_height(),
        & m = C.get_width(),
        & l = A.get_width();
        for (size_type i = 0; i < n; ++i)
            for (size_type j = 0; j < m; ++j)
                for (size_type k = 0; k < l; ++k)
                    multiply_and_add_swappable_block(A(i, k), A.is_transposed(), A.bs,
                                                     B(k, j), B.is_transposed(), B.bs,
                                                     C(i, j), C.is_transposed(), C.bs);
        return C;
    }

    static void multiply_and_add_swappable_block(
        const swappable_block_identifier_type a, const bool a_is_transposed, block_scheduler_type& bs_a,
        const swappable_block_identifier_type b, const bool b_is_transposed, block_scheduler_type& bs_b,
        const swappable_block_identifier_type c, const bool c_is_transposed, block_scheduler_type& bs_c)
    {
        if (! bs_c.is_simulating())
            ++matrix_operation_statistic::get_instance()->block_multiplication_calls;
        // check if zero-block (== ! initialized)
        if (! bs_a.is_initialized(a) || ! bs_b.is_initialized(b))
        {
            // => one factor is zero => product is zero
            if (! bs_c.is_simulating())
                ++matrix_operation_statistic::get_instance()->block_multiplications_saved_through_zero;
            return;
        }
        // acquire
        ValueType* ap = bs_a.acquire(a).begin(),
        * bp = bs_b.acquire(b).begin(),
        * cp = bs_c.acquire(c).begin();
        // multiply
        if (! bs_c.is_simulating())
            low_level_matrix_multiply_and_add<ValueType, BlockSideLength>
                (ap, a_is_transposed, bp, b_is_transposed, cp, c_is_transposed);
        // release
        bs_a.release(a, false);
        bs_b.release(b, false);
        bs_c.release(c, true);
    }

    // +-+ end matrix multiplication +-+-+-+-+-+-+-+-+-+-+-+-+-+-+-+-+-+-+-+-+-+-+-+-+-+-+-+

    // +-+-+-+ matrix-vector multiplication +-+-+-+-+-+-+-+-+-+-+-+-+-+-+-+-+-+-+-+-+-+-+-+-+

    //! calculates z = A * x
    static column_vector_type&
    recursive_matrix_col_vector_multiply_and_add(const swappable_block_matrix_type& A,
                                                 const column_vector_type& x, column_vector_type& z,
                                                 const vector_size_type offset_x = 0, const vector_size_type offset_z = 0)
    {
        // catch empty intervals
        if (A.get_height() * A.get_width() == 0)
            return z;
        // base case
        if (A.get_height() == 1 || A.get_width() == 1)
            return naive_matrix_col_vector_multiply_and_add(A, x, z, offset_x, offset_z);

        // partition matrix
        swappable_block_matrix_approximative_quarterer qa(A);
        // recursive multiplication
        // The order of recursive calls is optimized to enhance locality.
        recursive_matrix_col_vector_multiply_and_add(qa.ul, x, z, offset_x,                     offset_z                     );
        recursive_matrix_col_vector_multiply_and_add(qa.ur, x, z, offset_x + qa.ul.get_width(), offset_z                     );
        recursive_matrix_col_vector_multiply_and_add(qa.dr, x, z, offset_x + qa.ul.get_width(), offset_z + qa.ul.get_height());
        recursive_matrix_col_vector_multiply_and_add(qa.dl, x, z, offset_x,                     offset_z + qa.ul.get_height());

        return z;
    }

    static column_vector_type&
    naive_matrix_col_vector_multiply_and_add(const swappable_block_matrix_type& A,
                                             const column_vector_type& x, column_vector_type& z,
                                             const vector_size_type offset_x = 0, const vector_size_type offset_z = 0)
    {
        for (size_type row = 0; row < A.get_height(); ++row)
            for (size_type col = 0; col < A.get_width(); ++col)
                matrix_col_vector_multiply_and_add_swappable_block(A(row, col), A.is_transposed(), A.bs,
                                                                   x, z, (offset_x + col) * BlockSideLength, (offset_z + row) * BlockSideLength);
        return z;
    }

    static void matrix_col_vector_multiply_and_add_swappable_block(
        const swappable_block_identifier_type a, const bool a_is_transposed, block_scheduler_type& bs_a,
        const column_vector_type& x, column_vector_type& z,
        const vector_size_type offset_x = 0, const vector_size_type offset_z = 0)
    {
        // check if zero-block (== ! initialized)
        if (! bs_a.is_initialized(a))
        {
            // => matrix is zero => product is zero
            return;
        }
        // acquire
        internal_block_type& ia = bs_a.acquire(a);
        // multiply
        if (! bs_a.is_simulating())
        {
            unsigned row_limit = std::min(BlockSideLength, unsigned(z.size() - offset_z)),
                col_limit = std::min(BlockSideLength, unsigned(x.size() - offset_x));
            if (a_is_transposed)
                for (unsigned col = 0; col < col_limit; ++col)
                    for (unsigned row = 0; row < row_limit; ++row)
                        z[offset_z + row] += x[offset_x + col] * ia[row + col * BlockSideLength];
            else
                for (unsigned row = 0; row < row_limit; ++row)
                    for (unsigned col = 0; col < col_limit; ++col)
                        z[offset_z + row] += x[offset_x + col] * ia[row * BlockSideLength + col];
        }
        // release
        bs_a.release(a, false);
    }

    //! calculates z = y * A
    static row_vector_type&
    recursive_matrix_row_vector_multiply_and_add(const row_vector_type& y,
                                                 const swappable_block_matrix_type& A, row_vector_type& z,
                                                 const vector_size_type offset_y = 0, const vector_size_type offset_z = 0)
    {
        // catch empty intervals
        if (A.get_height() * A.get_width() == 0)
            return z;
        // base case
        if (A.get_height() == 1 || A.get_width() == 1)
            return naive_matrix_row_vector_multiply_and_add(y, A, z, offset_y, offset_z);

        // partition matrix
        swappable_block_matrix_approximative_quarterer qa(A);
        // recursive multiplication
        // The order of recursive calls is optimized to enhance locality.
        recursive_matrix_row_vector_multiply_and_add(y, qa.ul, z, offset_y,                      offset_z                    );
        recursive_matrix_row_vector_multiply_and_add(y, qa.dl, z, offset_y + qa.ul.get_height(), offset_z                    );
        recursive_matrix_row_vector_multiply_and_add(y, qa.dr, z, offset_y + qa.ul.get_height(), offset_z + qa.ul.get_width());
        recursive_matrix_row_vector_multiply_and_add(y, qa.ur, z, offset_y,                      offset_z + qa.ul.get_width());

        return z;
    }

    static row_vector_type&
    naive_matrix_row_vector_multiply_and_add(const row_vector_type& y, const swappable_block_matrix_type& A,
                                             row_vector_type& z,
                                             const vector_size_type offset_y = 0, const vector_size_type offset_z = 0)
    {
        for (size_type row = 0; row < A.get_height(); ++row)
            for (size_type col = 0; col < A.get_width(); ++col)
                matrix_row_vector_multiply_and_add_swappable_block(y, A(row, col), A.is_transposed(), A.bs,
                                                                   z, (offset_y + row) * BlockSideLength, (offset_z + col) * BlockSideLength);
        return z;
    }

    static void matrix_row_vector_multiply_and_add_swappable_block(const row_vector_type& y,
                                                                   const swappable_block_identifier_type a, const bool a_is_transposed, block_scheduler_type& bs_a,
                                                                   row_vector_type& z,
                                                                   const vector_size_type offset_y = 0, const vector_size_type offset_z = 0)
    {
        // check if zero-block (== ! initialized)
        if (! bs_a.is_initialized(a))
        {
            // => matrix is zero => product is zero
            return;
        }
        // acquire
        internal_block_type& ia = bs_a.acquire(a);
        // multiply
        if (! bs_a.is_simulating())
        {
            unsigned row_limit = std::min(BlockSideLength, unsigned(y.size() - offset_y)),
                col_limit = std::min(BlockSideLength, unsigned(z.size() - offset_z));
            if (a_is_transposed)
                for (unsigned col = 0; col < col_limit; ++col)
                    for (unsigned row = 0; row < row_limit; ++row)
                        z[offset_z + col] += ia[row + col * BlockSideLength] * y[offset_y + row];
            else
                for (unsigned row = 0; row < row_limit; ++row)
                    for (unsigned col = 0; col < col_limit; ++col)
                        z[offset_z + col] += ia[row * BlockSideLength + col] * y[offset_y + row];
        }
        // release
        bs_a.release(a, false);
    }

    // +-+ end matrix-vector multiplication +-+-+-+-+-+-+-+-+-+-+-+-+-+-+-+-+-+-+-+-+-+-+-+-+

    // +-+-+-+ vector-vector multiplication +-+-+-+-+-+-+-+-+-+-+-+-+-+-+-+-+-+-+-+-+-+-+-+-+

    static void recursive_matrix_from_vectors(swappable_block_matrix_type A, const column_vector_type& l,
                                              const row_vector_type& r, vector_size_type offset_l = 0, vector_size_type offset_r = 0)
    {
        // catch empty intervals
        if (A.get_height() * A.get_width() == 0)
            return;
        // base case
        if (A.get_height() == 1 || A.get_width() == 1)
        {
            naive_matrix_from_vectors(A, l, r, offset_l, offset_r);
            return;
        }

        // partition matrix
        swappable_block_matrix_approximative_quarterer qa(A);
        // recursive creation
        // The order of recursive calls is optimized to enhance locality.
        recursive_matrix_from_vectors(qa.ul, l, r, offset_l,                      offset_r                    );
        recursive_matrix_from_vectors(qa.ur, l, r, offset_l,                      offset_r + qa.ul.get_width());
        recursive_matrix_from_vectors(qa.dr, l, r, offset_l + qa.ul.get_height(), offset_r + qa.ul.get_width());
        recursive_matrix_from_vectors(qa.dl, l, r, offset_l + qa.ul.get_height(), offset_r                    );
    }

    static void naive_matrix_from_vectors(swappable_block_matrix_type A, const column_vector_type& l,
                                          const row_vector_type& r, vector_size_type offset_l = 0, vector_size_type offset_r = 0)
    {
        for (size_type row = 0; row < A.get_height(); ++row)
            for (size_type col = 0; col < A.get_width(); ++col)
                matrix_from_vectors_swappable_block(A(row, col), A.is_transposed(), A.bs,
                                                    l, r, (offset_l + row) * BlockSideLength, (offset_r + col) * BlockSideLength);
    }

    static void matrix_from_vectors_swappable_block(swappable_block_identifier_type a,
                                                    const bool a_is_transposed, block_scheduler_type& bs_a,
                                                    const column_vector_type& l, const row_vector_type& r,
                                                    vector_size_type offset_l, vector_size_type offset_r)
    {
        // acquire
        internal_block_type& ia = bs_a.acquire(a, true);
        // multiply
        if (! bs_a.is_simulating())
        {
            unsigned row_limit = std::min(BlockSideLength, unsigned(l.size() - offset_l)),
                col_limit = std::min(BlockSideLength, unsigned(r.size() - offset_r));
            if (a_is_transposed)
                for (unsigned col = 0; col < col_limit; ++col)
                    for (unsigned row = 0; row < row_limit; ++row)
                        ia[row + col * BlockSideLength] = l[row + offset_l] * r[col + offset_r];
            else
                for (unsigned row = 0; row < row_limit; ++row)
                    for (unsigned col = 0; col < col_limit; ++col)
                        ia[row * BlockSideLength + col] = l[row + offset_l] * r[col + offset_r];
        }
        // release
        bs_a.release(a, true);
    }

    // +-+ end vector-vector multiplication +-+-+-+-+-+-+-+-+-+-+-+-+-+-+-+-+-+-+-+-+-+-+-+-+
};

// Adjust choose_level_for_feedable_sw, too!
template <typename ValueType, unsigned BlockSideLength>
const unsigned matrix_operations<ValueType, BlockSideLength>::strassen_winograd_base_case_size = 3;

} // namespace matrix_local

} // namespace stxxl

#endif // !STXXL_CONTAINERS_MATRIX_ARITHMETIC_HEADER<|MERGE_RESOLUTION|>--- conflicted
+++ resolved
@@ -1428,11 +1428,7 @@
                                                                  const swappable_block_matrix_type& B,
                                                                  swappable_block_matrix_type& C)
     {
-<<<<<<< HEAD
-        int_type num_levels = foxxll::ilog2_ceil(std::min(A.get_width(), std::min(C.get_width(), C.get_height())));
-=======
-        size_t num_levels = ilog2_ceil(std::min(A.get_width(), std::min(C.get_width(), C.get_height())));
->>>>>>> 3f8cdd80
+        size_t num_levels = foxxll::ilog2_ceil(std::min(A.get_width(), std::min(C.get_width(), C.get_height())));
         if (num_levels > STXXL_MATRIX_MULTI_LEVEL_STRASSEN_WINOGRAD_BASE_CASE)
         {
             if (num_levels > STXXL_MATRIX_MULTI_LEVEL_STRASSEN_WINOGRAD_MAX_NUM_LEVELS)
@@ -1522,11 +1518,7 @@
                                                    const swappable_block_matrix_type& B,
                                                    swappable_block_matrix_type& C)
     {
-<<<<<<< HEAD
-        int_type p = foxxll::ilog2_ceil(std::min(A.get_width(), std::min(C.get_width(), C.get_height())));
-=======
-        size_t p = ilog2_ceil(std::min(A.get_width(), std::min(C.get_width(), C.get_height())));
->>>>>>> 3f8cdd80
+        size_t p = foxxll::ilog2_ceil(std::min(A.get_width(), std::min(C.get_width(), C.get_height())));
 
         swappable_block_matrix_type padded_a(
             A, foxxll::round_up_to_power_of_two(A.get_height(), p),
