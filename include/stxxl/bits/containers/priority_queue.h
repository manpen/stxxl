/***************************************************************************
 *  include/stxxl/bits/containers/priority_queue.h
 *
 *  Implements a data structure from "Peter Sanders. Fast Priority Queues for
 *  Cached Memory. ALENEX'99" for external memory.
 *
 *  Part of the STXXL. See http://stxxl.sourceforge.net
 *
 *  Copyright (C) 1999 Peter Sanders <sanders@mpi-sb.mpg.de>
 *  Copyright (C) 2003, 2004, 2007 Roman Dementiev <dementiev@mpi-sb.mpg.de>
 *  Copyright (C) 2007-2009 Johannes Singler <singler@ira.uka.de>
 *  Copyright (C) 2007-2010 Andreas Beckmann <beckmann@cs.uni-frankfurt.de>
 *
 *  Distributed under the Boost Software License, Version 1.0.
 *  (See accompanying file LICENSE_1_0.txt or copy at
 *  http://www.boost.org/LICENSE_1_0.txt)
 **************************************************************************/

#ifndef STXXL_CONTAINERS_PRIORITY_QUEUE_HEADER
#define STXXL_CONTAINERS_PRIORITY_QUEUE_HEADER

#include <stxxl/bits/containers/pq_helpers.h>
#include <stxxl/bits/containers/pq_mergers.h>
#include <stxxl/bits/containers/pq_ext_merger.h>
#include <stxxl/bits/containers/pq_losertree.h>

STXXL_BEGIN_NAMESPACE

/*
   KNBufferSize1 = 32;
   KNN = 512; // length of group 1 sequences
   KNKMAX = 64;  // maximal arity
   LogKNKMAX = 6;  // ceil(log KNKMAX)
   KNLevels = 4; // overall capacity >= KNN*KNKMAX^KNLevels
 */

// internal memory consumption >= N_*(KMAX_^IntLevels_) + ext

template <
    class ValueType,
    class CompareType,
    unsigned BufferSize1_ = 32,                    // equalize procedure call overheads etc.
    unsigned N_ = 512,                             // length of group 1 sequences
    unsigned IntKMAX_ = 64,                        // maximal arity for internal mergers
    unsigned IntLevels_ = 4,                       // number of internal groups
    unsigned BlockSize_ = (2* 1024* 1024),         // external block size
    unsigned ExtKMAX_ = 64,                        // maximal arity for external mergers
    unsigned ExtLevels_ = 2,                       // number of external groups
    class AllocStr_ = STXXL_DEFAULT_ALLOC_STRATEGY
    >
struct priority_queue_config
{
    typedef ValueType value_type;
    typedef CompareType comparator_type;
    typedef AllocStr_ alloc_strategy_type;
    enum
    {
        delete_buffer_size = BufferSize1_,
        N = N_,
        IntKMAX = IntKMAX_,
        num_int_groups = IntLevels_,
        num_ext_groups = ExtLevels_,
        BlockSize = BlockSize_,
        ExtKMAX = ExtKMAX_,
        element_size = sizeof(ValueType)
    };
};

STXXL_END_NAMESPACE

namespace std {

template <class BlockType,
          class CompareType,
          unsigned Arity,
          class AllocStr>
void swap(stxxl::priority_queue_local::ext_merger<BlockType, CompareType, Arity, AllocStr>& a,
          stxxl::priority_queue_local::ext_merger<BlockType, CompareType, Arity, AllocStr>& b)
{
    a.swap(b);
}
template <class ValueType, class CompareType, unsigned KNKMAX>
void swap(stxxl::priority_queue_local::loser_tree<ValueType, CompareType, KNKMAX>& a,
          stxxl::priority_queue_local::loser_tree<ValueType, CompareType, KNKMAX>& b)
{
    a.swap(b);
}

} // namespace std

STXXL_BEGIN_NAMESPACE

//! External priority queue data structure \n
//! <b> Introduction </b> to priority queue container: see \ref tutorial_pqueue tutorial. \n
//! <b> Design and Internals </b> of priority queue container: see \ref design_pqueue.
template <class ConfigType>
class priority_queue : private noncopyable
{
public:
    typedef ConfigType Config;
    enum
    {
        delete_buffer_size = Config::delete_buffer_size,
        N = Config::N,
        IntKMAX = Config::IntKMAX,
        num_int_groups = Config::num_int_groups,
        num_ext_groups = Config::num_ext_groups,
        total_num_groups = Config::num_int_groups + Config::num_ext_groups,
        BlockSize = Config::BlockSize,
        ExtKMAX = Config::ExtKMAX
    };

    //! The type of object stored in the priority_queue.
    typedef typename Config::value_type value_type;
    //! Comparison object.
    typedef typename Config::comparator_type comparator_type;
    typedef typename Config::alloc_strategy_type alloc_strategy_type;
    //! An unsigned integral type (64 bit).
    typedef stxxl::uint64 size_type;
    //! Type of the block used in disk-memory transfers
    typedef typed_block<BlockSize, value_type> block_type;
    typedef read_write_pool<block_type> pool_type;

protected:
    typedef priority_queue_local::internal_priority_queue<value_type, std::vector<value_type>, comparator_type>
        insert_heap_type;

    typedef priority_queue_local::loser_tree<
            value_type,
            comparator_type,
            IntKMAX> int_merger_type;

    typedef priority_queue_local::ext_merger<
            block_type,
            comparator_type,
            ExtKMAX,
            alloc_strategy_type> ext_merger_type;


    int_merger_type int_mergers[num_int_groups];
    pool_type* pool;
    bool pool_owned;
    ext_merger_type** ext_mergers;

    // one delete buffer for each tree => group buffer
    value_type group_buffers[total_num_groups][N + 1];          // tree->group_buffers->delete_buffer (extra space for sentinel)
    value_type* group_buffer_current_mins[total_num_groups];    // group_buffer_current_mins[i] is current start of group_buffers[i], end is group_buffers[i] + N

    // overall delete buffer
    value_type delete_buffer[delete_buffer_size + 1];
    value_type* delete_buffer_current_min;                      // current start of delete_buffer
    value_type* delete_buffer_end;                              // end of delete_buffer

    comparator_type cmp;

    // insert buffer
    insert_heap_type insert_heap;

    // how many groups are active
    unsigned_type num_active_groups;

    // total size not counting insert_heap and delete_buffer
    size_type size_;

private:
    void init();

    void refill_delete_buffer();
    unsigned_type refill_group_buffer(unsigned_type k);

    unsigned_type make_space_available(unsigned_type level);
    void empty_insert_heap();

    value_type get_supremum() const { return cmp.min_value(); } //{ return group_buffers[0][KNN].key; }
    unsigned_type current_delete_buffer_size() const { return delete_buffer_end - delete_buffer_current_min; }
    unsigned_type current_group_buffer_size(unsigned_type i) const { return &(group_buffers[i][N]) - group_buffer_current_mins[i]; }

public:
    /** @name Constructors/Destructors */
    ///@{
    //! Constructs external priority queue object.
    //! \param pool_ pool of blocks that will be used
    //! for data writing and prefetching for the disk<->memory transfers
    //! happening in the priority queue. Larger pool size
    //! helps to speed up operations.
    priority_queue(pool_type& pool_);

    //! Constructs external priority queue object.
    //! \param p_pool_ pool of blocks that will be used
    //! for data prefetching for the disk<->memory transfers
    //! happening in the priority queue. Larger pool size
    //! helps to speed up operations.
    //! \param w_pool_ pool of blocks that will be used
    //! for writing data for the memory<->disk transfers
    //! happening in the priority queue. Larger pool size
    //! helps to speed up operations.
    STXXL_DEPRECATED(
        priority_queue(prefetch_pool<block_type>& p_pool_, write_pool<block_type>& w_pool_)
        );

    //! Constructs external priority queue object.
    //! \param p_pool_mem memory (in bytes) for prefetch pool that will be used
    //! for data prefetching for the disk<->memory transfers
    //! happening in the priority queue. Larger pool size
    //! helps to speed up operations.
    //! \param w_pool_mem memory (in bytes) for buffered write pool that will be used
    //! for writing data for the memory<->disk transfers
    //! happening in the priority queue. Larger pool size
    //! helps to speed up operations.
    priority_queue(unsigned_type p_pool_mem, unsigned_type w_pool_mem);

    virtual ~priority_queue();
    ///@}

#if 0
    
    //! swap this priority queue with another one.
    //! Implementation correctness is questionable.
    void swap(priority_queue& obj)
    {
        //swap_1D_arrays(int_mergers,obj.int_mergers,num_int_groups); // does not work in g++ 3.4.3 :( bug?
        for (unsigned_type i = 0; i < num_int_groups; ++i)
            std::swap(int_mergers[i], obj.int_mergers[i]);

        //std::swap(pool,obj.pool);
        //std::swap(pool_owned, obj.pool_owned);
        std::swap(ext_mergers, obj.ext_mergers);
        for (unsigned_type i1 = 0; i1 < total_num_groups; ++i1)
            for (unsigned_type i2 = 0; i2 < (N + 1); ++i2)
                std::swap(group_buffers[i1][i2], obj.group_buffers[i1][i2]);

        STXXL_STATIC_ASSERT(false);
        // Shoot yourself in the foot: group_buffer_current_mins contains pointers into group_buffers ...
        // either recompute them or add/subtract (&this->group_buffers[0][0] - &obj->group_buffers[0][0])
        swap_1D_arrays(group_buffer_current_mins, obj.group_buffer_current_mins, total_num_groups);
        swap_1D_arrays(delete_buffer, obj.delete_buffer, delete_buffer_size + 1);
        std::swap(delete_buffer_current_min, obj.delete_buffer_current_min);
        std::swap(delete_buffer_end, obj.delete_buffer_end);
        std::swap(cmp, obj.cmp);
        std::swap(insert_heap, obj.insert_heap);
        std::swap(num_active_groups, obj.num_active_groups);
        std::swap(size_, obj.size_);
    }
#endif

    /** @name Capacity */
    ///@{
    //! Returns number of elements contained.
    //! \return number of elements contained
    size_type size() const;

    //! Returns true if queue has no elements.
    //! \return \b true if queue has no elements, \b false otherwise
    bool empty() const { return (size() == 0); }
    ///@}

    /** @name Operators */
    ///@{
    //! Returns "largest" element.
    //!
    //! Returns a const reference to the element at the top of the
    //! priority_queue. The element at the top is guaranteed to be the largest
    //! element in the \b priority queue, as determined by the comparison
    //! function \b comparator_type (the same as the second parameter of
    //! PRIORITY_QUEUE_GENERATOR utility class). That is, for every other
    //! element \b x in the priority_queue, \b comparator_type(Q.top(), x) is
    //! false. Precondition: \c empty() is false.
    const value_type & top() const;
    ///@}
    
    /** @name Modifiers */
    ///@{
    //! Removes the element at the top.
    //!
    //! Removes the element at the top of the priority_queue, that is, the
    //! largest element in the \b priority_queue. Precondition: \c empty() is
    //! \b false. Postcondition: \c size() will be decremented by 1.
    void pop();

    //! Inserts x into the priority_queue.
    //!
    //! Inserts x into the priority_queue. Postcondition: \c size() will be
    //! incremented by 1.
<<<<<<< HEAD
    void push(const value_type& obj);
=======
    void push(const value_type & obj);
    ///@}
>>>>>>> 88aed5e8

    /** @name Miscellaneous */
    ///@{
    //! Number of bytes consumed by the \b priority_queue from the internal
    //! memory not including pools (see the constructor)
    unsigned_type mem_cons() const
    {
        unsigned_type dynam_alloc_mem = 0;
        //dynam_alloc_mem += w_pool.mem_cons();
        //dynam_alloc_mem += p_pool.mem_cons();
        for (int i = 0; i < num_int_groups; ++i)
            dynam_alloc_mem += int_mergers[i].mem_cons();

        for (int i = 0; i < num_ext_groups; ++i)
            dynam_alloc_mem += ext_mergers[i]->mem_cons();


        return (sizeof(*this) +
                sizeof(ext_merger_type) * num_ext_groups +
                dynam_alloc_mem);
    }

    void dump_sizes() const;
    void dump_params() const;
    ///@}
};


template <class ConfigType>
inline typename priority_queue<ConfigType>::size_type priority_queue<ConfigType>::size() const
{
    return size_ +
           insert_heap.size() - 1 +
           (delete_buffer_end - delete_buffer_current_min);
}


template <class ConfigType>
inline const typename priority_queue<ConfigType>::value_type & priority_queue<ConfigType>::top() const
{
    assert(!insert_heap.empty());

    const typename priority_queue<ConfigType>::value_type& t = insert_heap.top();
    if (/*(!insert_heap.empty()) && */ cmp(*delete_buffer_current_min, t))
        return t;
    else
        return *delete_buffer_current_min;
}

template <class ConfigType>
inline void priority_queue<ConfigType>::pop()
{
    //STXXL_VERBOSE1("priority_queue::pop()");
    assert(!insert_heap.empty());

    if (/*(!insert_heap.empty()) && */ cmp(*delete_buffer_current_min, insert_heap.top()))
        insert_heap.pop();
    else
    {
        assert(delete_buffer_current_min < delete_buffer_end);
        ++delete_buffer_current_min;
        if (delete_buffer_current_min == delete_buffer_end)
            refill_delete_buffer();
    }
}

template <class ConfigType>
inline void priority_queue<ConfigType>::push(const value_type& obj)
{
    //STXXL_VERBOSE3("priority_queue::push("<< obj <<")");
    assert(int_mergers->not_sentinel(obj));
    if (insert_heap.size() == N + 1)
        empty_insert_heap();


    assert(!insert_heap.empty());

    insert_heap.push(obj);
}


////////////////////////////////////////////////////////////////

template <class ConfigType>
priority_queue<ConfigType>::priority_queue(pool_type& pool_) :
    pool(&pool_),
    pool_owned(false),
    delete_buffer_end(delete_buffer + delete_buffer_size),
    insert_heap(N + 2),
    num_active_groups(0), size_(0)
{
    STXXL_VERBOSE_PQ("priority_queue(pool)");
    init();
}

// DEPRECATED
template <class ConfigType>
priority_queue<ConfigType>::priority_queue(prefetch_pool<block_type>& p_pool_, write_pool<block_type>& w_pool_) :
    pool(new pool_type(p_pool_, w_pool_)),
    pool_owned(true),
    delete_buffer_end(delete_buffer + delete_buffer_size),
    insert_heap(N + 2),
    num_active_groups(0), size_(0)
{
    STXXL_VERBOSE_PQ("priority_queue(p_pool, w_pool)");
    init();
}

template <class ConfigType>
priority_queue<ConfigType>::priority_queue(unsigned_type p_pool_mem, unsigned_type w_pool_mem) :
    pool(new pool_type(p_pool_mem / BlockSize, w_pool_mem / BlockSize)),
    pool_owned(true),
    delete_buffer_end(delete_buffer + delete_buffer_size),
    insert_heap(N + 2),
    num_active_groups(0), size_(0)
{
    STXXL_VERBOSE_PQ("priority_queue(pool sizes)");
    init();
}

template <class ConfigType>
void priority_queue<ConfigType>::init()
{
    assert(!cmp(cmp.min_value(), cmp.min_value())); // verify strict weak ordering

    ext_mergers = new ext_merger_type*[num_ext_groups];
    for (unsigned_type j = 0; j < num_ext_groups; ++j) {
        ext_mergers[j] = new ext_merger_type;
        ext_mergers[j]->set_pool(pool);
    }

    value_type sentinel = cmp.min_value();
    insert_heap.push(sentinel);                                // always keep the sentinel
    delete_buffer[delete_buffer_size] = sentinel;              // sentinel
    delete_buffer_current_min = delete_buffer_end;             // empty
    for (unsigned_type i = 0; i < total_num_groups; i++)
    {
        group_buffers[i][N] = sentinel;                        // sentinel
        group_buffer_current_mins[i] = &(group_buffers[i][N]); // empty
    }
}

template <class ConfigType>
priority_queue<ConfigType>::~priority_queue()
{
    STXXL_VERBOSE_PQ("~priority_queue()");
    if (pool_owned)
        delete pool;

    for (unsigned_type j = 0; j < num_ext_groups; ++j)
        delete ext_mergers[j];
    delete[] ext_mergers;
}

//--------------------- Buffer refilling -------------------------------

// refill group_buffers[j] and return number of elements found
template <class ConfigType>
unsigned_type priority_queue<ConfigType>::refill_group_buffer(unsigned_type group)
{
    STXXL_VERBOSE_PQ("refill_group_buffer(" << group << ")");

    value_type* target;
    unsigned_type length;
    size_type group_size = (group < num_int_groups) ?
                           int_mergers[group].size() :
                           ext_mergers[group - num_int_groups]->size();                        // elements left in segments
    unsigned_type left_elements = group_buffers[group] + N - group_buffer_current_mins[group]; //elements left in target buffer
    if (group_size + left_elements >= size_type(N))
    {                                                                                          // buffer will be filled completely
        target = group_buffers[group];
        length = N - left_elements;
    }
    else
    {
        target = group_buffers[group] + N - group_size - left_elements;
        length = group_size;
    }

    if (length > 0)
    {
        // shift remaininig elements to front
        memmove(target, group_buffer_current_mins[group], left_elements * sizeof(value_type));
        group_buffer_current_mins[group] = target;

        // fill remaining space from group
        if (group < num_int_groups)
            int_mergers[group].multi_merge(target + left_elements, length);
        else
            ext_mergers[group - num_int_groups]->multi_merge(
                target + left_elements,
                target + left_elements + length);
    }

    //STXXL_MSG(length + left_elements);
    //std::copy(target,target + length + left_elements,std::ostream_iterator<value_type>(std::cout, "\n"));
#if STXXL_CHECK_ORDER_IN_SORTS
    priority_queue_local::invert_order<typename Config::comparator_type, value_type, value_type> inv_cmp(cmp);
    if (!stxxl::is_sorted(group_buffer_current_mins[group], group_buffers[group] + N, inv_cmp))
    {
        STXXL_VERBOSE_PQ("refill_grp... length: " << length << " left_elements: " << left_elements);
        for (value_type* v = group_buffer_current_mins[group] + 1; v < group_buffer_current_mins[group] + left_elements; ++v)
        {
            if (inv_cmp(*v, *(v - 1)))
            {
                STXXL_MSG("Error in buffer " << group << " at position " << (v - group_buffer_current_mins[group] - 1) << "/" << (v - group_buffer_current_mins[group]) << "   " << *(v - 2) << " " << *(v - 1) << " " << *v << " " << *(v + 1));
            }
        }
        assert(false);
    }
#endif

    return length + left_elements;
}

template <class ConfigType>
void priority_queue<ConfigType>::refill_delete_buffer()
{
    STXXL_VERBOSE_PQ("refill_delete_buffer()");

    size_type total_group_size = 0;
    //num_active_groups is <= 4
    for (int i = (int)num_active_groups - 1; i >= 0; i--)
    {
        if ((group_buffers[i] + N) - group_buffer_current_mins[i] < delete_buffer_size)
        {
            unsigned_type length = refill_group_buffer(i);
            // max active level dry now?
            if (length == 0 && unsigned(i) == num_active_groups - 1)
                --num_active_groups;

            total_group_size += length;
        }
        else
            total_group_size += delete_buffer_size;  // actually only a sufficient lower bound
    }

    unsigned_type length;
    if (total_group_size >= delete_buffer_size)      // buffer can be filled completely
    {
        length = delete_buffer_size;                 // amount to be copied
        size_ -= size_type(delete_buffer_size);      // amount left in group_buffers
    }
    else
    {
        length = total_group_size;
        assert(size_ == size_type(length)); // trees and group_buffers get empty
        size_ = 0;
    }

    priority_queue_local::invert_order<typename Config::comparator_type, value_type, value_type> inv_cmp(cmp);

    // now call simplified refill routines
    // which can make the assumption that
    // they find all they are asked in the buffers
    delete_buffer_current_min = delete_buffer_end - length;
    STXXL_VERBOSE_PQ("refill_del... Active groups = " << num_active_groups);
    switch (num_active_groups)
    {
    case 0:
        break;
    case 1:
        std::copy(group_buffer_current_mins[0], group_buffer_current_mins[0] + length, delete_buffer_current_min);
        group_buffer_current_mins[0] += length;
        break;
    case 2:
#if STXXL_PARALLEL && STXXL_PARALLEL_PQ_MULTIWAY_MERGE_DELETE_BUFFER
        {
            std::pair<value_type*, value_type*> seqs[2] =
            {
                std::make_pair(group_buffer_current_mins[0], group_buffers[0] + N),
                std::make_pair(group_buffer_current_mins[1], group_buffers[1] + N)
            };
            parallel::multiway_merge_sentinel(seqs, seqs + 2, delete_buffer_current_min, inv_cmp, length); //sequence iterators are progressed appropriately

            group_buffer_current_mins[0] = seqs[0].first;
            group_buffer_current_mins[1] = seqs[1].first;
        }
#else
        priority_queue_local::merge_iterator(
            group_buffer_current_mins[0],
            group_buffer_current_mins[1], delete_buffer_current_min, length, cmp);
#endif
        break;
    case 3:
#if STXXL_PARALLEL && STXXL_PARALLEL_PQ_MULTIWAY_MERGE_DELETE_BUFFER
        {
            std::pair<value_type*, value_type*> seqs[3] =
            {
                std::make_pair(group_buffer_current_mins[0], group_buffers[0] + N),
                std::make_pair(group_buffer_current_mins[1], group_buffers[1] + N),
                std::make_pair(group_buffer_current_mins[2], group_buffers[2] + N)
            };
            parallel::multiway_merge_sentinel(seqs, seqs + 3, delete_buffer_current_min, inv_cmp, length); //sequence iterators are progressed appropriately

            group_buffer_current_mins[0] = seqs[0].first;
            group_buffer_current_mins[1] = seqs[1].first;
            group_buffer_current_mins[2] = seqs[2].first;
        }
#else
        priority_queue_local::merge3_iterator(
            group_buffer_current_mins[0],
            group_buffer_current_mins[1],
            group_buffer_current_mins[2], delete_buffer_current_min, length, cmp);
#endif
        break;
    case 4:
#if STXXL_PARALLEL && STXXL_PARALLEL_PQ_MULTIWAY_MERGE_DELETE_BUFFER
        {
            std::pair<value_type*, value_type*> seqs[4] =
            {
                std::make_pair(group_buffer_current_mins[0], group_buffers[0] + N),
                std::make_pair(group_buffer_current_mins[1], group_buffers[1] + N),
                std::make_pair(group_buffer_current_mins[2], group_buffers[2] + N),
                std::make_pair(group_buffer_current_mins[3], group_buffers[3] + N)
            };
            parallel::multiway_merge_sentinel(seqs, seqs + 4, delete_buffer_current_min, inv_cmp, length); //sequence iterators are progressed appropriately

            group_buffer_current_mins[0] = seqs[0].first;
            group_buffer_current_mins[1] = seqs[1].first;
            group_buffer_current_mins[2] = seqs[2].first;
            group_buffer_current_mins[3] = seqs[3].first;
        }
#else
        priority_queue_local::merge4_iterator(
            group_buffer_current_mins[0],
            group_buffer_current_mins[1],
            group_buffer_current_mins[2],
            group_buffer_current_mins[3], delete_buffer_current_min, length, cmp); //side effect free
#endif
        break;
    default:
        STXXL_THROW2(std::runtime_error, "priority_queue<...>::refill_delete_buffer()",
                     "Overflow! The number of buffers on 2nd level in stxxl::priority_queue is currently limited to 4");
    }

#if STXXL_CHECK_ORDER_IN_SORTS
    if (!stxxl::is_sorted(delete_buffer_current_min, delete_buffer_end, inv_cmp))
    {
        for (value_type* v = delete_buffer_current_min + 1; v < delete_buffer_end; ++v)
        {
            if (inv_cmp(*v, *(v - 1)))
            {
                STXXL_MSG("Error at position " << (v - delete_buffer_current_min - 1) << "/" << (v - delete_buffer_current_min) << "   " << *(v - 1) << " " << *v);
            }
        }
        assert(false);
    }
#endif
    //std::copy(delete_buffer_current_min,delete_buffer_current_min + length,std::ostream_iterator<value_type>(std::cout, "\n"));
}

//--------------------------------------------------------------------

// check if space is available on level k and
// empty this level if necessary leading to a recursive call.
// return the level where space was finally available
template <class ConfigType>
unsigned_type priority_queue<ConfigType>::make_space_available(unsigned_type level)
{
    STXXL_VERBOSE_PQ("make_space_available(" << level << ")");
    unsigned_type finalLevel;
    assert(level < total_num_groups);
    assert(level <= num_active_groups);

    if (level == num_active_groups)
        ++num_active_groups;

    const bool spaceIsAvailable_ =
        (level < num_int_groups) ? int_mergers[level].is_space_available()
        : (ext_mergers[level - num_int_groups]->is_space_available());

    if (spaceIsAvailable_)
    {
        finalLevel = level;
    }
    else if (level == total_num_groups - 1)
    {
        size_type capacity = N;
        for (int i = 0; i < num_int_groups; ++i)
            capacity *= IntKMAX;
        for (int i = 0; i < num_ext_groups; ++i)
            capacity *= ExtKMAX;
        STXXL_ERRMSG("priority_queue OVERFLOW - all groups full, size=" << size() <<
                     ", capacity(last externel group (" << num_int_groups + num_ext_groups - 1 << "))=" << capacity);
        dump_sizes();

        unsigned_type extLevel = level - num_int_groups;
        const size_type segmentSize = ext_mergers[extLevel]->size();
        STXXL_VERBOSE1("Inserting segment into last level external: " << level << " " << segmentSize);
        ext_merger_type* overflow_merger = new ext_merger_type;
        overflow_merger->set_pool(pool);
        overflow_merger->insert_segment(*ext_mergers[extLevel], segmentSize);
        std::swap(ext_mergers[extLevel], overflow_merger);
        delete overflow_merger;
        finalLevel = level;
    }
    else
    {
        finalLevel = make_space_available(level + 1);

        if (level < num_int_groups - 1)                                  // from internal to internal tree
        {
            unsigned_type segmentSize = int_mergers[level].size();
            value_type* newSegment = new value_type[segmentSize + 1];
            int_mergers[level].multi_merge(newSegment, segmentSize);     // empty this level

            newSegment[segmentSize] = delete_buffer[delete_buffer_size]; // sentinel
            // for queues where size << #inserts
            // it might make sense to stay in this level if
            // segmentSize < alpha * KNN * k^level for some alpha < 1
            int_mergers[level + 1].insert_segment(newSegment, segmentSize);
        }
        else
        {
            if (level == num_int_groups - 1) // from internal to external tree
            {
                const unsigned_type segmentSize = int_mergers[num_int_groups - 1].size();
                STXXL_VERBOSE_PQ("make_space... Inserting segment into first level external: " << level << " " << segmentSize);
                ext_mergers[0]->insert_segment(int_mergers[num_int_groups - 1], segmentSize);
            }
            else // from external to external tree
            {
                const size_type segmentSize = ext_mergers[level - num_int_groups]->size();
                STXXL_VERBOSE_PQ("make_space... Inserting segment into second level external: " << level << " " << segmentSize);
                ext_mergers[level - num_int_groups + 1]->insert_segment(*ext_mergers[level - num_int_groups], segmentSize);
            }
        }
    }
    return finalLevel;
}


// empty the insert heap into the main data structure
template <class ConfigType>
void priority_queue<ConfigType>::empty_insert_heap()
{
    STXXL_VERBOSE_PQ("empty_insert_heap()");
    assert(insert_heap.size() == (N + 1));

    const value_type sup = get_supremum();

    // build new segment
    value_type* newSegment = new value_type[N + 1];
    value_type* newPos = newSegment;

    // put the new data there for now
    //insert_heap.sortTo(newSegment);
    value_type* SortTo = newSegment;

    insert_heap.sort_to(SortTo);

    SortTo = newSegment + N;
    insert_heap.clear();
    insert_heap.push(*SortTo);

    assert(insert_heap.size() == 1);

    newSegment[N] = sup; // sentinel

    // copy the delete_buffer and group_buffers[0] to temporary storage
    // (the temporary can be eliminated using some dirty tricks)
    const unsigned_type tempSize = N + delete_buffer_size;
    value_type temp[tempSize + 1];
    unsigned_type sz1 = current_delete_buffer_size();
    unsigned_type sz2 = current_group_buffer_size(0);
    value_type* pos = temp + tempSize - sz1 - sz2;
    std::copy(delete_buffer_current_min, delete_buffer_current_min + sz1, pos);
    std::copy(group_buffer_current_mins[0], group_buffer_current_mins[0] + sz2, pos + sz1);
    temp[tempSize] = sup; // sentinel

    // refill delete_buffer
    // (using more complicated code it could be made somewhat fuller
    // in certain circumstances)
    priority_queue_local::merge_iterator(pos, newPos, delete_buffer_current_min, sz1, cmp);

    // refill group_buffers[0]
    // (as above we might want to take the opportunity
    // to make group_buffers[0] fuller)
    priority_queue_local::merge_iterator(pos, newPos, group_buffer_current_mins[0], sz2, cmp);

    // merge the rest to the new segment
    // note that merge exactly trips into the footsteps
    // of itself
    priority_queue_local::merge_iterator(pos, newPos, newSegment, N, cmp);

    // and insert it
    unsigned_type freeLevel = make_space_available(0);
    assert(freeLevel == 0 || int_mergers[0].size() == 0);
    int_mergers[0].insert_segment(newSegment, N);

    // get rid of invalid level 2 buffers
    // by inserting them into tree 0 (which is almost empty in this case)
    if (freeLevel > 0)
    {
        for (int_type i = freeLevel; i >= 0; i--)
        {
            // reverse order not needed
            // but would allow immediate refill

            newSegment = new value_type[current_group_buffer_size(i) + 1]; // with sentinel
            std::copy(group_buffer_current_mins[i], group_buffer_current_mins[i] + current_group_buffer_size(i) + 1, newSegment);
            int_mergers[0].insert_segment(newSegment, current_group_buffer_size(i));
            group_buffer_current_mins[i] = group_buffers[i] + N;           // empty
        }
    }

    // update size
    size_ += size_type(N);

    // special case if the tree was empty before
    if (delete_buffer_current_min == delete_buffer_end)
        refill_delete_buffer();
}

template <class ConfigType>
void priority_queue<ConfigType>::dump_sizes() const
{
    unsigned_type capacity = N;
    STXXL_MSG("pq::size()\t= " << size());
    STXXL_MSG("  insert_heap\t= " << insert_heap.size() - 1 << "/" << capacity);
    STXXL_MSG("  delete_buffer\t= " << (delete_buffer_end - delete_buffer_current_min) << "/" << delete_buffer_size);
    for (int i = 0; i < num_int_groups; ++i) {
        capacity *= IntKMAX;
        STXXL_MSG("  grp " << i << " int" <<
                  " grpbuf=" << current_group_buffer_size(i) <<
                  " size=" << int_mergers[i].size() << "/" << capacity <<
                  " (" << (int)(int_mergers[i].size() * 100.0 / capacity) << "%)" <<
                  " space=" << int_mergers[i].is_space_available());
    }
    for (int i = 0; i < num_ext_groups; ++i) {
        capacity *= ExtKMAX;
        STXXL_MSG("  grp " << i + num_int_groups << " ext" <<
                  " grpbuf=" << current_group_buffer_size(i + num_int_groups) <<
                  " size=" << ext_mergers[i]->size() << "/" << capacity <<
                  " (" << (int)(ext_mergers[i]->size() * 100.0 / capacity) << "%)" <<
                  " space=" << ext_mergers[i]->is_space_available());
    }
    dump_params();
}

template <class ConfigType>
void priority_queue<ConfigType>::dump_params() const
{
    STXXL_MSG("params: delete_buffer_size=" << delete_buffer_size << " N=" << N << " IntKMAX=" << IntKMAX << " num_int_groups=" << num_int_groups << " ExtKMAX=" << ExtKMAX << " num_ext_groups=" << num_ext_groups << " BlockSize=" << BlockSize);
}

namespace priority_queue_local {

struct Parameters_for_priority_queue_not_found_Increase_IntMem
{
    enum { fits = false };
    typedef Parameters_for_priority_queue_not_found_Increase_IntMem result;
};

struct dummy
{
    enum { fits = false };
    typedef dummy result;
};

template <unsigned_type E_, internal_size_type IntMem_, external_size_type MaxItems, unsigned_type B_, unsigned_type m_, bool stop = false>
struct find_B_m
{
    typedef find_B_m<E_, IntMem_, MaxItems, B_, m_, stop> Self;

    static const unsigned_type k = IntMem_ / B_;       // number of blocks that fit into M
    static const unsigned_type element_size = E_;      // element size
    static const internal_size_type IntMem = IntMem_;
    static const unsigned_type B = B_;                 // block size
    static const external_size_type m = m_;            // number of blocks fitting into buffers
    static const unsigned_type c = k - m_;
    // memory occupied by block must be at least 10 times larger than size of ext sequence
    // && satisfy memory req && if we have two ext mergers their degree must be at least 64=m/2
    static const external_size_type fits = (c > 10) &&
                                           (((k - m) * (m) * (m * B / (element_size * 4 * 1024))) >= MaxItems) &&
                                           ((MaxItems < ((k - m) * m / (2 * element_size)) * 1024) || m >= 128);
    static const unsigned_type step = 1;

    typedef typename find_B_m<element_size, IntMem, MaxItems, B, m + step, fits || (m >= k - step)>::result candidate1;
    typedef typename find_B_m<element_size, IntMem, MaxItems, B / 2, 1, fits || candidate1::fits>::result candidate2;
    typedef typename IF<fits, Self, typename IF<candidate1::fits, candidate1, candidate2>::result>::result result;
};

// specialization for the case when no valid parameters are found
template <unsigned_type E_, unsigned_type IntMem, unsigned_type MaxItems, bool stop>
struct find_B_m<E_, IntMem, MaxItems, 2048, 1, stop>
{
    enum { fits = false };
    typedef Parameters_for_priority_queue_not_found_Increase_IntMem result;
};

// to speedup search
template <unsigned_type E_, unsigned_type IntMem, unsigned_type MaxItems, unsigned_type B_, unsigned_type m_>
struct find_B_m<E_, IntMem, MaxItems, B_, m_, true>
{
    enum { fits = false };
    typedef dummy result;
};

// E_ size of element in bytes
template <unsigned_type E_, unsigned_type IntMem, unsigned_type MaxItems>
struct find_settings
{
    // start from block size (8*1024*1024) bytes
    typedef typename find_B_m<E_, IntMem, MaxItems, (8* 1024* 1024), 1>::result result;
};

struct Parameters_not_found_Try_to_change_the_Tune_parameter
{
    typedef Parameters_not_found_Try_to_change_the_Tune_parameter result;
};


template <unsigned_type AI_, unsigned_type X_, unsigned_type CriticalSize>
struct compute_N
{
    typedef compute_N<AI_, X_, CriticalSize> Self;

    static const unsigned_type X = X_;
    static const unsigned_type AI = AI_;
    static const unsigned_type N = X / (AI * AI);     // two stage internal

    typedef typename IF<(N >= CriticalSize), Self, typename compute_N<AI / 2, X, CriticalSize>::result>::result result;
};

template <unsigned_type X_, unsigned_type CriticalSize_>
struct compute_N<1, X_, CriticalSize_>
{
    typedef Parameters_not_found_Try_to_change_the_Tune_parameter result;
};

} // namespace priority_queue_local

//! \}

//! \addtogroup stlcont
//! \{

//! \brief Priority queue type generator. \n
//! <b> Introduction </b> to priority queue container: see \ref tutorial_pqueue tutorial. \n
//! <b> Design and Internals </b> of priority queue container: see \ref design_pqueue.
//!
//! \tparam ValueType type of the contained objects (POD with no references to internal memory)
//!
//! \tparam CompareType the comparator type used to determine whether one element is
//! smaller than another element.
//!
//! \tparam IntMemory upper limit for internal memory consumption in bytes.
//!
//! \tparam MaxItems upper limit for number of elements contained in the priority queue (in 1024 units). <BR>
//! Example: if you are sure that priority queue contains no more than
//! one million elements in a time, then the right parameter is (1000000 / 1024) = 976.
//!
//! \tparam Tune tuning parameter for meta-program search. <BR>
//! Try to play with it if the code does not compile (larger than default
//! values might help). Code does not compile if no suitable internal
//! parameters were found for given IntMemory and MaxItems. It might also
//! happen that given IntMemory is too small for given MaxItems, try larger
//! values.
template <class ValueType,
          class CompareType,
          internal_size_type IntMemory,
          external_size_type MaxItems,
          unsigned Tune = 6>
class PRIORITY_QUEUE_GENERATOR
{
public:
    // actual calculation of B, m, k and element_size
    typedef typename priority_queue_local::find_settings<sizeof(ValueType), IntMemory, MaxItems>::result settings;
    enum {
        B = settings::B,
        m = settings::m,
        X = B * (settings::k - m) / settings::element_size,  // interpretation of result
        Buffer1Size = 32                                     // fixed
    };
    // derivation of N, AI, AE
    typedef typename priority_queue_local::compute_N<(1 << Tune), X, 4* Buffer1Size>::result ComputeN;
    enum
    {
        N = ComputeN::N,
        AI = ComputeN::AI,
        AE = (m / 2 < 2) ? 2 : (m / 2)            // at least 2
    };

    // Estimation of maximum internal memory consumption (in bytes)
    static const unsigned_type EConsumption = X * settings::element_size + settings::B * AE + ((MaxItems / X) / AE) * settings::B * 1024;

    /*
        unsigned BufferSize1_ = 32, // equalize procedure call overheads etc.
        unsigned N_ = 512,          // bandwidth
        unsigned IntKMAX_ = 64,     // maximal arity for internal mergers
        unsigned IntLevels_ = 4,
        unsigned BlockSize = (2*1024*1024),
        unsigned ExtKMAX_ = 64,     // maximal arity for external mergers
        unsigned ExtLevels_ = 2,
     */
    typedef priority_queue<priority_queue_config<ValueType, CompareType, Buffer1Size, N, AI, 2, B, AE, 2> > result;
};

//! \}

STXXL_END_NAMESPACE


namespace std {

template <class ConfigType>
void swap(stxxl::priority_queue<ConfigType>& a,
          stxxl::priority_queue<ConfigType>& b)
{
    a.swap(b);
}

} // namespace std

#endif // !STXXL_CONTAINERS_PRIORITY_QUEUE_HEADER
// vim: et:ts=4:sw=4<|MERGE_RESOLUTION|>--- conflicted
+++ resolved
@@ -176,8 +176,9 @@
     unsigned_type current_group_buffer_size(unsigned_type i) const { return &(group_buffers[i][N]) - group_buffer_current_mins[i]; }
 
 public:
-    /** @name Constructors/Destructors */
-    ///@{
+    //! \name Constructors/Destructors
+    //! \{
+
     //! Constructs external priority queue object.
     //! \param pool_ pool of blocks that will be used
     //! for data writing and prefetching for the disk<->memory transfers
@@ -210,10 +211,11 @@
     priority_queue(unsigned_type p_pool_mem, unsigned_type w_pool_mem);
 
     virtual ~priority_queue();
-    ///@}
+
+    //! \}
 
 #if 0
-    
+
     //! swap this priority queue with another one.
     //! Implementation correctness is questionable.
     void swap(priority_queue& obj)
@@ -243,8 +245,9 @@
     }
 #endif
 
-    /** @name Capacity */
-    ///@{
+    //! \name Capacity
+    //! \{
+
     //! Returns number of elements contained.
     //! \return number of elements contained
     size_type size() const;
@@ -252,10 +255,12 @@
     //! Returns true if queue has no elements.
     //! \return \b true if queue has no elements, \b false otherwise
     bool empty() const { return (size() == 0); }
-    ///@}
-
-    /** @name Operators */
-    ///@{
+
+    //! \}
+
+    //! \name Operators
+    //! \{
+
     //! Returns "largest" element.
     //!
     //! Returns a const reference to the element at the top of the
@@ -266,10 +271,12 @@
     //! element \b x in the priority_queue, \b comparator_type(Q.top(), x) is
     //! false. Precondition: \c empty() is false.
     const value_type & top() const;
-    ///@}
-    
-    /** @name Modifiers */
-    ///@{
+
+    //! \}
+
+    //! \name Modifiers
+    //! \{
+
     //! Removes the element at the top.
     //!
     //! Removes the element at the top of the priority_queue, that is, the
@@ -281,15 +288,13 @@
     //!
     //! Inserts x into the priority_queue. Postcondition: \c size() will be
     //! incremented by 1.
-<<<<<<< HEAD
     void push(const value_type& obj);
-=======
-    void push(const value_type & obj);
-    ///@}
->>>>>>> 88aed5e8
-
-    /** @name Miscellaneous */
-    ///@{
+
+    //! \}
+
+    //! \name Miscellaneous
+    //! \{
+
     //! Number of bytes consumed by the \b priority_queue from the internal
     //! memory not including pools (see the constructor)
     unsigned_type mem_cons() const
@@ -311,7 +316,8 @@
 
     void dump_sizes() const;
     void dump_params() const;
-    ///@}
+
+    //! \}
 };
 
 
