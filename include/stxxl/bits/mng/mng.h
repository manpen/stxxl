/***************************************************************************
 *  include/stxxl/bits/mng/mng.h
 *
 *  Part of the STXXL. See http://stxxl.sourceforge.net
 *
 *  Copyright (C) 2002-2007 Roman Dementiev <dementiev@mpi-sb.mpg.de>
 *  Copyright (C) 2007 Johannes Singler <singler@ira.uka.de>
 *  Copyright (C) 2008-2009 Andreas Beckmann <beckmann@cs.uni-frankfurt.de>
 *
 *  Distributed under the Boost Software License, Version 1.0.
 *  (See accompanying file LICENSE_1_0.txt or copy at
 *  http://www.boost.org/LICENSE_1_0.txt)
 **************************************************************************/

#ifndef STXXL_MNG_HEADER
#define STXXL_MNG_HEADER

#include <memory>
#include <iostream>
#include <iomanip>
#include <fstream>
#include <vector>
#include <map>
#include <algorithm>
#include <string>
#include <cstdlib>

#ifdef STXXL_BOOST_CONFIG
 #include <boost/config.hpp>
#endif

#ifdef BOOST_MSVC
#include <memory.h>
#endif

#include <stxxl/bits/io/request.h>
#include <stxxl/bits/io/file.h>
#include <stxxl/bits/noncopyable.h>
#include <stxxl/bits/singleton.h>
#include <stxxl/bits/mng/bid.h>
#include <stxxl/bits/mng/diskallocator.h>
#include <stxxl/bits/mng/block_alloc.h>
#include <stxxl/bits/mng/config.h>


__STXXL_BEGIN_NAMESPACE

//! \defgroup mnglayer Block management layer
//! Group of classes which help controlling external memory space,
//! managing disks, and allocating and deallocating blocks of external storage
//! \{

//! \brief Block manager class

//! Manages allocation and deallocation of blocks in multiple/single disk setting
//! \remarks is a singleton
class block_manager : public singleton<block_manager>
{
    friend class singleton<block_manager>;

    DiskAllocator ** disk_allocators;
    file ** disk_files;

    unsigned ndisks;
    block_manager();

protected:
    template <class BIDType, class DiskAssignFunctor, class BIDIteratorClass>
    void new_blocks_int(
        const unsigned_type nblocks,
        const DiskAssignFunctor & functor,
        BIDIteratorClass out);

public:
    //! \brief Allocates new blocks

    //! Allocates new blocks according to the strategy
    //! given by \b functor and stores block identifiers
    //! to the range [ \b bidbegin, \b bidend)
    //! \param functor object of model of \b allocation_strategy concept
    //! \param bidbegin bidirectional BID iterator object
    //! \param bidend bidirectional BID iterator object
    template <class DiskAssignFunctor, class BIDIteratorClass>
    void new_blocks(
        const DiskAssignFunctor & functor,
        BIDIteratorClass bidbegin,
        BIDIteratorClass bidend)
    {
        typedef typename std::iterator_traits<BIDIteratorClass>::value_type bid_type;
        new_blocks_int<bid_type>(std::distance(bidbegin, bidend), functor, bidbegin);
    }

    //! Allocates new blocks according to the strategy
    //! given by \b functor and stores block identifiers
    //! to the output iterator \b out
    //! \param nblocks the number of blocks to allocate
    //! \param functor object of model of \b allocation_strategy concept
    //! \param out iterator object of OutputIterator concept
    //!
    //! The \c BlockType template parameter defines the type of block to allocate
    template <class BlockType, class DiskAssignFunctor, class BIDIteratorClass>
    void new_blocks(
        const unsigned_type nblocks,
        const DiskAssignFunctor & functor,
        BIDIteratorClass out)
    {
        typedef typename BlockType::bid_type bid_type;
        new_blocks_int<bid_type>(nblocks, functor, out);
    }

    //! Allocates a new block according to the strategy
    //! given by \b functor and stores the block identifier
    //! to bid.
    //! \param functor object of model of \b allocation_strategy concept
    //! \param bid BID to store the block identifier
    template <typename DiskAssignFunctor, unsigned BLK_SIZE>
    void new_block(const DiskAssignFunctor & functor, BID<BLK_SIZE> & bid)
    {
        new_blocks_int<BID<BLK_SIZE> >(1, functor, &bid);
    }

    //! \brief Deallocates blocks

    //! Deallocates blocks in the range [ \b bidbegin, \b bidend)
    //! \param bidbegin iterator object of \b bid_iterator concept
    //! \param bidend iterator object of \b bid_iterator concept
    template <class BIDIteratorClass>
    void delete_blocks(const BIDIteratorClass & bidbegin, const BIDIteratorClass & bidend);

    //! \brief Deallocates a block
    //! \param bid block identifier
    template <unsigned BLK_SIZE>
    void delete_block(const BID<BLK_SIZE> & bid);

    ~block_manager();
};


template <class BIDType, class DiskAssignFunctor, class OutputIterator>
void block_manager::new_blocks_int(
    const unsigned_type nblocks,
    const DiskAssignFunctor & functor,
    OutputIterator out)
{
    typedef BIDType bid_type;
    typedef BIDArray<bid_type::t_size> bid_array_type;

    int_type * bl = new int_type[ndisks];
    bid_array_type * disk_bids = new bid_array_type[ndisks];
    file ** disk_ptrs = new file *[nblocks];

    memset(bl, 0, ndisks * sizeof(int_type));

    unsigned_type i;
    for (i = 0; i < nblocks; ++i)
    {
        const int disk = functor(i);
        disk_ptrs[i] = disk_files[disk];
        bl[disk]++;
    }

    for (i = 0; i < ndisks; ++i)
    {
        if (bl[i])
        {
            disk_bids[i].resize(bl[i]);
            const stxxl::int64 old_capacity =
                disk_allocators[i]->get_total_bytes();
            const stxxl::int64 new_capacity =
                disk_allocators[i]->new_blocks(disk_bids[i]);
            if (old_capacity != new_capacity)
            {
                // resize the file
                disk_files[i]->set_size(new_capacity);
                if (new_capacity != disk_allocators[i]->get_total_bytes())
                    STXXL_ERRMSG("File resizing failed: actual size " << disk_allocators[i]->get_total_bytes() << " != requested size " << new_capacity);
            }
        }
    }

    memset(bl, 0, ndisks * sizeof(int_type));

    OutputIterator it = out;
    for (i = 0; i != nblocks; ++it, ++i)
    {
        const int disk = disk_ptrs[i]->get_allocator_id();
        bid_type bid(disk_ptrs[i], disk_bids[disk][bl[disk]++].offset);
        *it = bid;
        STXXL_VERBOSE_BLOCK_LIFE_CYCLE("BLC:new    " << FMT_BID(bid));
    }

    delete[] bl;
    delete[] disk_bids;
    delete[] disk_ptrs;
}


template <unsigned BLK_SIZE>
void block_manager::delete_block(const BID<BLK_SIZE> & bid)
{
    // do not uncomment it
    //assert(bid.storage->get_allocator_id() < config::get_instance()->disks_number());
    if (!bid.is_managed())
        return;  // self managed disk
    STXXL_VERBOSE_BLOCK_LIFE_CYCLE("BLC:delete " << FMT_BID(bid));
<<<<<<< HEAD
    assert(bid.storage->get_allocator_id() >= 0);
    disk_allocators[bid.storage->get_allocator_id()]->delete_block(bid);
    disk_files[bid.storage->get_allocator_id()]->delete_region(bid.offset, bid.size);
=======
    assert(bid.storage->get_id() >= 0);
    disk_allocators[bid.storage->get_id()]->delete_block(bid);
    disk_files[bid.storage->get_id()]->discard(bid.offset, bid.size);
>>>>>>> 8660ca66
}


template <class BIDIteratorClass>
void block_manager::delete_blocks(
    const BIDIteratorClass & bidbegin,
    const BIDIteratorClass & bidend)
{
    for (BIDIteratorClass it = bidbegin; it != bidend; it++)
    {
        delete_block(*it);
    }
}

// in bytes
#ifndef STXXL_DEFAULT_BLOCK_SIZE
    #define STXXL_DEFAULT_BLOCK_SIZE(type) (2 * 1024 * 1024) // use traits
#endif

//! \}

__STXXL_END_NAMESPACE

#endif // !STXXL_MNG_HEADER
// vim: et:ts=4:sw=4<|MERGE_RESOLUTION|>--- conflicted
+++ resolved
@@ -203,15 +203,9 @@
     if (!bid.is_managed())
         return;  // self managed disk
     STXXL_VERBOSE_BLOCK_LIFE_CYCLE("BLC:delete " << FMT_BID(bid));
-<<<<<<< HEAD
     assert(bid.storage->get_allocator_id() >= 0);
     disk_allocators[bid.storage->get_allocator_id()]->delete_block(bid);
-    disk_files[bid.storage->get_allocator_id()]->delete_region(bid.offset, bid.size);
-=======
-    assert(bid.storage->get_id() >= 0);
-    disk_allocators[bid.storage->get_id()]->delete_block(bid);
-    disk_files[bid.storage->get_id()]->discard(bid.offset, bid.size);
->>>>>>> 8660ca66
+    disk_files[bid.storage->get_allocator_id()]->discard(bid.offset, bid.size);
 }
 
 
