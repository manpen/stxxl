--- conflicted
+++ resolved
@@ -34,21 +34,12 @@
 #include <stxxl/bits/compat_unique_ptr.h>
 
 
-<<<<<<< HEAD
-#ifndef STXXL_START_PIPELINE_DEFERRED_DEFAULT
-#define STXXL_START_PIPELINE_DEFERRED_DEFAULT false
-#endif
-
 #ifndef STXXL_STREAM_SORT_ASYNCHRONOUS_PULL_DEFAULT
 #define STXXL_STREAM_SORT_ASYNCHRONOUS_PULL_DEFAULT false
 #endif
 
 #ifndef STXXL_WAIT_FOR_STOP_DEFAULT
 #define STXXL_WAIT_FOR_STOP_DEFAULT false
-=======
-#ifndef STXXL_VERBOSE_MATERIALIZE
-#define STXXL_VERBOSE_MATERIALIZE STXXL_VERBOSE3
->>>>>>> b14ccb9b
 #endif
 
 
@@ -57,6 +48,12 @@
 //! \brief Stream package subnamespace
 namespace stream
 {
+    enum StartMode { start_deferred, start_immediately };
+
+    #ifndef STXXL_START_PIPELINE_DEFERRED_DEFAULT
+    #define STXXL_START_PIPELINE_DEFERRED_DEFAULT start_immediately
+    #endif
+
     //! \weakgroup streampack Stream package
     //! Package that enables pipelining of consequent sorts
     //! and scans of the external data avoiding the saving the intermediate
@@ -452,18 +449,14 @@
     //! i.e. points to the first unwritten value
     //! \pre Output (range) is large enough to hold the all elements in the input stream
     template <class OutputIterator_, class StreamAlgorithm_>
-    OutputIterator_ materialize(StreamAlgorithm_ & in, OutputIterator_ out, bool deferred = STXXL_START_PIPELINE_DEFERRED_DEFAULT)
-    {
-<<<<<<< HEAD
+    OutputIterator_ materialize(StreamAlgorithm_ & in, OutputIterator_ out, StartMode start_mode = STXXL_START_PIPELINE_DEFERRED_DEFAULT)
+    {
 #if STXXL_START_PIPELINE_DEFERRED
-        if (deferred)
+        if (start_mode == start_deferred)
             in.start_pull();
 #else
-        UNUSED(deferred);
+        UNUSED(start_mode);
 #endif
-=======
-        STXXL_VERBOSE_MATERIALIZE(STXXL_PRETTY_FUNCTION_NAME);
->>>>>>> b14ccb9b
         while (!in.empty())
         {
             *out = *in;
@@ -481,16 +474,16 @@
     //! i.e. points to the first unwritten value
     //! \pre Output (range) is large enough to hold the all elements in the input stream
     template <class OutputIterator_, class StreamAlgorithm_>
-    OutputIterator_ materialize_batch(StreamAlgorithm_ & in, OutputIterator_ out, bool deferred = STXXL_START_PIPELINE_DEFERRED_DEFAULT)
+    OutputIterator_ materialize_batch(StreamAlgorithm_ & in, OutputIterator_ out, StartMode start_mode = STXXL_START_PIPELINE_DEFERRED_DEFAULT)
     {
 #if STXXL_START_PIPELINE_DEFERRED
-        if (deferred)
+        if (start_mode == start_deferred)
         {
             STXXL_VERBOSE0("materialize_batch starts.");
             in.start_pull();
         }
 #else
-        UNUSED(deferred);
+        UNUSED(start_mode);
 #endif
         unsigned_type length;
         while (length = in.batch_length() > 0)
@@ -512,18 +505,14 @@
     //!
     //! This function is useful when you do not know the length of the stream beforehand.
     template <class OutputIterator_, class StreamAlgorithm_>
-    OutputIterator_ materialize(StreamAlgorithm_ & in, OutputIterator_ outbegin, OutputIterator_ outend, bool deferred)
-    {
-<<<<<<< HEAD
+    OutputIterator_ materialize(StreamAlgorithm_ & in, OutputIterator_ outbegin, OutputIterator_ outend, StartMode start_mode = STXXL_START_PIPELINE_DEFERRED_DEFAULT)
+    {
 #if STXXL_START_PIPELINE_DEFERRED
-        if (deferred)
+        if (start_mode == start_deferred)
             in.start_pull();
 #else
-        UNUSED(deferred);
+        UNUSED(start_mode);
 #endif
-=======
-        STXXL_VERBOSE_MATERIALIZE(STXXL_PRETTY_FUNCTION_NAME);
->>>>>>> b14ccb9b
         while ((!in.empty()) && outend != outbegin)
         {
             *outbegin = *in;
@@ -531,12 +520,6 @@
             ++in;
         }
         return outbegin;
-    }
-
-    template <class OutputIterator_, class StreamAlgorithm_>
-    OutputIterator_ materialize(StreamAlgorithm_ & in, OutputIterator_ outbegin, OutputIterator_ outend)
-    {
-        materialize(in, outbegin, outend, STXXL_START_PIPELINE_DEFERRED_DEFAULT);
     }
 
     //! \brief Stores consecutively stream content to an output iterator range \b until end of the stream or end of the iterator range is reached
@@ -549,16 +532,16 @@
     //!
     //! This function is useful when you do not know the length of the stream beforehand.
     template <class OutputIterator_, class StreamAlgorithm_>
-    OutputIterator_ materialize_batch(StreamAlgorithm_ & in, OutputIterator_ outbegin, OutputIterator_ outend, bool deferred)
+    OutputIterator_ materialize_batch(StreamAlgorithm_ & in, OutputIterator_ outbegin, OutputIterator_ outend, StartMode start_mode = STXXL_START_PIPELINE_DEFERRED_DEFAULT)
     {
 #if STXXL_START_PIPELINE_DEFERRED
-        if (deferred)
+        if (start_mode == start_deferred)
         {
             STXXL_VERBOSE0("materialize_batch starts.");
             in.start_pull();
         }
 #else
-        UNUSED(deferred);
+        UNUSED(start_mode);
 #endif
         unsigned_type length;
         while ((length = in.batch_length()) > 0 && outbegin != outend)
@@ -568,12 +551,6 @@
             in += length;
         }
         return outbegin;
-    }
-
-    template <class OutputIterator_, class StreamAlgorithm_>
-    OutputIterator_ materialize_batch(StreamAlgorithm_ & in, OutputIterator_ outbegin, OutputIterator_ outend)
-    {
-        materialize_batch(in, outbegin, outend, STXXL_START_PIPELINE_DEFERRED_DEFAULT);
     }
 
     //! \brief Stores consecutively stream content to an output \c stxxl::vector iterator \b until end of the stream or end of the iterator range is reached
@@ -594,18 +571,17 @@
                 stxxl::vector_iterator<Tp_, AllocStr_, SzTp_, DiffTp_, BlkSize_, PgTp_, PgSz_> outbegin,
                 stxxl::vector_iterator<Tp_, AllocStr_, SzTp_, DiffTp_, BlkSize_, PgTp_, PgSz_> outend,
                 unsigned_type nbuffers = 0,
-                bool deferred = STXXL_START_PIPELINE_DEFERRED_DEFAULT)
-    {
-        STXXL_VERBOSE_MATERIALIZE(STXXL_PRETTY_FUNCTION_NAME);
+                StartMode start_mode = STXXL_START_PIPELINE_DEFERRED_DEFAULT)
+    {
         typedef stxxl::vector_iterator<Tp_, AllocStr_, SzTp_, DiffTp_, BlkSize_, PgTp_, PgSz_> ExtIterator;
         typedef stxxl::const_vector_iterator<Tp_, AllocStr_, SzTp_, DiffTp_, BlkSize_, PgTp_, PgSz_> ConstExtIterator;
         typedef buf_ostream<typename ExtIterator::block_type, typename ExtIterator::bids_container_iterator> buf_ostream_type;
 
 #if STXXL_START_PIPELINE_DEFERRED
-        if (deferred)
+        if (start_mode == start_deferred)
             in.start_pull();
 #else
-        UNUSED(deferred);
+        UNUSED(start_mode);
 #endif
         while (outbegin.block_offset()) //  go to the beginning of the block
         //  of the external vector
@@ -672,20 +648,20 @@
                       stxxl::vector_iterator<Tp_, AllocStr_, SzTp_, DiffTp_, BlkSize_, PgTp_, PgSz_> outbegin,
                       stxxl::vector_iterator<Tp_, AllocStr_, SzTp_, DiffTp_, BlkSize_, PgTp_, PgSz_> outend,
                       unsigned_type nbuffers = 0,
-                      bool deferred = STXXL_START_PIPELINE_DEFERRED_DEFAULT)
+                      StartMode start_mode = STXXL_START_PIPELINE_DEFERRED_DEFAULT)
     {
         typedef stxxl::vector_iterator<Tp_, AllocStr_, SzTp_, DiffTp_, BlkSize_, PgTp_, PgSz_> ExtIterator;
         typedef stxxl::const_vector_iterator<Tp_, AllocStr_, SzTp_, DiffTp_, BlkSize_, PgTp_, PgSz_> ConstExtIterator;
         typedef buf_ostream<typename ExtIterator::block_type, typename ExtIterator::bids_container_iterator> buf_ostream_type;
 
 #if STXXL_START_PIPELINE_DEFERRED
-        if (deferred)
+        if (start_mode == start_deferred)
         {
             STXXL_VERBOSE0("materialize_batch starts.");
             in.start_pull();
         }
 #else
-        UNUSED(deferred);
+        UNUSED(start_mode);
 #endif
 
         ExtIterator outcurrent = outbegin;
@@ -758,7 +734,7 @@
     materialize(StreamAlgorithm_ & in,
                 stxxl::vector_iterator<Tp_, AllocStr_, SzTp_, DiffTp_, BlkSize_, PgTp_, PgSz_> out,
                 unsigned_type nbuffers = 0,
-                bool deferred = STXXL_START_PIPELINE_DEFERRED_DEFAULT)
+                StartMode start_mode = STXXL_START_PIPELINE_DEFERRED_DEFAULT)
     {
         typedef stxxl::vector_iterator<Tp_, AllocStr_, SzTp_, DiffTp_, BlkSize_, PgTp_, PgSz_> ExtIterator;
         typedef stxxl::const_vector_iterator<Tp_, AllocStr_, SzTp_, DiffTp_, BlkSize_, PgTp_, PgSz_> ConstExtIterator;
@@ -770,10 +746,10 @@
         // vector (only one block indeed), amortized complexity should apply here
 
 #if STXXL_START_PIPELINE_DEFERRED
-        if (deferred)
+        if (start_mode == start_deferred)
             in.start_pull();
 #else
-        UNUSED(deferred);
+        UNUSED(start_mode);
 #endif
         while (out.block_offset()) //  go to the beginning of the block
         //  of the external vector
@@ -800,7 +776,7 @@
         while (!in.empty())
         {
             if (out.block_offset() == 0)
-                out.outbegin.block_externally_updated();
+                out.block_externally_updated();
             // tells the vector that the block was modified
             *outstream = *in;
             ++out;
@@ -836,9 +812,8 @@
     materialize_batch(StreamAlgorithm_ & in,
                       stxxl::vector_iterator<Tp_, AllocStr_, SzTp_, DiffTp_, BlkSize_, PgTp_, PgSz_> out,
                       unsigned_type nbuffers = 0,
-                      bool deferred = STXXL_START_PIPELINE_DEFERRED_DEFAULT)
-    {
-        STXXL_VERBOSE_MATERIALIZE(STXXL_PRETTY_FUNCTION_NAME);
+                      StartMode start_mode = STXXL_START_PIPELINE_DEFERRED_DEFAULT)
+    {
         typedef stxxl::vector_iterator<Tp_, AllocStr_, SzTp_, DiffTp_, BlkSize_, PgTp_, PgSz_> ExtIterator;
         typedef stxxl::const_vector_iterator<Tp_, AllocStr_, SzTp_, DiffTp_, BlkSize_, PgTp_, PgSz_> ConstExtIterator;
         typedef buf_ostream<typename ExtIterator::block_type, typename ExtIterator::bids_container_iterator> buf_ostream_type;
@@ -849,13 +824,13 @@
         // vector (only one block indeed), amortized complexity should apply here
 
 #if STXXL_START_PIPELINE_DEFERRED
-        if (deferred)
+        if (start_mode == start_deferred)
         {
             STXXL_VERBOSE0("materialize_batch starts.");
             in.start_pull();
         }
 #else
-        UNUSED(deferred);
+        UNUSED(start_mode);
 #endif
         while (out.block_offset()) //  go to the beginning of the block
         //  of the external vector
@@ -1581,7 +1556,7 @@
         value_type current;
         int pos;
         int empty_count;
-        bool deferred;
+        StartMode start_mode;
 
         void next()
         {
@@ -1594,10 +1569,10 @@
 
     public:
         //! \brief Construction
-        basic_distribute(/*Input_ input, */ Output_ ** outputs, int num_outputs, bool deferred) : /*input(input),*/ outputs(outputs), num_outputs(num_outputs), deferred(deferred)
+        basic_distribute(/*Input_ input, */ Output_ ** outputs, int num_outputs, StartMode start_mode) : /*input(input),*/ outputs(outputs), num_outputs(num_outputs), start_mode(start_mode)
         {
             empty_count = 0;
-            if (deferred)
+            if (start_mode == start_deferred)
                 pos = 0;
             else
             {
@@ -1612,7 +1587,7 @@
             STXXL_VERBOSE0("distribute " << this << " starts push.");
             for (int i = 0; i < num_outputs; ++i)
                 outputs[i]->start_push();
-            if (deferred)
+            if (start_mode == start_deferred)
             {
                 pos = -1;
                 next();
@@ -1706,7 +1681,7 @@
     public:
         typedef typename base::value_type value_type;
 
-        deterministic_distribute(Output_ ** outputs, int num_outputs, unsigned_type elements_per_chunk, bool deferred = STXXL_START_PIPELINE_DEFERRED_DEFAULT) : base(outputs, num_outputs, deferred)
+        deterministic_distribute(Output_ ** outputs, int num_outputs, unsigned_type elements_per_chunk, StartMode start_mode = STXXL_START_PIPELINE_DEFERRED_DEFAULT) : base(outputs, num_outputs, start_mode)
         {
             this->elements_per_chunk = elements_per_chunk;
             elements_left = elements_per_chunk;
@@ -1763,7 +1738,7 @@
         value_type current;
         int pos;
         int empty_count;
-        bool deferred;
+        StartMode start_mode;
 
         void next()
         {
@@ -1792,14 +1767,14 @@
 
     public:
         //! \brief Construction
-        basic_round_robin(Input_ ** inputs, int num_inputs, bool deferred) : inputs(inputs), num_inputs(num_inputs), deferred(deferred)
+        basic_round_robin(Input_ ** inputs, int num_inputs, StartMode start_mode) : inputs(inputs), num_inputs(num_inputs), start_mode(start_mode)
         {
             empty_count = 0;
             already_empty = new bool[num_inputs];
             for (int i = 0; i < num_inputs; ++i)
                 already_empty[i] = false;
 
-            if (deferred)
+            if (start_mode == start_deferred)
                 pos = 0;
             else
             {
@@ -1819,7 +1794,7 @@
             STXXL_VERBOSE0("basic_round_robin " << this << " starts.");
             for (int i = 0; i < num_inputs; ++i)
                 inputs[i]->start_pull();
-            if (deferred)
+            if (start_mode == start_deferred)
             {
                 pos = -1;
                 next();
@@ -1867,7 +1842,7 @@
 
     public:
         //! \brief Construction
-        round_robin(Input_ ** inputs, int num_inputs, bool deferred = STXXL_START_PIPELINE_DEFERRED_DEFAULT) : base(inputs, num_inputs, deferred)
+        round_robin(Input_ ** inputs, int num_inputs, StartMode start_mode = STXXL_START_PIPELINE_DEFERRED_DEFAULT) : base(inputs, num_inputs, start_mode)
         { }
 
         unsigned_type batch_length() const
@@ -1911,7 +1886,7 @@
 
     public:
         //! \brief Construction
-        deterministic_round_robin(Input_ ** inputs, int num_inputs, unsigned_type elements_per_chunk, bool deferred = STXXL_START_PIPELINE_DEFERRED_DEFAULT) : base(inputs, num_inputs, deferred)
+        deterministic_round_robin(Input_ ** inputs, int num_inputs, unsigned_type elements_per_chunk, StartMode start_mode = STXXL_START_PIPELINE_DEFERRED_DEFAULT) : base(inputs, num_inputs, start_mode)
         {
             this->elements_per_chunk = elements_per_chunk;
             elements_left = elements_per_chunk;
