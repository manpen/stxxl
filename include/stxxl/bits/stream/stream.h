/***************************************************************************
 *  include/stxxl/bits/stream/stream.h
 *
 *  Part of the STXXL. See http://stxxl.sourceforge.net
 *
 *  Copyright (C) 2003-2005 Roman Dementiev <dementiev@mpi-sb.mpg.de>
 *
 *  Distributed under the Boost Software License, Version 1.0.
 *  (See accompanying file LICENSE_1_0.txt or copy at
 *  http://www.boost.org/LICENSE_1_0.txt)
 **************************************************************************/

#ifndef STXXL_STREAM_HEADER
#define STXXL_STREAM_HEADER

#ifndef STXXL_START_PIPELINE_DEFERRED
#define STXXL_START_PIPELINE_DEFERRED 0
#endif

#ifndef STXXL_STREAM_SORT_ASYNCHRONOUS_PULL
#define STXXL_STREAM_SORT_ASYNCHRONOUS_PULL 0
#endif


#ifdef STXXL_BOOST_THREADS // Use Portable Boost threads
 #include <boost/bind.hpp>
#endif

#include <stxxl/bits/namespace.h>
#include <stxxl/bits/mng/buf_istream.h>
#include <stxxl/bits/mng/buf_ostream.h>
#include <stxxl/bits/common/tuple.h>
#include <stxxl/vector>
#include <stxxl/bits/compat_unique_ptr.h>


#ifndef STXXL_STREAM_SORT_ASYNCHRONOUS_PULL_DEFAULT
#define STXXL_STREAM_SORT_ASYNCHRONOUS_PULL_DEFAULT false
#endif

#ifndef STXXL_WAIT_FOR_STOP_DEFAULT
#define STXXL_WAIT_FOR_STOP_DEFAULT false
#endif


#ifndef STXXL_VERBOSE_MATERIALIZE
#define STXXL_VERBOSE_MATERIALIZE STXXL_VERBOSE3
#endif


__STXXL_BEGIN_NAMESPACE

//! \brief Stream package subnamespace
namespace stream
{
    enum StartMode { start_deferred, start_immediately };

    #ifndef STXXL_START_PIPELINE_DEFERRED_DEFAULT
    #define STXXL_START_PIPELINE_DEFERRED_DEFAULT start_immediately
    #endif

    //! \weakgroup streampack Stream package
    //! Package that enables pipelining of consequent sorts
    //! and scans of the external data avoiding the saving the intermediate
    //! results on the disk, e.g. the output of a sort can be directly
    //! fed into a scan procedure without the need to save it on a disk.
    //! All components of the package are contained in the \c stxxl::stream
    //! namespace.
    //!
    //!    STREAM ALGORITHM CONCEPT (Do not confuse with C++ input/output streams)
    //!
    //! \verbatim
    //!
    //!    struct stream_algorithm // stream, pipe, whatever
    //!    {
    //!      typedef some_type value_type;
    //!
    //!      const value_type & operator * () const; // return current element of the stream
    //!      stream_algorithm & operator ++ ();      // go to next element. precondition: empty() == false
    //!      bool empty() const;                     // return true if end of stream is reached
    //!
    //!    };
    //! \endverbatim
    //!
    //! \{


    ////////////////////////////////////////////////////////////////////////
    //     STREAMIFY                                                      //
    ////////////////////////////////////////////////////////////////////////

    //! \brief A model of stream that retrieves the data from an input iterator
    //! For convenience use \c streamify function instead of direct instantiation
    //! of \c iterator2stream .
    template <class InputIterator_>
    class iterator2stream
    {
        InputIterator_ current_, end_;

    public:
        //! \brief Standard stream typedef
        typedef typename std::iterator_traits<InputIterator_>::value_type value_type;

        iterator2stream(InputIterator_ begin, InputIterator_ end) :
            current_(begin), end_(end) { }

        iterator2stream(const iterator2stream & a) : current_(a.current_), end_(a.end_) { }

        //! \brief Standard stream method
        void start_pull()
        {
            STXXL_VERBOSE0("iterator2stream " << this << " starts.");
            //do nothing
        }

        //! \brief Standard stream method
        const value_type & operator * () const
        {
            return *current_;
        }

        const value_type * operator -> () const
        {
            return &(*current_);
        }

        //! \brief Standard stream method
        iterator2stream & operator ++ ()
        {
            assert(end_ != current_);
            ++current_;
            return *this;
        }

        //! \brief Standard stream method
        bool empty() const
        {
            return (current_ == end_);
        }
    };


    //! \brief Input iterator range to stream converter
    //! \param begin iterator, pointing to the first value
    //! \param end iterator, pointing to the last + 1 position, i.e. beyond the range
    //! \return an instance of a stream object
    template <class InputIterator_>
    iterator2stream<InputIterator_> streamify(InputIterator_ begin, InputIterator_ end)
    {
        return iterator2stream<InputIterator_>(begin, end);
    }

    //! \brief Traits class of \c streamify function
    template <class InputIterator_>
    struct streamify_traits
    {
        //! \brief return type (stream type) of \c streamify for \c InputIterator_
        typedef iterator2stream<InputIterator_> stream_type;
    };

    //! \brief A model of stream that retrieves data from an external \c stxxl::vector iterator.
    //! It is more efficient than generic \c iterator2stream thanks to use of overlapping
    //! For convenience use \c streamify function instead of direct instantiation
    //! of \c vector_iterator2stream .
    template <class InputIterator_>
    class vector_iterator2stream
    {
        InputIterator_ current_, end_;
        typedef buf_istream<typename InputIterator_::block_type,
                            typename InputIterator_::bids_container_iterator> buf_istream_type;

        typedef typename stxxl::compat_unique_ptr<buf_istream_type>::result buf_istream_unique_ptr_type;
        mutable buf_istream_unique_ptr_type in;

        void delete_stream()
        {
<<<<<<< HEAD
            in.reset(); //delete object
=======
            in.reset();  // delete object
>>>>>>> 24cd3154
        }

    public:
        typedef vector_iterator2stream<InputIterator_> Self_;

        //! \brief Standard stream typedef
        typedef typename std::iterator_traits<InputIterator_>::value_type value_type;
        typedef const value_type * const_iterator;

        vector_iterator2stream(InputIterator_ begin, InputIterator_ end, unsigned_type nbuffers = 0) :
            current_(begin), end_(end), in(NULL)
        {
            begin.flush();     // flush container
            typename InputIterator_::bids_container_iterator end_iter = end.bid() + ((end.block_offset()) ? 1 : 0);

            if (end_iter - begin.bid() > 0)
            {
                in.reset(new buf_istream_type(begin.bid(), end_iter, nbuffers ? nbuffers :
                                              (2 * config::get_instance()->disks_number())));

                InputIterator_ cur = begin - begin.block_offset();

                // skip the beginning of the block
                for ( ; cur != begin; ++cur)
                    ++(*in);
            }
        }

        vector_iterator2stream(const Self_ & a) : 
            current_(a.current_), end_(a.end_), in(a.in.release()) { }

        //! \brief Standard stream method
        void start_pull()
        {
            STXXL_VERBOSE0("vector_iterator2stream " << this << " starts.");
            //do nothing
        }

        //! \brief Standard stream method
        const value_type & operator * () const
        {
            return **in;
        }

        const value_type * operator -> () const
        {
            return &(**in);
        }

        //! \brief Standard stream method
        Self_ & operator ++ ()
        {
            assert(end_ != current_);
            ++current_;
            ++(*in);
            if (empty())
                delete_stream();

            return *this;
        }

        //! \brief Standard stream method
        bool empty() const
        {
            return (current_ == end_);
        }

        //! \brief Standard stream method
        vector_iterator2stream & operator += (unsigned_type length)
        {
            assert(0 < length && length <= batch_length());
            current_ += length;
            (*in) += length;
            return *this;
        }

        unsigned_type batch_length()
        {
            STXXL_VERBOSE(in->batch_length() << " " << end_ - current_);
            return STXXL_MIN<unsigned_type>(in->batch_length(), end_ - current_);
        }

        const_iterator batch_begin()
        {
            return in->batch_begin();
        }

        value_type & operator [] (unsigned_type index)
        {
            assert(current_ + index < end_);
            return (*in)[index];
        }

        virtual ~vector_iterator2stream()
        {
            delete_stream();      // not needed actually
        }
    };

    //! \brief Input external \c stxxl::vector iterator range to stream converter
    //! It is more efficient than generic input iterator \c streamify thanks to use of overlapping
    //! \param begin iterator, pointing to the first value
    //! \param end iterator, pointing to the last + 1 position, i.e. beyond the range
    //! \param nbuffers number of blocks used for overlapped reading (0 is default,
    //! which equals to (2 * number_of_disks)
    //! \return an instance of a stream object

    template <typename Tp_, typename AllocStr_, typename SzTp_, typename DiffTp_,
              unsigned BlkSize_, typename PgTp_, unsigned PgSz_>
    vector_iterator2stream<stxxl::vector_iterator<Tp_, AllocStr_, SzTp_, DiffTp_, BlkSize_, PgTp_, PgSz_> >
    streamify(
        stxxl::vector_iterator<Tp_, AllocStr_, SzTp_, DiffTp_, BlkSize_, PgTp_, PgSz_> begin,
        stxxl::vector_iterator<Tp_, AllocStr_, SzTp_, DiffTp_, BlkSize_, PgTp_, PgSz_> end,
        unsigned_type nbuffers = 0)
    {
        STXXL_VERBOSE1("streamify for vector_iterator range is called");
        return vector_iterator2stream<stxxl::vector_iterator<Tp_, AllocStr_, SzTp_, DiffTp_, BlkSize_, PgTp_, PgSz_> >
                   (begin, end, nbuffers);
    }

    template <typename Tp_, typename AllocStr_, typename SzTp_, typename DiffTp_,
              unsigned BlkSize_, typename PgTp_, unsigned PgSz_>
    struct streamify_traits<stxxl::vector_iterator<Tp_, AllocStr_, SzTp_, DiffTp_, BlkSize_, PgTp_, PgSz_> >
    {
        typedef vector_iterator2stream<stxxl::vector_iterator<Tp_, AllocStr_, SzTp_, DiffTp_, BlkSize_, PgTp_, PgSz_> > stream_type;
    };

    //! \brief Input external \c stxxl::vector const iterator range to stream converter
    //! It is more efficient than generic input iterator \c streamify thanks to use of overlapping
    //! \param begin const iterator, pointing to the first value
    //! \param end const iterator, pointing to the last + 1 position, i.e. beyond the range
    //! \param nbuffers number of blocks used for overlapped reading (0 is default,
    //! which equals to (2 * number_of_disks)
    //! \return an instance of a stream object

    template <typename Tp_, typename AllocStr_, typename SzTp_, typename DiffTp_,
              unsigned BlkSize_, typename PgTp_, unsigned PgSz_>
    vector_iterator2stream<stxxl::const_vector_iterator<Tp_, AllocStr_, SzTp_, DiffTp_, BlkSize_, PgTp_, PgSz_> >
    streamify(
        stxxl::const_vector_iterator<Tp_, AllocStr_, SzTp_, DiffTp_, BlkSize_, PgTp_, PgSz_> begin,
        stxxl::const_vector_iterator<Tp_, AllocStr_, SzTp_, DiffTp_, BlkSize_, PgTp_, PgSz_> end,
        unsigned_type nbuffers = 0)
    {
        STXXL_VERBOSE1("streamify for const_vector_iterator range is called");
        return vector_iterator2stream<stxxl::const_vector_iterator<Tp_, AllocStr_, SzTp_, DiffTp_, BlkSize_, PgTp_, PgSz_> >
                   (begin, end, nbuffers);
    }

    template <typename Tp_, typename AllocStr_, typename SzTp_, typename DiffTp_,
              unsigned BlkSize_, typename PgTp_, unsigned PgSz_>
    struct streamify_traits<stxxl::const_vector_iterator<Tp_, AllocStr_, SzTp_, DiffTp_, BlkSize_, PgTp_, PgSz_> >
    {
        typedef vector_iterator2stream<stxxl::const_vector_iterator<Tp_, AllocStr_, SzTp_, DiffTp_, BlkSize_, PgTp_, PgSz_> > stream_type;
    };


    //! \brief Version of  \c iterator2stream. Switches between \c vector_iterator2stream and \c iterator2stream .
    //!
    //! small range switches between
    //! \c vector_iterator2stream and \c iterator2stream .
    //! iterator2stream is chosen if the input iterator range
    //! is small ( < B )
    template <class InputIterator_>
    class vector_iterator2stream_sr
    {
        vector_iterator2stream<InputIterator_> * vec_it_stream;
        iterator2stream<InputIterator_> * it_stream;

        typedef typename InputIterator_::block_type block_type;

    public:
        typedef vector_iterator2stream_sr<InputIterator_> Self_;

        //! \brief Standard stream typedef
        typedef typename std::iterator_traits<InputIterator_>::value_type value_type;

        vector_iterator2stream_sr(InputIterator_ begin, InputIterator_ end, unsigned_type nbuffers = 0)
        {
            if (end - begin < block_type::size)
            {
                STXXL_VERBOSE1("vector_iterator2stream_sr::vector_iterator2stream_sr: Choosing iterator2stream<InputIterator_>");
                it_stream = new iterator2stream<InputIterator_>(begin, end);
                vec_it_stream = NULL;
            }
            else
            {
                STXXL_VERBOSE1("vector_iterator2stream_sr::vector_iterator2stream_sr: Choosing vector_iterator2stream<InputIterator_>");
                it_stream = NULL;
                vec_it_stream = new vector_iterator2stream<InputIterator_>(begin, end, nbuffers);
            }
        }

        vector_iterator2stream_sr(const Self_ & a) : vec_it_stream(a.vec_it_stream), it_stream(a.it_stream) { }

        //! \brief Standard stream method
        void start_pull()
        {
            STXXL_VERBOSE0("vector_iterator2stream_sr " << this << " starts.");
            //do nothing
        }

        //! \brief Standard stream method
        const value_type & operator * () const
        {
            if (it_stream)      //PERFORMANCE: Frequent run-time decision
                return **it_stream;

            return **vec_it_stream;
        }

        const value_type * operator -> () const
        {
            if (it_stream)      //PERFORMANCE: Frequent run-time decision
                return &(**it_stream);

            return &(**vec_it_stream);
        }

        //! \brief Standard stream method
        Self_ & operator ++ ()
        {
            if (it_stream)      //PERFORMANCE: Frequent run-time decision
                ++(*it_stream);

            else
                ++(*vec_it_stream);


            return *this;
        }

        //! \brief Standard stream method
        bool empty() const
        {
            if (it_stream)      //PERFORMANCE: Frequent run-time decision
                return it_stream->empty();

            return vec_it_stream->empty();
        }
        virtual ~vector_iterator2stream_sr()
        {
            if (it_stream)      //PERFORMANCE: Frequent run-time decision
                delete it_stream;

            else
                delete vec_it_stream;
        }
    };

    //! \brief Version of  \c streamify. Switches from \c vector_iterator2stream to \c iterator2stream for small ranges.
    template <typename Tp_, typename AllocStr_, typename SzTp_, typename DiffTp_,
              unsigned BlkSize_, typename PgTp_, unsigned PgSz_>
    vector_iterator2stream_sr<stxxl::vector_iterator<Tp_, AllocStr_, SzTp_, DiffTp_, BlkSize_, PgTp_, PgSz_> >
    streamify_sr(
        stxxl::vector_iterator<Tp_, AllocStr_, SzTp_, DiffTp_, BlkSize_, PgTp_, PgSz_> begin,
        stxxl::vector_iterator<Tp_, AllocStr_, SzTp_, DiffTp_, BlkSize_, PgTp_, PgSz_> end,
        unsigned_type nbuffers = 0)
    {
        STXXL_VERBOSE1("streamify_sr for vector_iterator range is called");
        return vector_iterator2stream_sr<stxxl::vector_iterator<Tp_, AllocStr_, SzTp_, DiffTp_, BlkSize_, PgTp_, PgSz_> >
                   (begin, end, nbuffers);
    }

    //! \brief Version of  \c streamify. Switches from \c vector_iterator2stream to \c iterator2stream for small ranges.
    template <typename Tp_, typename AllocStr_, typename SzTp_, typename DiffTp_,
              unsigned BlkSize_, typename PgTp_, unsigned PgSz_>
    vector_iterator2stream_sr<stxxl::const_vector_iterator<Tp_, AllocStr_, SzTp_, DiffTp_, BlkSize_, PgTp_, PgSz_> >
    streamify_sr(
        stxxl::const_vector_iterator<Tp_, AllocStr_, SzTp_, DiffTp_, BlkSize_, PgTp_, PgSz_> begin,
        stxxl::const_vector_iterator<Tp_, AllocStr_, SzTp_, DiffTp_, BlkSize_, PgTp_, PgSz_> end,
        unsigned_type nbuffers = 0)
    {
        STXXL_VERBOSE1("streamify_sr for const_vector_iterator range is called");
        return vector_iterator2stream_sr<stxxl::const_vector_iterator<Tp_, AllocStr_, SzTp_, DiffTp_, BlkSize_, PgTp_, PgSz_> >
                   (begin, end, nbuffers);
    }


    ////////////////////////////////////////////////////////////////////////
    //     MATERIALIZE                                                    //
    ////////////////////////////////////////////////////////////////////////

    //! \brief Stores consecutively stream content to an output iterator
    //! \param in stream to be stored used as source
    //! \param out output iterator used as destination
    //! \param start_mode start node immediately or deferred
    //! \return value of the output iterator after all increments,
    //! i.e. points to the first unwritten value
    //! \pre Output (range) is large enough to hold the all elements in the input stream
    template <class OutputIterator_, class StreamAlgorithm_>
    OutputIterator_ materialize(StreamAlgorithm_ & in, OutputIterator_ out, StartMode start_mode)
    {
        STXXL_VERBOSE_MATERIALIZE(STXXL_PRETTY_FUNCTION_NAME);
#if STXXL_START_PIPELINE_DEFERRED
        if (start_mode == start_deferred)
            in.start_pull();
#else
        UNUSED(start_mode);
#endif
        while (!in.empty())
        {
            *out = *in;
            ++out;
            ++in;
        }
        return out;
    }


    //! \brief Stores consecutively stream content to an output iterator
    //! \param in stream to be stored used as source
    //! \param out output iterator used as destination
    //! \return value of the output iterator after all increments,
    //! i.e. points to the first unwritten value
    //! \pre Output (range) is large enough to hold the all elements in the input stream
    template <class OutputIterator_, class StreamAlgorithm_>
    OutputIterator_ materialize(StreamAlgorithm_ & in, OutputIterator_ out)
    {
    	return materialize(in, out, STXXL_START_PIPELINE_DEFERRED_DEFAULT);
    }


    //! \brief Stores consecutively stream content to an output iterator
    //! \param in stream to be stored used as source
    //! \param out output iterator used as destination
    //! \param start_mode start node immediately or deferred
    //! \return value of the output iterator after all increments,
    //! i.e. points to the first unwritten value
    //! \pre Output (range) is large enough to hold the all elements in the input stream
    template <class OutputIterator_, class StreamAlgorithm_>
    OutputIterator_ materialize_batch(StreamAlgorithm_ & in, OutputIterator_ out, StartMode start_mode)
    {
        STXXL_VERBOSE_MATERIALIZE(STXXL_PRETTY_FUNCTION_NAME);
#if STXXL_START_PIPELINE_DEFERRED
        if (start_mode == start_deferred)
        {
            STXXL_VERBOSE0("materialize_batch starts.");
            in.start_pull();
        }
#else
        UNUSED(start_mode);
#endif
        unsigned_type length;
        while ((length = in.batch_length()) > 0)
        {
            out = std::copy(in.batch_begin(), in.batch_begin() + length, out);
            in += length;
        }
        return out;
    }

    //! \brief Stores consecutively stream content to an output iterator
    //! \param in stream to be stored used as source
    //! \param out output iterator used as destination
    //! \return value of the output iterator after all increments,
    //! i.e. points to the first unwritten value
    //! \pre Output (range) is large enough to hold the all elements in the input stream
    template <class OutputIterator_, class StreamAlgorithm_>
    OutputIterator_ materialize_batch(StreamAlgorithm_ & in, OutputIterator_ out)
    {
    	return materialize_batch(in, out, STXXL_START_PIPELINE_DEFERRED_DEFAULT);
    }

    //! \brief Stores consecutively stream content to an output iterator range \b until end of the stream or end of the iterator range is reached
    //! \param in stream to be stored used as source
    //! \param outbegin output iterator used as destination
    //! \param outend output end iterator, pointing beyond the output range
    //! \param start_mode start node immediately or deferred
    //! \return value of the output iterator after all increments,
    //! i.e. points to the first unwritten value
    //! \pre Output range is large enough to hold the all elements in the input stream
    //!
    //! This function is useful when you do not know the length of the stream beforehand.
    template <class OutputIterator_, class StreamAlgorithm_>
    OutputIterator_ materialize(StreamAlgorithm_ & in, OutputIterator_ outbegin, OutputIterator_ outend, StartMode start_mode)
    {
        STXXL_VERBOSE_MATERIALIZE(STXXL_PRETTY_FUNCTION_NAME);
#if STXXL_START_PIPELINE_DEFERRED
        if (start_mode == start_deferred)
            in.start_pull();
#else
        UNUSED(start_mode);
#endif
        while ((!in.empty()) && outend != outbegin)
        {
            *outbegin = *in;
            ++outbegin;
            ++in;
        }
        return outbegin;
    }

    //! \brief Stores consecutively stream content to an output iterator range \b until end of the stream or end of the iterator range is reached
    //! \param in stream to be stored used as source
    //! \param outbegin output iterator used as destination
    //! \param outend output end iterator, pointing beyond the output range
    //! \return value of the output iterator after all increments,
    //! i.e. points to the first unwritten value
    //! \pre Output range is large enough to hold the all elements in the input stream
    //!
    //! This function is useful when you do not know the length of the stream beforehand.
    template <class OutputIterator_, class StreamAlgorithm_>
    OutputIterator_ materialize(StreamAlgorithm_ & in, OutputIterator_ outbegin, OutputIterator_ outend)
    {
    	return materialize(in, outbegin, outend, STXXL_START_PIPELINE_DEFERRED_DEFAULT);
    }


    //! \brief Stores consecutively stream content to an output iterator range \b until end of the stream or end of the iterator range is reached
    //! \param in stream to be stored used as source
    //! \param outbegin output iterator used as destination
    //! \param outend output end iterator, pointing beyond the output range
    //! \param start_mode start node immediately or deferred
    //! \return value of the output iterator after all increments,
    //! i.e. points to the first unwritten value
    //! \pre Output range is large enough to hold the all elements in the input stream
    //!
    //! This function is useful when you do not know the length of the stream beforehand.
    template <class OutputIterator_, class StreamAlgorithm_>
    OutputIterator_ materialize_batch(StreamAlgorithm_ & in, OutputIterator_ outbegin, OutputIterator_ outend, StartMode start_mode)
    {
        STXXL_VERBOSE_MATERIALIZE(STXXL_PRETTY_FUNCTION_NAME);
#if STXXL_START_PIPELINE_DEFERRED
        if (start_mode == start_deferred)
        {
            STXXL_VERBOSE0("materialize_batch starts.");
            in.start_pull();
        }
#else
        UNUSED(start_mode);
#endif
        unsigned_type length;
        while ((length = in.batch_length()) > 0 && outbegin != outend)
        {
            length = STXXL_MIN<unsigned_type>(length, outend - outbegin);
            outbegin = std::copy(in.batch_begin(), in.batch_begin() + length, outbegin);
            in += length;
        }
        return outbegin;
    }

    //! \brief Stores consecutively stream content to an output iterator range \b until end of the stream or end of the iterator range is reached
    //! \param in stream to be stored used as source
    //! \param outbegin output iterator used as destination
    //! \param outend output end iterator, pointing beyond the output range
    //! \return value of the output iterator after all increments,
    //! i.e. points to the first unwritten value
    //! \pre Output range is large enough to hold the all elements in the input stream
    //!
    //! This function is useful when you do not know the length of the stream beforehand.
    template <class OutputIterator_, class StreamAlgorithm_>
    OutputIterator_ materialize_batch(StreamAlgorithm_ & in, OutputIterator_ outbegin, OutputIterator_ outend)
    {
    	return materialize_batch(in, outbegin, outend, STXXL_START_PIPELINE_DEFERRED_DEFAULT);
    }

    //! \brief Stores consecutively stream content to an output \c stxxl::vector iterator \b until end of the stream or end of the iterator range is reached
    //! \param in stream to be stored used as source
    //! \param outbegin output \c stxxl::vector iterator used as destination
    //! \param outend output end iterator, pointing beyond the output range
    //! \param nbuffers number of blocks used for overlapped writing (0 is default,
    //! \param start_mode start node immediately or deferred
    //! which equals to (2 * number_of_disks)
    //! \return value of the output iterator after all increments,
    //! i.e. points to the first unwritten value
    //! \pre Output range is large enough to hold the all elements in the input stream
    //!
    //! This function is useful when you do not know the length of the stream beforehand.
    template <typename Tp_, typename AllocStr_, typename SzTp_, typename DiffTp_,
              unsigned BlkSize_, typename PgTp_, unsigned PgSz_, class StreamAlgorithm_>
    stxxl::vector_iterator<Tp_, AllocStr_, SzTp_, DiffTp_, BlkSize_, PgTp_, PgSz_>
    materialize(StreamAlgorithm_ & in,
                stxxl::vector_iterator<Tp_, AllocStr_, SzTp_, DiffTp_, BlkSize_, PgTp_, PgSz_> outbegin,
                stxxl::vector_iterator<Tp_, AllocStr_, SzTp_, DiffTp_, BlkSize_, PgTp_, PgSz_> outend,
                unsigned_type nbuffers = 0,
                StartMode start_mode = STXXL_START_PIPELINE_DEFERRED_DEFAULT)
    {
        STXXL_VERBOSE_MATERIALIZE(STXXL_PRETTY_FUNCTION_NAME);
        typedef stxxl::vector_iterator<Tp_, AllocStr_, SzTp_, DiffTp_, BlkSize_, PgTp_, PgSz_> ExtIterator;
        typedef stxxl::const_vector_iterator<Tp_, AllocStr_, SzTp_, DiffTp_, BlkSize_, PgTp_, PgSz_> ConstExtIterator;
        typedef buf_ostream<typename ExtIterator::block_type, typename ExtIterator::bids_container_iterator> buf_ostream_type;

#if STXXL_START_PIPELINE_DEFERRED
        if (start_mode == start_deferred)
            in.start_pull();
#else
        UNUSED(start_mode);
#endif
        while (outbegin.block_offset()) //  go to the beginning of the block
        //  of the external vector
        {
            if (in.empty() || outbegin == outend)
                return outbegin;

            *outbegin = *in;
            ++outbegin;
            ++in;
        }

        if (nbuffers == 0)
            nbuffers = 2 * config::get_instance()->disks_number();


        outbegin.flush(); // flush container

        // create buffered write stream for blocks
        buf_ostream_type outstream(outbegin.bid(), nbuffers);

        assert(outbegin.block_offset() == 0);

        while (!in.empty() && outend != outbegin)
        {
            if (outbegin.block_offset() == 0)
                outbegin.block_externally_updated();

            *outstream = *in;
            ++outbegin;
            ++outstream;
            ++in;
        }

        ConstExtIterator const_out = outbegin;

        while (const_out.block_offset()) // filling the rest of the block
        {
            *outstream = *const_out;
            ++const_out;
            ++outstream;
        }
        outbegin.flush();

        return outbegin;
    }


    //! \brief Stores consecutively stream content to an output \c stxxl::vector iterator \b until end of the stream or end of the iterator range is reached
    //! \param in stream to be stored used as source
    //! \param outbegin output \c stxxl::vector iterator used as destination
    //! \param outend output end iterator, pointing beyond the output range
    //! \param nbuffers number of blocks used for overlapped writing (0 is default,
    //! \param start_mode start node immediately or deferred
    //! which equals to (2 * number_of_disks)
    //! \return value of the output iterator after all increments,
    //! i.e. points to the first unwritten value
    //! \pre Output range is large enough to hold the all elements in the input stream
    //!
    //! This function is useful when you do not know the length of the stream beforehand.
    template <typename Tp_, typename AllocStr_, typename SzTp_, typename DiffTp_,
              unsigned BlkSize_, typename PgTp_, unsigned PgSz_, class StreamAlgorithm_>
    stxxl::vector_iterator<Tp_, AllocStr_, SzTp_, DiffTp_, BlkSize_, PgTp_, PgSz_>
    materialize_batch(StreamAlgorithm_ & in,
                      stxxl::vector_iterator<Tp_, AllocStr_, SzTp_, DiffTp_, BlkSize_, PgTp_, PgSz_> outbegin,
                      stxxl::vector_iterator<Tp_, AllocStr_, SzTp_, DiffTp_, BlkSize_, PgTp_, PgSz_> outend,
                      unsigned_type nbuffers = 0,
                      StartMode start_mode = STXXL_START_PIPELINE_DEFERRED_DEFAULT)
    {
        STXXL_VERBOSE_MATERIALIZE(STXXL_PRETTY_FUNCTION_NAME);
        typedef stxxl::vector_iterator<Tp_, AllocStr_, SzTp_, DiffTp_, BlkSize_, PgTp_, PgSz_> ExtIterator;
        typedef stxxl::const_vector_iterator<Tp_, AllocStr_, SzTp_, DiffTp_, BlkSize_, PgTp_, PgSz_> ConstExtIterator;
        typedef buf_ostream<typename ExtIterator::block_type, typename ExtIterator::bids_container_iterator> buf_ostream_type;

#if STXXL_START_PIPELINE_DEFERRED
        if (start_mode == start_deferred)
        {
            STXXL_VERBOSE0("materialize_batch starts.");
            in.start_pull();
        }
#else
        UNUSED(start_mode);
#endif

        ExtIterator outcurrent = outbegin;

        while (outcurrent.block_offset()) //  go to the beginning of the block
        //  of the external vector
        {
            if (in.empty() || outcurrent == outend)
                return outcurrent;

            *outcurrent = *in;
            ++outcurrent;
            ++in;
        }

        if (nbuffers == 0)
            nbuffers = 2 * config::get_instance()->disks_number();


        outcurrent.flush(); // flush container

        // create buffered write stream for blocks
        buf_ostream_type outstream(outcurrent.bid(), nbuffers);

        assert(outcurrent.block_offset() == 0);

        unsigned_type length;
        while ((length = in.batch_length()) > 0 && outend != outcurrent)
        {
            if (outcurrent.block_offset() == 0)
                outcurrent.block_externally_updated();

            length = STXXL_MIN<unsigned_type>(length, STXXL_MIN<unsigned_type>(outend - outcurrent, ExtIterator::block_type::size - outcurrent.block_offset()));

            for (typename StreamAlgorithm_::const_iterator i = in.batch_begin(), end = in.batch_begin() + length; i != end; ++i)
            {
                *outstream = *i;
                ++outstream;
            }
            outcurrent += length;
            in += length;
            //STXXL_VERBOSE0("materialized " << (outcurrent - outbegin));
        }

        ConstExtIterator const_out = outcurrent;

        while (const_out.block_offset()) // filling the rest of the block
        {
            *outstream = *const_out;
            ++const_out;
            ++outstream;
        }
        outcurrent.flush();

        return outcurrent;
    }


    //! \brief Stores consecutively stream content to an output \c stxxl::vector iterator
    //! \param in stream to be stored used as source
    //! \param out output \c stxxl::vector iterator used as destination
    //! \param nbuffers number of blocks used for overlapped writing (0 is default,
    //! \param start_mode start node immediately or deferred
    //! which equals to (2 * number_of_disks)
    //! \return value of the output iterator after all increments,
    //! i.e. points to the first unwritten value
    //! \pre Output (range) is large enough to hold the all elements in the input stream
    template <typename Tp_, typename AllocStr_, typename SzTp_, typename DiffTp_,
              unsigned BlkSize_, typename PgTp_, unsigned PgSz_, class StreamAlgorithm_>
    stxxl::vector_iterator<Tp_, AllocStr_, SzTp_, DiffTp_, BlkSize_, PgTp_, PgSz_>
    materialize(StreamAlgorithm_ & in,
                stxxl::vector_iterator<Tp_, AllocStr_, SzTp_, DiffTp_, BlkSize_, PgTp_, PgSz_> out,
                unsigned_type nbuffers = 0,
                StartMode start_mode = STXXL_START_PIPELINE_DEFERRED_DEFAULT)
    {
        STXXL_VERBOSE_MATERIALIZE(STXXL_PRETTY_FUNCTION_NAME);
        typedef stxxl::vector_iterator<Tp_, AllocStr_, SzTp_, DiffTp_, BlkSize_, PgTp_, PgSz_> ExtIterator;
        typedef stxxl::const_vector_iterator<Tp_, AllocStr_, SzTp_, DiffTp_, BlkSize_, PgTp_, PgSz_> ConstExtIterator;
        typedef buf_ostream<typename ExtIterator::block_type, typename ExtIterator::bids_container_iterator> buf_ostream_type;

        // on the I/O complexity of "materialize":
        // crossing block boundary causes O(1) I/Os
        // if you stay in a block, then materialize function accesses only the cache of the
        // vector (only one block indeed), amortized complexity should apply here

#if STXXL_START_PIPELINE_DEFERRED
        if (start_mode == start_deferred)
            in.start_pull();
#else
        UNUSED(start_mode);
#endif
        while (out.block_offset()) //  go to the beginning of the block
        //  of the external vector
        {
            if (in.empty())
                return out;

            *out = *in;
            ++out;
            ++in;
        }

        if (nbuffers == 0)
            nbuffers = 2 * config::get_instance()->disks_number();


        out.flush(); // flush container

        // create buffered write stream for blocks
        buf_ostream_type outstream(out.bid(), nbuffers);

        assert(out.block_offset() == 0);

        while (!in.empty())
        {
            if (out.block_offset() == 0)
                out.block_externally_updated();
            // tells the vector that the block was modified
            *outstream = *in;
            ++out;
            ++outstream;
            ++in;
        }

        ConstExtIterator const_out = out;

        while (const_out.block_offset())
        {
            *outstream = *const_out;             // might cause I/Os for loading the page that
            ++const_out;                         // contains data beyond out
            ++outstream;
        }
        out.flush();

        return out;
    }


<<<<<<< HEAD
    //! \brief Stores consecutively stream content to an output \c stxxl::vector iterator
    //! \param in stream to be stored used as source
    //! \param out output \c stxxl::vector iterator used as destination
    //! \param nbuffers number of blocks used for overlapped writing (0 is default,
    //! \param start_mode start node immediately or deferred
    //! which equals to (2 * number_of_disks)
    //! \return value of the output iterator after all increments,
    //! i.e. points to the first unwritten value
    //! \pre Output (range) is large enough to hold the all elements in the input stream
    template <typename Tp_, typename AllocStr_, typename SzTp_, typename DiffTp_,
              unsigned BlkSize_, typename PgTp_, unsigned PgSz_, class StreamAlgorithm_>
    stxxl::vector_iterator<Tp_, AllocStr_, SzTp_, DiffTp_, BlkSize_, PgTp_, PgSz_>
    materialize_batch(StreamAlgorithm_ & in,
                      stxxl::vector_iterator<Tp_, AllocStr_, SzTp_, DiffTp_, BlkSize_, PgTp_, PgSz_> out,
                      unsigned_type nbuffers = 0,
                      StartMode start_mode = STXXL_START_PIPELINE_DEFERRED_DEFAULT)
    {
        STXXL_VERBOSE_MATERIALIZE(STXXL_PRETTY_FUNCTION_NAME);
        typedef stxxl::vector_iterator<Tp_, AllocStr_, SzTp_, DiffTp_, BlkSize_, PgTp_, PgSz_> ExtIterator;
        typedef stxxl::const_vector_iterator<Tp_, AllocStr_, SzTp_, DiffTp_, BlkSize_, PgTp_, PgSz_> ConstExtIterator;
        typedef buf_ostream<typename ExtIterator::block_type, typename ExtIterator::bids_container_iterator> buf_ostream_type;
=======
    ////////////////////////////////////////////////////////////////////////
    //     GENERATE                                                       //
    ////////////////////////////////////////////////////////////////////////

    //! \brief A model of stream that outputs data from an adaptable generator functor
    //! For convenience use \c streamify function instead of direct instantiation
    //! of \c generator2stream .
    template <class Generator_, typename T = typename Generator_::value_type>
    class generator2stream
    {
    public:
        //! \brief Standard stream typedef
        typedef T value_type;

    private:
        Generator_ gen_;
        value_type current_;

    public:
        generator2stream(Generator_ g) :
            gen_(g), current_(gen_()) { }
>>>>>>> 24cd3154

        // on the I/O complexity of "materialize":
        // crossing block boundary causes O(1) I/Os
        // if you stay in a block, then materialize function accesses only the cache of the
        // vector (only one block indeed), amortized complexity should apply here

#if STXXL_START_PIPELINE_DEFERRED
        if (start_mode == start_deferred)
        {
            STXXL_VERBOSE0("materialize_batch starts.");
            in.start_pull();
        }
#else
        UNUSED(start_mode);
#endif
        while (out.block_offset()) //  go to the beginning of the block
        //  of the external vector
        {
            if (in.empty())
                return out;

            *out = *in;
            ++out;
            ++in;
        }

        if (nbuffers == 0)
            nbuffers = 2 * config::get_instance()->disks_number();


        out.flush(); // flush container

        // create buffered write stream for blocks
        buf_ostream_type outstream(out.bid(), nbuffers);

        assert(out.block_offset() == 0);

        unsigned_type length;
        while ((length = in.batch_length()) > 0)
        {
            if (out.block_offset() == 0)
                out.block_externally_updated();
            length = STXXL_MIN<unsigned_type>(length, ExtIterator::block_type::size - out.block_offset());
            for (typename StreamAlgorithm_::const_iterator i = in.batch_begin(), end = in.batch_begin() + length; i != end; ++i)
            {
                *outstream = *i;
                ++outstream;
            }
            in += length;
            out += length;
        }

        while (!in.empty())
        {
            if (out.block_offset() == 0)
                out.block_externally_updated();
            // tells the vector that the block was modified
            *outstream = *in;
            ++out;
            ++outstream;
            ++in;
        }

        ConstExtIterator const_out = out;

        while (const_out.block_offset())
        {
            *outstream = *const_out;             // might cause I/Os for loading the page that
            ++const_out;                         // contains data beyond out
            ++outstream;
        }
        out.flush();

        return out;
    }


    ////////////////////////////////////////////////////////////////////////
    //     PULL                                                           //
    //     FIXME: this is not a good, self-explanatory name
    //     FIXME: why does it need to call operator * () ?
    //            add a transform step before the pull if you need
    //            to do "something" with the steam elements
    ////////////////////////////////////////////////////////////////////////

    //! \brief Pulls from a stream, discards output
    //! \param in stream to be stored used as source
    //! \param num_elements number of elements to pull
    template <class StreamAlgorithm_>
    unsigned_type pull(StreamAlgorithm_ & in, unsigned_type num_elements)
    {
        unsigned_type i;
        for (i = 0; i < num_elements && !in.empty(); ++i)
        {
            *in;
            ++in;
        }
        return i;
    }


    //! \brief Pulls from a stream, discards output
    //! \param in stream to be stored used as source
    //! \param num_elements number of elements to pull
    template <class StreamAlgorithm_>
    unsigned_type pull_batch(StreamAlgorithm_ & in, unsigned_type num_elements)
    {
        unsigned_type i, length;
        typename StreamAlgorithm_::value_type dummy;
        for (i = 0; i < num_elements && ((length = in.batch_length()) > 0); )
        {
            length = STXXL_MIN<unsigned_type>(length, num_elements - i);
            for (typename StreamAlgorithm_::const_iterator j = in.batch_begin(); j != in.batch_begin() + length; ++j)
                dummy = *j;
            in += length;
            i += length;
        }
        return i;
    }


    ////////////////////////////////////////////////////////////////////////
    //     GENERATE                                                       //
    ////////////////////////////////////////////////////////////////////////

    //! \brief A model of stream that outputs data from an adaptable generator functor
    //! For convenience use \c streamify function instead of direct instantiation
    //! of \c generator2stream .
    template <class Generator_, typename T = typename Generator_::value_type>
    class generator2stream
    {
    public:
        //! \brief Standard stream typedef
        typedef T value_type;
        typedef generator2stream & iterator;
        typedef const generator2stream & const_iterator;

    private:
        Generator_ gen_;
        value_type current_;

    public:
        generator2stream(Generator_ g) :
            gen_(g), current_(gen_()) { }

        generator2stream(const generator2stream & a) : gen_(a.gen_), current_(a.current_) { }

        //! \brief Standard stream method
        void start_pull()
        {
            STXXL_VERBOSE0("generator2stream " << this << " starts.");
            //do nothing
        }

        //! \brief Standard stream method
        const value_type & operator * () const
        {
            return current_;
        }

        const value_type * operator -> () const
        {
            return &current_;
        }

        //! \brief Standard stream method
        generator2stream & operator ++ ()
        {
            current_ = gen_();
            return *this;
        }

        //! \brief Standard stream method
        bool empty() const
        {
            return false;
        }
    };

    //! \brief Adaptable generator to stream converter
    //! \param gen_ generator object
    //! \return an instance of a stream object
    template <class Generator_>
    generator2stream<Generator_> streamify(Generator_ gen_)
    {
        return generator2stream<Generator_>(gen_);
    }


    ////////////////////////////////////////////////////////////////////////
    //     TRANSFORM                                                      //
    ////////////////////////////////////////////////////////////////////////

    struct Stopper { };

    //! \brief Processes (up to) 6 input streams using given operation functor
    //!
    //! Template parameters:
    //! - \c Operation_ type of the operation (type of an
    //! adaptable functor that takes 6 parameters)
    //! - \c Input1_ type of the 1st input
    //! - \c Input2_ type of the 2nd input
    //! - \c Input3_ type of the 3rd input
    //! - \c Input4_ type of the 4th input
    //! - \c Input5_ type of the 5th input
    //! - \c Input6_ type of the 6th input
    template <class Operation_, class Input1_,
              class Input2_ = Stopper,
              class Input3_ = Stopper,
              class Input4_ = Stopper,
              class Input5_ = Stopper,
              class Input6_ = Stopper
              >
    class transform
    {
        Operation_ op;
        Input1_ & i1;
        Input2_ & i2;
        Input3_ & i3;
        Input4_ & i4;
        Input5_ & i5;
        Input6_ & i6;

    public:
        //! \brief Standard stream typedef
        typedef typename Operation_::value_type value_type;

    private:
        value_type current;

    public:
        //! \brief Construction
        transform(Operation_ o, Input1_ & i1_, Input2_ & i2_, Input3_ & i3_, Input4_ & i4_,
                  Input5_ & i5_, Input5_ & i6_) :
            op(o), i1(i1_), i2(i2_), i3(i3_), i4(i4_), i5(i5_), i6(i6_),
            current(op(*i1, *i2, *i3, *i4, *i5, *i6)) { }

        //! \brief Standard stream method
        const value_type & operator * () const
        {
            return current;
        }

        const value_type * operator -> () const
        {
            return &current;
        }

        //! \brief Standard stream method
        transform & operator ++ ()
        {
            ++i1;
            ++i2;
            ++i3;
            ++i4;
            ++i5;
            ++i6;

            if (!empty())
                current = op(*i1, *i2, *i3, *i4, *i5, *i6);


            return *this;
        }

        //! \brief Standard stream method
        bool empty() const
        {
            return i1.empty() || i2.empty() || i3.empty() ||
                   i4.empty() || i5.empty() || i6.empty();
        }
    };

    // Specializations

<<<<<<< HEAD
    template <class Operation_, class Input1_Iterator_>
    class transforming_iterator : public std::iterator<std::random_access_iterator_tag, typename Operation_::value_type>
    {
    public:
        typedef typename Operation_::value_type value_type;

    private:
        Input1_Iterator_ i1;
        Operation_ & op;
        mutable value_type current;

    public:
        transforming_iterator(Operation_ & op, const Input1_Iterator_ & i1) : i1(i1), op(op) { }

        const value_type & operator * () const  //RETURN BY VALUE
        {
            current = op(*i1);
            return current;
        }

        const value_type * operator -> () const
        {
            return &(operator * ());
        }

        transforming_iterator & operator ++ ()
        {
            ++i1;

            return *this;
        }

        transforming_iterator operator + (unsigned_type addend) const
        {
            return transforming_iterator(op, i1 + addend);
        }

        unsigned_type operator - (const transforming_iterator & subtrahend) const
        {
            return i1 - subtrahend.i1;
        }

        bool operator != (const transforming_iterator & ti) const
        {
            return ti.i1 != i1;
        }
    };


=======
>>>>>>> 24cd3154
    ////////////////////////////////////////////////////////////////////////
    //     TRANSFORM (1 input stream)                                     //
    ////////////////////////////////////////////////////////////////////////

    //! \brief Processes an input stream using given operation functor
    //!
    //! Template parameters:
    //! - \c Operation_ type of the operation (type of an
    //! adaptable functor that takes 1 parameter)
    //! - \c Input1_ type of the input
    //! \remark This is a specialization of \c transform .
    template <class Operation_, class Input1_>
    class transform<Operation_, Input1_, Stopper, Stopper, Stopper, Stopper, Stopper>
    {
        Operation_ & op;
        Input1_ & i1;

    public:
        //! \brief Standard stream typedef
        typedef typename Operation_::value_type value_type;
        typedef transforming_iterator<Operation_, typename Input1_::const_iterator> const_iterator;

    public:
        //! \brief Construction
        transform(Operation_ & o, Input1_ & i1_) : op(o), i1(i1_) { }

        //! \brief Standard stream method
        void start_pull()
        {
            STXXL_VERBOSE0("transform " << this << " starts.");
            i1.start_pull();
            op.start_push();
        }

        //! \brief Standard stream method
        const value_type & operator * () const
        {
            return op(*i1);
        }

        const value_type * operator -> () const
        {
            return &(operator * ());
        }

        //! \brief Standard stream method
        transform & operator ++ ()
        {
            ++i1;

            return *this;
        }

        //! \brief Standard stream method
        bool empty() const
        {
            bool is_empty = i1.empty();
            if (is_empty)
            {
                STXXL_VERBOSE0("transform " << this << " stops pushing.");
                op.stop_push();
            }
            return is_empty;
        }

        //! \brief Batched stream method
        unsigned_type batch_length() const
        {
            unsigned_type batch_length = i1.batch_length();
            if (batch_length == 0)
            {
                STXXL_VERBOSE0("transform " << this << " stops pushing.");
                op.stop_push();
            }
            return batch_length;
        }

        //! \brief Batched stream method
        const_iterator batch_begin() const
        {
            return const_iterator(op, i1.batch_begin());
        }

        //! \brief Batched stream method
        const value_type & operator [] (unsigned_type index) const
        {
            return op(i1[index]);
        }

        //! \brief Batched stream method
        transform & operator += (unsigned_type length)
        {
            assert(length > 0);

            i1 += length;

            return *this;
        }
    };

    template <class Output_>
    class Pusher
    {
        Output_ & output;

    public:
        typedef typename Output_::value_type value_type;

        void start_push()
        {
            STXXL_VERBOSE0("pusher " << this << " starts push.");
            output.start_push();
        }

        Pusher(Output_ & output) : output(output)
        { }

        const value_type & operator () (const value_type & val)
        {
            output.push(val);
            return val;
        }

        void stop_push()
        {
            STXXL_VERBOSE0("pusher " << this << " stops push.");
            output.stop_push();
        }
    };

    template <class Input_, class Output_>
    class pusher : public transform<Pusher<Output_>, Input_>
    {
        Pusher<Output_> p;

    public:
        pusher(Input_ & input, Output_ & output) :
            transform<Pusher<Output_>, Input_>(p, input),
            p(output)
        { }
    };


    ////////////////////////////////////////////////////////////////////////
    //     TRANSFORM (2 input streams)                                    //
    ////////////////////////////////////////////////////////////////////////

    ////////////////////////////////////////////////////////////////////////
    //     TRANSFORM (2 input streams)                                    //
    ////////////////////////////////////////////////////////////////////////

    //! \brief Processes 2 input streams using given operation functor
    //!
    //! Template parameters:
    //! - \c Operation_ type of the operation (type of an
    //! adaptable functor that takes 2 parameters)
    //! - \c Input1_ type of the 1st input
    //! - \c Input2_ type of the 2nd input
    //! \remark This is a specialization of \c transform .
    template <class Operation_, class Input1_,
              class Input2_
              >
    class transform<Operation_, Input1_, Input2_, Stopper, Stopper, Stopper, Stopper>
    {
        Operation_ op;
        Input1_ & i1;
        Input2_ & i2;

    public:
        //! \brief Standard stream typedef
        typedef typename Operation_::value_type value_type;

    private:
        value_type current;

    public:
        //! \brief Construction
        transform(Operation_ o, Input1_ & i1_, Input2_ & i2_) : op(o), i1(i1_), i2(i2_),
                                                                current(op(*i1, *i2)) { }

        //! \brief Standard stream method
        const value_type & operator * () const
        {
            return current;
        }

        const value_type * operator -> () const
        {
            return &current;
        }

        //! \brief Standard stream method
        transform & operator ++ ()
        {
            ++i1;
            ++i2;
            if (!empty())
                current = op(*i1, *i2);


            return *this;
        }

        //! \brief Standard stream method
        bool empty() const
        {
            return i1.empty() || i2.empty();
        }
    };


    ////////////////////////////////////////////////////////////////////////
    //     TRANSFORM (3 input streams)                                    //
    ////////////////////////////////////////////////////////////////////////

    //! \brief Processes 3 input streams using given operation functor
<<<<<<< HEAD
    //!
    //! Template parameters:
    //! - \c Operation_ type of the operation (type of an
    //! adaptable functor that takes 3 parameters)
    //! - \c Input1_ type of the 1st input
    //! - \c Input2_ type of the 2nd input
    //! - \c Input3_ type of the 3rd input
    //! \remark This is a specialization of \c transform .
    template <class Operation_, class Input1_,
              class Input2_,
              class Input3_
              >
    class transform<Operation_, Input1_, Input2_, Input3_, Stopper, Stopper, Stopper>
    {
        Operation_ op;
        Input1_ & i1;
        Input2_ & i2;
        Input3_ & i3;

    public:
        //! \brief Standard stream typedef
        typedef typename Operation_::value_type value_type;

    private:
        value_type current;

    public:
        //! \brief Construction
        transform(Operation_ o, Input1_ & i1_, Input2_ & i2_, Input3_ & i3_) :
            op(o), i1(i1_), i2(i2_), i3(i3_),
            current(op(*i1, *i2, *i3)) { }

        //! \brief Standard stream method
        const value_type & operator * () const
        {
            return current;
        }

        const value_type * operator -> () const
        {
            return &current;
        }

        //! \brief Standard stream method
        transform & operator ++ ()
        {
            ++i1;
            ++i2;
            ++i3;
            if (!empty())
                current = op(*i1, *i2, *i3);


            return *this;
        }

        //! \brief Standard stream method
        bool empty() const
        {
            return i1.empty() || i2.empty() || i3.empty();
        }
    };


    ////////////////////////////////////////////////////////////////////////
    //     TRANSFORM (4 input streams)                                    //
    ////////////////////////////////////////////////////////////////////////

    //! \brief Processes 4 input streams using given operation functor
    //!
    //! Template parameters:
    //! - \c Operation_ type of the operation (type of an
    //! adaptable functor that takes 4 parameters)
    //! - \c Input1_ type of the 1st input
    //! - \c Input2_ type of the 2nd input
    //! - \c Input3_ type of the 3rd input
    //! - \c Input4_ type of the 4th input
    //! \remark This is a specialization of \c transform .
    template <class Operation_, class Input1_,
              class Input2_,
              class Input3_,
              class Input4_
              >
    class transform<Operation_, Input1_, Input2_, Input3_, Input4_, Stopper, Stopper>
    {
        Operation_ op;
        Input1_ & i1;
        Input2_ & i2;
        Input3_ & i3;
        Input4_ & i4;

    public:
        //! \brief Standard stream typedef
        typedef typename Operation_::value_type value_type;

    private:
        value_type current;

    public:
        //! \brief Construction
        transform(Operation_ o, Input1_ & i1_, Input2_ & i2_, Input3_ & i3_, Input4_ & i4_) :
            op(o), i1(i1_), i2(i2_), i3(i3_), i4(i4_),
            current(op(*i1, *i2, *i3, *i4)) { }

        //! \brief Standard stream method
        const value_type & operator * () const
        {
            return current;
        }

        const value_type * operator -> () const
        {
            return &current;
        }

        //! \brief Standard stream method
        transform & operator ++ ()
        {
            ++i1;
            ++i2;
            ++i3;
            ++i4;
            if (!empty())
                current = op(*i1, *i2, *i3, *i4);


            return *this;
        }

        //! \brief Standard stream method
        bool empty() const
        {
            return i1.empty() || i2.empty() || i3.empty() || i4.empty();
        }
    };


    ////////////////////////////////////////////////////////////////////////
    //     TRANSFORM (5 input streams)                                    //
    ////////////////////////////////////////////////////////////////////////

    //! \brief Processes 5 input streams using given operation functor
    //!
    //! Template parameters:
    //! - \c Operation_ type of the operation (type of an
    //! adaptable functor that takes 5 parameters)
    //! - \c Input1_ type of the 1st input
    //! - \c Input2_ type of the 2nd input
    //! - \c Input3_ type of the 3rd input
    //! - \c Input4_ type of the 4th input
    //! - \c Input5_ type of the 5th input
    //! \remark This is a specialization of \c transform .
    template <class Operation_, class Input1_,
              class Input2_,
              class Input3_,
              class Input4_,
              class Input5_
              >
    class transform<Operation_, Input1_, Input2_, Input3_, Input4_, Input5_, Stopper>
    {
        Operation_ op;
        Input1_ & i1;
        Input2_ & i2;
        Input3_ & i3;
        Input4_ & i4;
        Input5_ & i5;

    public:
        //! \brief Standard stream typedef
        typedef typename Operation_::value_type value_type;

    private:
        value_type current;

    public:
        //! \brief Construction
        transform(Operation_ o, Input1_ & i1_, Input2_ & i2_, Input3_ & i3_, Input4_ & i4_,
                  Input5_ & i5_) :
            op(o), i1(i1_), i2(i2_), i3(i3_), i4(i4_), i5(i5_),
            current(op(*i1, *i2, *i3, *i4, *i5)) { }

        //! \brief Standard stream method
        const value_type & operator * () const
        {
            return current;
        }

        const value_type * operator -> () const
        {
            return &current;
        }

        //! \brief Standard stream method
        transform & operator ++ ()
        {
            ++i1;
            ++i2;
            ++i3;
            ++i4;
            ++i5;
            if (!empty())
                current = op(*i1, *i2, *i3, *i4, *i5);


            return *this;
        }

        //! \brief Standard stream method
        bool empty() const
        {
            return i1.empty() || i2.empty() || i3.empty() || i4.empty() || i5.empty();
        }
    };


    ////////////////////////////////////////////////////////////////////////
    //     DISTRIBUTE                                                     //
    ////////////////////////////////////////////////////////////////////////

    //! \brief Helper function to call basic_push::push() in a Pthread thread.
    template <class Output_>
    void * call_stop_push(void * param)
    {
        static_cast<Output_ *>(param)->stop_push();
        return NULL;
    }

    //! \brief Push data to different outputs, in a round-robin fashion.
    //!
    //! Template parameters:
    //! - \c Input_ type of the input
    template <class Output_>
    class basic_distribute
    {
    public:
        //! \brief Standard stream typedef
        typedef typename Output_::value_type value_type;

    protected:
        Output_ ** outputs;
        Output_ * current_output;
        int num_outputs;
        value_type current;
        int pos;
        int empty_count;
        StartMode start_mode;

        void next()
        {
            ++pos;
            if (pos == num_outputs)
                pos = 0;
            current_output = outputs[pos];
            //STXXL_VERBOSE0("distribute next " << pos);
        }

    public:
        //! \brief Construction
        basic_distribute(/*Input_ input, */ Output_ ** outputs, int num_outputs, StartMode start_mode) : /*input(input),*/ outputs(outputs), num_outputs(num_outputs), start_mode(start_mode)
        {
            empty_count = 0;
            if (start_mode == start_deferred)
                pos = 0;
            else
            {
                pos = -1;
                next();
            }
        }

        //! \brief Standard stream method
        void start_push()
        {
            STXXL_VERBOSE0("distribute " << this << " starts push.");
            for (int i = 0; i < num_outputs; ++i)
                outputs[i]->start_push();
            if (start_mode == start_deferred)
            {
                pos = -1;
                next();
            }
        }

        //! \brief Standard stream method.
        void stop_push() const
        {
            STXXL_VERBOSE0("distribute " << this << " stops push.");
			
#ifdef STXXL_BOOST_THREADS
            boost::thread ** threads = new boost::thread*[num_outputs];
#else
            pthread_t * threads = new pthread_t[num_outputs];
#endif
            for (int i = 0; i < num_outputs; ++i)
#ifdef STXXL_BOOST_THREADS
                threads[i] = new boost::thread(boost::bind(call_stop_push<Output_>, outputs[i]));
#else
                check_pthread_call(pthread_create(&(threads[i]), NULL, call_stop_push<Output_>, outputs[i]));
#endif

            for (int i = 0; i < num_outputs; ++i)
#ifdef STXXL_BOOST_THREADS
            {
                threads[i]->join();
                delete threads[i];
            }
#else
            {
                void * return_code;
                check_pthread_call(pthread_join(threads[i], &return_code));
            }
#endif

            delete[] threads;
        }
    };

    //! \brief Push data to different outputs, in a round-robin fashion.
    //!
    //! Template parameters:
    //! - \c Input_ type of the input
    template <class Output_>
    class distribute : public basic_distribute<Output_>
    {
        typedef basic_distribute<Output_> base;
        typedef typename base::value_type value_type;
        using base::current_output;
        using base::next;

    public:
        distribute(Output_ ** outputs, int num_outputs) : base(outputs, num_outputs)
        { }

        //! \brief Standard stream method.
        void push(const value_type & val)
        {
            current_output->push(val);
            next();
        }

        //! \brief Batched stream method.
        unsigned_type push_batch_length() const
        {
            return current_output->push_batch_length();
        }

        //! \brief Batched stream method.
        void push_batch(const value_type * batch_begin, const value_type * batch_end)
        {
            current_output->push_batch(batch_begin, batch_end);
            next();
        }
    };

    //! \brief Push data to different outputs, in a round-robin fashion.
    //!
    //! Template parameters:
    //! - \c Input_ type of the input
    template <class Output_>
    class deterministic_distribute : public basic_distribute<Output_>
    {
        typedef basic_distribute<Output_> base;
        using base::current_output;
        using base::next;

        unsigned_type elements_per_chunk, elements_left;

    public:
        typedef typename base::value_type value_type;

        deterministic_distribute(Output_ ** outputs, int num_outputs, unsigned_type elements_per_chunk, StartMode start_mode = STXXL_START_PIPELINE_DEFERRED_DEFAULT) : base(outputs, num_outputs, start_mode)
        {
            this->elements_per_chunk = elements_per_chunk;
            elements_left = elements_per_chunk;
        }

        //! \brief Standard stream method.
        void push(const value_type & val)
        {
            current_output->push(val);
            --elements_left;
            if (elements_left == 0)
            {
                next();
                elements_left = elements_per_chunk;
            }
        }

        //! \brief Batched stream method.
        unsigned_type push_batch_length() const
        {
            return STXXL_MIN<unsigned_type>(elements_left, current_output->push_batch_length());
        }

        //! \brief Batched stream method.
        void push_batch(const value_type * batch_begin, const value_type * batch_end)
        {
            current_output->push_batch(batch_begin, batch_end);
            elements_left -= (batch_end - batch_begin);
            if (elements_left == 0)
            {
                next();
                elements_left = elements_per_chunk;
            }
        }
    };


    ////////////////////////////////////////////////////////////////////////
    //     ROUND ROBIN                                                    //
    ////////////////////////////////////////////////////////////////////////

    //! \brief Fetch data from different inputs, in a round-robin fashion.
=======
>>>>>>> 24cd3154
    //!
    //! Template parameters:
    //! - \c Input_ type of the input
    template <class Input_>
    class basic_round_robin
    {
    public:
        //! \brief Standard stream typedef
        typedef typename Input_::value_type value_type;
        typedef typename Input_::const_iterator const_iterator;

    protected:
        Input_ ** inputs;
        Input_ * current_input;
        bool * already_empty;
        int num_inputs;
        value_type current;
        int pos;
        int empty_count;
        StartMode start_mode;

        void next()
        {
            do
            {
                ++pos;
                if (pos == num_inputs)
                    pos = 0;
                current_input = inputs[pos];

                if (current_input->empty())
                {
                    if (!already_empty[pos])
                    {
                        already_empty[pos] = true;
                        ++empty_count;
                        if (empty_count >= num_inputs)
                            break; //empty() == true
                    }
                }
                else
                    break;
            } while (true);
            //STXXL_VERBOSE0("next " << pos);
        }

    public:
        //! \brief Construction
        basic_round_robin(Input_ ** inputs, int num_inputs, StartMode start_mode) : inputs(inputs), num_inputs(num_inputs), start_mode(start_mode)
        {
            empty_count = 0;
            already_empty = new bool[num_inputs];
            for (int i = 0; i < num_inputs; ++i)
                already_empty[i] = false;

            if (start_mode == start_deferred)
                pos = 0;
            else
            {
                pos = -1;
                next();
            }
        }

        ~basic_round_robin()
        {
            delete[] already_empty;
        }

        //! \brief Standard stream method
        void start_pull()
        {
            STXXL_VERBOSE0("basic_round_robin " << this << " starts.");
            for (int i = 0; i < num_inputs; ++i)
                inputs[i]->start_pull();
            if (start_mode == start_deferred)
            {
                pos = -1;
                next();
            }
        }

        //! \brief Standard stream method
        bool empty() const
        {
            return empty_count >= num_inputs;
        }

        //! \brief Standard stream method
        const value_type & operator * () const
        {
            return *(*current_input);
        }

        const value_type * operator -> () const
        {
            return &(operator * ());
        }

        const_iterator batch_begin() const
        {
            return current_input->batch_begin();
        }

        const value_type & operator [] (unsigned_type index) const
        {
            return (*current_input)[index];
        }
    };

<<<<<<< HEAD
    //! \brief Fetch data from different inputs, in a round-robin fashion.
=======

    ////////////////////////////////////////////////////////////////////////
    //     TRANSFORM (4 input streams)                                    //
    ////////////////////////////////////////////////////////////////////////

    //! \brief Processes 4 input streams using given operation functor
>>>>>>> 24cd3154
    //!
    //! Template parameters:
    //! - \c Input_ type of the input
    template <class Input_>
    class round_robin : public basic_round_robin<Input_>
    {
        typedef basic_round_robin<Input_> base;
        using base::current_input;
        using base::next;

    public:
        //! \brief Construction
        round_robin(Input_ ** inputs, int num_inputs, StartMode start_mode = STXXL_START_PIPELINE_DEFERRED_DEFAULT) : base(inputs, num_inputs, start_mode)
        { }

        unsigned_type batch_length() const
        {
            return current_input->batch_length();
        }

        //! \brief Standard stream method
        round_robin & operator ++ ()
        {
            ++(*current_input);
            next();

            return *this;
        }

        //! \brief Standard stream method
        round_robin & operator += (unsigned_type length)
        {
            assert(length > 0);

            (*current_input) += length;
            next();

            return *this;
        }
    };

<<<<<<< HEAD
    //! \brief Fetch data from different inputs, in a round-robin fashion.
=======

    ////////////////////////////////////////////////////////////////////////
    //     TRANSFORM (5 input streams)                                    //
    ////////////////////////////////////////////////////////////////////////

    //! \brief Processes 5 input streams using given operation functor
>>>>>>> 24cd3154
    //!
    //! Template parameters:
    //! - \c Input_ type of the input
    template <class Input_>
    class deterministic_round_robin : public basic_round_robin<Input_>
    {
        typedef basic_round_robin<Input_> base;
        using base::current_input;
        using base::next;

        unsigned_type elements_per_chunk, elements_left;

    public:
        //! \brief Construction
        deterministic_round_robin(Input_ ** inputs, int num_inputs, unsigned_type elements_per_chunk, StartMode start_mode = STXXL_START_PIPELINE_DEFERRED_DEFAULT) : base(inputs, num_inputs, start_mode)
        {
            this->elements_per_chunk = elements_per_chunk;
            elements_left = elements_per_chunk;
        }

        //! \brief Standard stream method
        deterministic_round_robin & operator ++ ()
        {
            ++(*current_input);
            --elements_left;
            if (elements_left == 0 || current_input->empty())
            {
                next();
                elements_left = elements_per_chunk;
            }

            return *this;
        }

        unsigned_type batch_length() const
        {
            return STXXL_MIN<unsigned_type>(elements_left, current_input->batch_length());
        }

        //! \brief Standard stream method
        deterministic_round_robin & operator += (unsigned_type length)
        {
            assert(length > 0);

            (*current_input) += length;
            elements_left -= length;

            if (elements_left == 0 || current_input->batch_length() == 0)
            {
                next();
                elements_left = elements_per_chunk;
            }

            return *this;
        }
    };


<<<<<<< HEAD
=======

>>>>>>> 24cd3154
    ////////////////////////////////////////////////////////////////////////
    //     MAKE TUPLE                                                     //
    ////////////////////////////////////////////////////////////////////////

    //! \brief Creates stream of 6-tuples from 6 input streams
    //!
    //! Template parameters:
    //! - \c Input1_ type of the 1st input
    //! - \c Input2_ type of the 2nd input
    //! - \c Input3_ type of the 3rd input
    //! - \c Input4_ type of the 4th input
    //! - \c Input5_ type of the 5th input
    //! - \c Input6_ type of the 6th input
    template <class Input1_,
              class Input2_,
              class Input3_ = Stopper,
              class Input4_ = Stopper,
              class Input5_ = Stopper,
              class Input6_ = Stopper
              >
    class make_tuple
    {
        Input1_ & i1;
        Input2_ & i2;
        Input3_ & i3;
        Input4_ & i4;
        Input5_ & i5;
        Input6_ & i6;

    public:
        //! \brief Standard stream typedef
        typedef typename stxxl::tuple<
            typename Input1_::value_type,
            typename Input2_::value_type,
            typename Input3_::value_type,
            typename Input4_::value_type,
            typename Input5_::value_type,
            typename Input6_::value_type
            > value_type;

    private:
        value_type current;

    public:
        //! \brief Construction
        make_tuple(
            Input1_ & i1_,
            Input2_ & i2_,
            Input3_ & i3_,
            Input4_ & i4_,
            Input5_ & i5_,
            Input6_ & i6_
            ) :
            i1(i1_), i2(i2_), i3(i3_), i4(i4_), i5(i5_), i6(i6_),
            current(value_type(*i1, *i2, *i3, *i4, *i5, *i6)) { }

        //! \brief Standard stream method
        const value_type & operator * () const
        {
            return current;
        }

        const value_type * operator -> () const
        {
            return &current;
        }

        //! \brief Standard stream method
        make_tuple & operator ++ ()
        {
            ++i1;
            ++i2;
            ++i3;
            ++i4;
            ++i5;
            ++i6;

            if (!empty())
                current = value_type(*i1, *i2, *i3, *i4, *i5, *i6);


            return *this;
        }

        //! \brief Standard stream method
        bool empty() const
        {
            return i1.empty() || i2.empty() || i3.empty() ||
                   i4.empty() || i5.empty() || i6.empty();
        }
    };

    template <class Input1_Iterator_, class Input2_Iterator_>
    class make_tuple_iterator : std::iterator<
                                    std::random_access_iterator_tag,
                                    tuple<typename std::iterator_traits<Input1_Iterator_>::value_type, typename std::iterator_traits<Input2_Iterator_>::value_type>
                                    >
    {
    public:
        typedef tuple<typename std::iterator_traits<Input1_Iterator_>::value_type, typename std::iterator_traits<Input2_Iterator_>::value_type> value_type;

    private:
        Input1_Iterator_ i1;
        Input2_Iterator_ i2;
        mutable value_type current;

    public:
        make_tuple_iterator(const Input1_Iterator_ & i1, const Input2_Iterator_ & i2) : i1(i1), i2(i2) { }

        const value_type & operator * () const  //RETURN BY VALUE
        {
            current = value_type(*i1, *i2);
            return current;
        }

        const value_type * operator -> () const
        {
            return &(operator * ());
        }

        make_tuple_iterator & operator ++ ()
        {
            ++i1;
            ++i2;

            return *this;
        }

        make_tuple_iterator operator + (unsigned_type addend) const
        {
            return make_tuple_iterator(i1 + addend, i2 + addend);
        }

        bool operator != (const make_tuple_iterator & mti) const
        {
            return mti.i1 != i1 || mti.i2 != i2;
        }
    };


    //! \brief Creates stream of 2-tuples (pairs) from 2 input streams
    //!
    //! Template parameters:
    //! - \c Input1_ type of the 1st input
    //! - \c Input2_ type of the 2nd input
    //! \remark A specialization of \c make_tuple .
    template <class Input1_,
              class Input2_
              >
    class make_tuple<Input1_, Input2_, Stopper, Stopper, Stopper, Stopper>
    {
    public:
        //! \brief Standard stream typedef
        typedef typename stxxl::tuple<
            typename Input1_::value_type,
            typename Input2_::value_type
            > value_type;
        typedef make_tuple_iterator<typename Input1_::const_iterator, typename Input2_::const_iterator> const_iterator;

    private:
        Input1_ & i1;
        Input2_ & i2;
        mutable value_type current;

    public:
        //! \brief Construction
        make_tuple(
            Input1_ & i1_,
            Input2_ & i2_
            ) :
            i1(i1_), i2(i2_)
        { }

        //! \brief Standard stream method
        void start_pull()
        {
            STXXL_VERBOSE0("make_tuple " << this << " starts.");
            i1.start_pull();
            i2.start_pull();
        }

        //! \brief Standard stream method
        void start_push()
        {
            //do nothing
        }

        //! \brief Standard stream method
        const value_type & operator * () const  //RETURN BY VALUE
        {
            current = value_type(*i1, *i2);
            return current;
        }

        const value_type * operator -> () const
        {
            return &(operator * ());
        }

        //! \brief Standard stream method
        make_tuple & operator ++ ()
        {
            ++i1;
            ++i2;

            return *this;
        }

        //! \brief Standard stream method
        bool empty() const
        {
            return i1.empty() || i2.empty();
        }

        //! \brief Batched stream method.
        unsigned_type batch_length()
        {
            return STXXL_MIN<unsigned_type>(i1.batch_length(), i2.batch_length());
        }

        //! \brief Batched stream method.
        make_tuple & operator += (unsigned_type size)
        {
            i1 += size;
            i2 += size;

            return *this;
        }

        //! \brief Batched stream method.
        const_iterator batch_begin()
        {
            return const_iterator(i1.batch_begin(), i2.batch_begin());
        }

        //! \brief Batched stream method.
        value_type operator [] (unsigned_type index) const
        {
            return value_type(i1[index], i2[index]);
        }
    };

    //! \brief Creates stream of 3-tuples from 3 input streams
    //!
    //! Template parameters:
    //! - \c Input1_ type of the 1st input
    //! - \c Input2_ type of the 2nd input
    //! - \c Input3_ type of the 3rd input
    //! \remark A specialization of \c make_tuple .
    template <class Input1_,
              class Input2_,
              class Input3_
              >
    class make_tuple<Input1_, Input2_, Input3_, Stopper, Stopper, Stopper>
    {
        Input1_ & i1;
        Input2_ & i2;
        Input3_ & i3;

    public:
        //! \brief Standard stream typedef
        typedef typename stxxl::tuple<
            typename Input1_::value_type,
            typename Input2_::value_type,
            typename Input3_::value_type
            > value_type;

    private:
        value_type current;

    public:
        //! \brief Construction
        make_tuple(
            Input1_ & i1_,
            Input2_ & i2_,
            Input3_ & i3_
            ) :
            i1(i1_), i2(i2_), i3(i3_),
            current(value_type(*i1, *i2, *i3)) { }

        //! \brief Standard stream method
        const value_type & operator * () const
        {
            return current;
        }

        const value_type * operator -> () const
        {
            return &current;
        }

        //! \brief Standard stream method
        make_tuple & operator ++ ()
        {
            ++i1;
            ++i2;
            ++i3;

            if (!empty())
                current = value_type(*i1, *i2, *i3);


            return *this;
        }

        //! \brief Standard stream method
        bool empty() const
        {
            return i1.empty() || i2.empty() || i3.empty();
        }
    };

    //! \brief Creates stream of 4-tuples from 4 input streams
    //!
    //! Template parameters:
    //! - \c Input1_ type of the 1st input
    //! - \c Input2_ type of the 2nd input
    //! - \c Input3_ type of the 3rd input
    //! - \c Input4_ type of the 4th input
    //! \remark A specialization of \c make_tuple .
    template <class Input1_,
              class Input2_,
              class Input3_,
              class Input4_
              >
    class make_tuple<Input1_, Input2_, Input3_, Input4_, Stopper, Stopper>
    {
        Input1_ & i1;
        Input2_ & i2;
        Input3_ & i3;
        Input4_ & i4;

    public:
        //! \brief Standard stream typedef
        typedef typename stxxl::tuple<
            typename Input1_::value_type,
            typename Input2_::value_type,
            typename Input3_::value_type,
            typename Input4_::value_type
            > value_type;

    private:
        value_type current;

    public:
        //! \brief Construction
        make_tuple(
            Input1_ & i1_,
            Input2_ & i2_,
            Input3_ & i3_,
            Input4_ & i4_
            ) :
            i1(i1_), i2(i2_), i3(i3_), i4(i4_),
            current(value_type(*i1, *i2, *i3, *i4)) { }

        //! \brief Standard stream method
        const value_type & operator * () const
        {
            return current;
        }

        const value_type * operator -> () const
        {
            return &current;
        }

        //! \brief Standard stream method
        make_tuple & operator ++ ()
        {
            ++i1;
            ++i2;
            ++i3;
            ++i4;

            if (!empty())
                current = value_type(*i1, *i2, *i3, *i4);


            return *this;
        }

        //! \brief Standard stream method
        bool empty() const
        {
            return i1.empty() || i2.empty() || i3.empty() ||
                   i4.empty();
        }
    };

    //! \brief Creates stream of 5-tuples from 5 input streams
    //!
    //! Template parameters:
    //! - \c Input1_ type of the 1st input
    //! - \c Input2_ type of the 2nd input
    //! - \c Input3_ type of the 3rd input
    //! - \c Input4_ type of the 4th input
    //! - \c Input5_ type of the 5th input
    //! \remark A specialization of \c make_tuple .
    template <
        class Input1_,
        class Input2_,
        class Input3_,
        class Input4_,
        class Input5_
        >
    class make_tuple<Input1_, Input2_, Input3_, Input4_, Input5_, Stopper>
    {
        Input1_ & i1;
        Input2_ & i2;
        Input3_ & i3;
        Input4_ & i4;
        Input5_ & i5;

    public:
        //! \brief Standard stream typedef
        typedef typename stxxl::tuple<
            typename Input1_::value_type,
            typename Input2_::value_type,
            typename Input3_::value_type,
            typename Input4_::value_type,
            typename Input5_::value_type
            > value_type;

    private:
        value_type current;

    public:
        //! \brief Construction
        make_tuple(
            Input1_ & i1_,
            Input2_ & i2_,
            Input3_ & i3_,
            Input4_ & i4_,
            Input5_ & i5_
            ) :
            i1(i1_), i2(i2_), i3(i3_), i4(i4_), i5(i5_),
            current(value_type(*i1, *i2, *i3, *i4, *i5)) { }

        //! \brief Standard stream method
        const value_type & operator * () const
        {
            return current;
        }

        const value_type * operator -> () const
        {
            return &current;
        }

        //! \brief Standard stream method
        make_tuple & operator ++ ()
        {
            ++i1;
            ++i2;
            ++i3;
            ++i4;
            ++i5;

            if (!empty())
                current = value_type(*i1, *i2, *i3, *i4, *i5);


            return *this;
        }

        //! \brief Standard stream method
        bool empty() const
        {
            return i1.empty() || i2.empty() || i3.empty() ||
                   i4.empty() || i5.empty();
        }
    };


    ////////////////////////////////////////////////////////////////////////
    //     CHOOSE                                                         //
    ////////////////////////////////////////////////////////////////////////

    template <class Input_, int Which>
    class choose
    { };

    //! \brief Creates stream from a tuple stream taking the first component of each tuple
    //!
    //! Template parameters:
    //! - \c Input_ type of the input tuple stream
    //!
    //! \remark Tuple stream is a stream which \c value_type is \c stxxl::tuple .
    template <class Input_>
    class choose<Input_, 1>
    {
        Input_ & in;

        typedef typename Input_::value_type tuple_type;

    public:
        //! \brief Standard stream typedef
        typedef typename tuple_type::first_type value_type;

    private:
        value_type current;

    public:
        //! \brief Construction
        choose(Input_ & in_) :
            in(in_),
            current((*in_).first) { }

        //! \brief Standard stream method
        const value_type & operator * () const
        {
            return current;
        }

        const value_type * operator -> () const
        {
            return &current;
        }

        //! \brief Standard stream method
        choose & operator ++ ()
        {
            ++in;

            if (!empty())
                current = (*in).first;


            return *this;
        }

        //! \brief Standard stream method
        bool empty() const
        {
            return in.empty();
        }
    };

    //! \brief Creates stream from a tuple stream taking the second component of each tuple
    //!
    //! Template parameters:
    //! - \c Input_ type of the input tuple stream
    //!
    //! \remark Tuple stream is a stream which \c value_type is \c stxxl::tuple .
    template <class Input_>
    class choose<Input_, 2>
    {
        Input_ & in;

        typedef typename Input_::value_type tuple_type;

    public:
        //! \brief Standard stream typedef
        typedef typename tuple_type::second_type value_type;

    private:
        value_type current;

    public:
        //! \brief Construction
        choose(Input_ & in_) :
            in(in_),
            current((*in_).second) { }

        //! \brief Standard stream method
        const value_type & operator * () const
        {
            return current;
        }

        const value_type * operator -> () const
        {
            return &current;
        }

        //! \brief Standard stream method
        choose & operator ++ ()
        {
            ++in;

            if (!empty())
                current = (*in).second;


            return *this;
        }

        //! \brief Standard stream method
        bool empty() const
        {
            return in.empty();
        }
    };

    //! \brief Creates stream from a tuple stream taking the third component of each tuple
    //!
    //! Template parameters:
    //! - \c Input_ type of the input tuple stream
    //!
    //! \remark Tuple stream is a stream which \c value_type is \c stxxl::tuple .
    template <class Input_>
    class choose<Input_, 3>
    {
        Input_ & in;

        typedef typename Input_::value_type tuple_type;

    public:
        //! \brief Standard stream typedef
        typedef typename tuple_type::third_type value_type;

    private:
        value_type current;

    public:
        //! \brief Construction
        choose(Input_ & in_) :
            in(in_),
            current((*in_).third) { }

        //! \brief Standard stream method
        const value_type & operator * () const
        {
            return current;
        }

        const value_type * operator -> () const
        {
            return &current;
        }

        //! \brief Standard stream method
        choose & operator ++ ()
        {
            ++in;

            if (!empty())
                current = (*in).third;


            return *this;
        }

        //! \brief Standard stream method
        bool empty() const
        {
            return in.empty();
        }
    };

    //! \brief Creates stream from a tuple stream taking the fourth component of each tuple
    //!
    //! Template parameters:
    //! - \c Input_ type of the input tuple stream
    //!
    //! \remark Tuple stream is a stream which \c value_type is \c stxxl::tuple .
    template <class Input_>
    class choose<Input_, 4>
    {
        Input_ & in;

        typedef typename Input_::value_type tuple_type;

    public:
        //! \brief Standard stream typedef
        typedef typename tuple_type::fourth_type value_type;

    private:
        value_type current;

    public:
        //! \brief Construction
        choose(Input_ & in_) :
            in(in_),
            current((*in_).fourth) { }

        //! \brief Standard stream method
        const value_type & operator * () const
        {
            return current;
        }

        const value_type * operator -> () const
        {
            return &current;
        }

        //! \brief Standard stream method
        choose & operator ++ ()
        {
            ++in;

            if (!empty())
                current = (*in).fourth;


            return *this;
        }

        //! \brief Standard stream method
        bool empty() const
        {
            return in.empty();
        }
    };

    //! \brief Creates stream from a tuple stream taking the fifth component of each tuple
    //!
    //! Template parameters:
    //! - \c Input_ type of the input tuple stream
    //!
    //! \remark Tuple stream is a stream which \c value_type is \c stxxl::tuple .
    template <class Input_>
    class choose<Input_, 5>
    {
        Input_ & in;

        typedef typename Input_::value_type tuple_type;

    public:
        //! \brief Standard stream typedef
        typedef typename tuple_type::fifth_type value_type;

    private:
        value_type current;

    public:
        //! \brief Construction
        choose(Input_ & in_) :
            in(in_),
            current((*in_).fifth) { }

        //! \brief Standard stream method
        const value_type & operator * () const
        {
            return current;
        }

        const value_type * operator -> () const
        {
            return &current;
        }

        //! \brief Standard stream method
        choose & operator ++ ()
        {
            ++in;

            if (!empty())
                current = (*in).fifth;


            return *this;
        }

        //! \brief Standard stream method
        bool empty() const
        {
            return in.empty();
        }
    };

    //! \brief Creates stream from a tuple stream taking the sixth component of each tuple
    //!
    //! Template parameters:
    //! - \c Input_ type of the input tuple stream
    //!
    //! \remark Tuple stream is a stream which \c value_type is \c stxxl::tuple .
    template <class Input_>
    class choose<Input_, 6>
    {
        Input_ & in;

        typedef typename Input_::value_type tuple_type;

    public:
        //! \brief Standard stream typedef
        typedef typename tuple_type::sixth_type value_type;

    private:
        value_type current;

    public:
        //! \brief Construction
        choose(Input_ & in_) :
            in(in_),
            current((*in_).sixth) { }

        //! \brief Standard stream method
        const value_type & operator * () const
        {
            return current;
        }

        const value_type * operator -> () const
        {
            return &current;
        }

        //! \brief Standard stream method
        choose & operator ++ ()
        {
            ++in;

            if (!empty())
                current = (*in).sixth;


            return *this;
        }

        //! \brief Standard stream method
        bool empty() const
        {
            return in.empty();
        }
    };


    ////////////////////////////////////////////////////////////////////////
    //     UNIQUE                                                         //
    ////////////////////////////////////////////////////////////////////////

    //! \brief Equivalent to std::unique algorithms
    //!
    //! Removes consecutive duplicates from the stream.
    //! Uses BinaryPredicate to compare elements of the stream
    template <class Input, class BinaryPredicate = Stopper>
    class unique
    {
        Input & input;
        BinaryPredicate binary_pred;
        typename Input::value_type current;

    public:
        typedef typename Input::value_type value_type;
        unique(Input & input_, BinaryPredicate binary_pred_) : input(input_), binary_pred(binary_pred_)
        {
            if (!input.empty())
                current = *input;
        }

        //! \brief Standard stream method
        unique & operator ++ ()
        {
            value_type old_value = current;
            ++input;
            while (!input.empty() && (binary_pred(current = *input, old_value)))
                ++input;
        }
        //! \brief Standard stream method
        const value_type & operator * () const
        {
            return current;
        }

        //! \brief Standard stream method
        const value_type * operator -> () const
        {
            return &current;
        }

        //! \brief Standard stream method
        bool empty() const { return input.empty(); }
    };

    //! \brief Equivalent to std::unique algorithms
    //!
    //! Removes consecutive duplicates from the stream.
    template <class Input>
    class unique<Input, Stopper>
    {
        Input & input;
        typename Input::value_type current;

    public:
        typedef typename Input::value_type value_type;
        unique(Input & input_) : input(input_)
        {
            if (!input.empty())
                current = *input;
        }
        //! \brief Standard stream method
        unique & operator ++ ()
        {
            value_type old_value = current;
            ++input;
            while (!input.empty() && ((current = *input) == old_value))
                ++input;
        }
        //! \brief Standard stream method
        value_type & operator * () const
        {
            return current;
        }

        //! \brief Standard stream method
        const value_type * operator -> () const
        {
            return &current;
        }

        //! \brief Standard stream method
        bool empty() const { return input.empty(); }
    };


//! \}
}

__STXXL_END_NAMESPACE

#endif // !STXXL_STREAM_HEADER<|MERGE_RESOLUTION|>--- conflicted
+++ resolved
@@ -174,11 +174,7 @@
 
         void delete_stream()
         {
-<<<<<<< HEAD
-            in.reset(); //delete object
-=======
             in.reset();  // delete object
->>>>>>> 24cd3154
         }
 
     public:
@@ -886,7 +882,6 @@
     }
 
 
-<<<<<<< HEAD
     //! \brief Stores consecutively stream content to an output \c stxxl::vector iterator
     //! \param in stream to be stored used as source
     //! \param out output \c stxxl::vector iterator used as destination
@@ -908,29 +903,6 @@
         typedef stxxl::vector_iterator<Tp_, AllocStr_, SzTp_, DiffTp_, BlkSize_, PgTp_, PgSz_> ExtIterator;
         typedef stxxl::const_vector_iterator<Tp_, AllocStr_, SzTp_, DiffTp_, BlkSize_, PgTp_, PgSz_> ConstExtIterator;
         typedef buf_ostream<typename ExtIterator::block_type, typename ExtIterator::bids_container_iterator> buf_ostream_type;
-=======
-    ////////////////////////////////////////////////////////////////////////
-    //     GENERATE                                                       //
-    ////////////////////////////////////////////////////////////////////////
-
-    //! \brief A model of stream that outputs data from an adaptable generator functor
-    //! For convenience use \c streamify function instead of direct instantiation
-    //! of \c generator2stream .
-    template <class Generator_, typename T = typename Generator_::value_type>
-    class generator2stream
-    {
-    public:
-        //! \brief Standard stream typedef
-        typedef T value_type;
-
-    private:
-        Generator_ gen_;
-        value_type current_;
-
-    public:
-        generator2stream(Generator_ g) :
-            gen_(g), current_(gen_()) { }
->>>>>>> 24cd3154
 
         // on the I/O complexity of "materialize":
         // crossing block boundary causes O(1) I/Os
@@ -1206,7 +1178,6 @@
 
     // Specializations
 
-<<<<<<< HEAD
     template <class Operation_, class Input1_Iterator_>
     class transforming_iterator : public std::iterator<std::random_access_iterator_tag, typename Operation_::value_type>
     {
@@ -1256,8 +1227,6 @@
     };
 
 
-=======
->>>>>>> 24cd3154
     ////////////////////////////////////////////////////////////////////////
     //     TRANSFORM (1 input stream)                                     //
     ////////////////////////////////////////////////////////////////////////
@@ -1400,10 +1369,6 @@
         { }
     };
 
-
-    ////////////////////////////////////////////////////////////////////////
-    //     TRANSFORM (2 input streams)                                    //
-    ////////////////////////////////////////////////////////////////////////
 
     ////////////////////////////////////////////////////////////////////////
     //     TRANSFORM (2 input streams)                                    //
@@ -1474,7 +1439,6 @@
     ////////////////////////////////////////////////////////////////////////
 
     //! \brief Processes 3 input streams using given operation functor
-<<<<<<< HEAD
     //!
     //! Template parameters:
     //! - \c Operation_ type of the operation (type of an
@@ -1888,8 +1852,6 @@
     ////////////////////////////////////////////////////////////////////////
 
     //! \brief Fetch data from different inputs, in a round-robin fashion.
-=======
->>>>>>> 24cd3154
     //!
     //! Template parameters:
     //! - \c Input_ type of the input
@@ -2000,16 +1962,7 @@
         }
     };
 
-<<<<<<< HEAD
     //! \brief Fetch data from different inputs, in a round-robin fashion.
-=======
-
-    ////////////////////////////////////////////////////////////////////////
-    //     TRANSFORM (4 input streams)                                    //
-    ////////////////////////////////////////////////////////////////////////
-
-    //! \brief Processes 4 input streams using given operation functor
->>>>>>> 24cd3154
     //!
     //! Template parameters:
     //! - \c Input_ type of the input
@@ -2051,16 +2004,7 @@
         }
     };
 
-<<<<<<< HEAD
     //! \brief Fetch data from different inputs, in a round-robin fashion.
-=======
-
-    ////////////////////////////////////////////////////////////////////////
-    //     TRANSFORM (5 input streams)                                    //
-    ////////////////////////////////////////////////////////////////////////
-
-    //! \brief Processes 5 input streams using given operation functor
->>>>>>> 24cd3154
     //!
     //! Template parameters:
     //! - \c Input_ type of the input
@@ -2119,10 +2063,6 @@
     };
 
 
-<<<<<<< HEAD
-=======
-
->>>>>>> 24cd3154
     ////////////////////////////////////////////////////////////////////////
     //     MAKE TUPLE                                                     //
     ////////////////////////////////////////////////////////////////////////
