--- conflicted
+++ resolved
@@ -416,10 +416,10 @@
 }
 
 template <typename Input1, typename Input2, typename... Rest>
-class tuplestream;
+class make_tuplestream;
 
 template <typename Input1, typename Input2, typename... Rest>
-class tuplestream{
+class make_tuplestream{
 public:
     using value_type = std::tuple<typename Input1::value_type, typename Input2::value_type, typename Rest::value_type...>;
     using tuple_type = std::tuple<Input1&, Input2&, Rest&...>;
@@ -429,11 +429,11 @@
     value_type current;
 
 public:
-    tuplestream(Input1& i1, Input2& i2, Rest&... rest)
-        : in(i1, i2, (rest) ...)
+    make_tuplestream(Input1& i1, Input2& i2, Rest&... rest)
+        : in(i1, i2, rest...)
     {
         if (!empty())
-            current = vmap_tuple_collect([](auto & t) { return *t; }, in);
+            current = tlx::vmap_foreach_tuple([](auto & t) { return *t; }, in);
     }
 
     //! Standard stream method.
@@ -448,11 +448,11 @@
     }
 
     //! Standard stream method.
-    tuplestream& operator ++ ()
+    make_tuplestream& operator ++ ()
     {
         tlx::call_foreach_tuple([&](auto & t) { ++t; }, in);
         if (!empty())
-            current = vmap_tuple_collect([](auto & t) { return *t; }, in);
+            current = tlx::vmap_foreach_tuple([](auto & t) { return *t; }, in);
         return *this;
     }
 
@@ -468,97 +468,23 @@
 class transform;
 
 template <typename Operation, typename... Inputs>
-class transform
-{
+class transform {
 public:
     using value_type = typename Operation::value_type;
-    using tuple_type = std::tuple<Inputs&...>;
+    using tuple_type = std::tuple<Inputs &...>;
     using tuple_value_type = std::tuple<typename Inputs::value_type...>;
 
 private:
-    Operation& op;
-<<<<<<< HEAD
-=======
-    Input1& i1;
-    Input2& i2;
-    Input3& i3;
-    Input4& i4;
-    Input5& i5;
-
-public:
-    //! Standard stream typedef.
-    using value_type = typename Operation::value_type;
-
-private:
-    value_type current;
-
-public:
-    //! Construction.
-    transform(Operation& o, Input1& i1_, Input2& i2_, Input3& i3_, // NOLINT
-              Input4& i4_, Input5& i5_)
-        : op(o), i1(i1_), i2(i2_), i3(i3_), i4(i4_), i5(i5_)
-    {
-        if (!empty())
-            current = op(*i1, *i2, *i3, *i4, *i5);
-    }
-
-    //! Standard stream method.
-    const value_type& operator * () const
-    {
-        return current;
-    }
-
-    const value_type* operator -> () const
-    {
-        return &current;
-    }
-
-    //! Standard stream method.
-    transform& operator ++ ()
-    {
-        ++i1;
-        ++i2;
-        ++i3;
-        ++i4;
-        ++i5;
-        if (!empty())
-            current = op(*i1, *i2, *i3, *i4, *i5);
-
-        return *this;
-    }
-
-    //! Standard stream method.
-    bool empty() const
-    {
-        return i1.empty() || i2.empty() || i3.empty() || i4.empty() || i5.empty();
-    }
-};
-
-template <typename A, typename B, typename... TT>
-class make_tuple;
-
-template <typename A, typename B, typename... TT>
-class make_tuple{
-public:
-    using value_type = std::tuple<typename A::value_type, typename B::value_type, typename TT::value_type...>;
-    using tuple_type = std::tuple<A&, B&, TT&...>;
-
-private:
->>>>>>> a9090cd3
+    Operation &op;
     tuple_type in;
     value_type current;
 
 public:
-<<<<<<< HEAD
     transform(Operation& op_, Inputs&... in_)
-        : op(op_), in((in_)...)
-=======
-    make_tuple(A& a, B& b, TT&... tt)
-        : in(a, b, (tt) ...)
->>>>>>> a9090cd3
+        : op(op_), in(in_...)
     {
         if (!empty())
-            current = tlx::apply_tuple(std::move(op), tlx::vmap_foreach_tuple([](auto & t) { return *t; }, in));
+            current = tlx::apply_tuple(op, tlx::vmap_foreach_tuple([](auto & t) { return *t; }, in));
     }
 
     //! Standard stream method.
@@ -573,18 +499,11 @@
     }
 
     //! Standard stream method.
-<<<<<<< HEAD
     transform& operator ++ ()
-=======
-    make_tuple& operator ++ ()
->>>>>>> a9090cd3
     {
         tlx::call_foreach_tuple([&](auto & t) { ++t; }, in);
-        if (!empty()) {
-            current = tlx::apply_tuple(std::move(op), tlx::vmap_foreach_tuple([](auto & t) { return *t; }, in)
-            );
-        }
-
+        if (!empty())
+            current = tlx::apply_tuple(op, tlx::vmap_foreach_tuple([](auto & t) { return *t; }, in));
         return *this;
     }
 
@@ -595,7 +514,6 @@
         return result;
     }
 };
-
 
 /**
  * Counter for creating tuple indexes for example.
