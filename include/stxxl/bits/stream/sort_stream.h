--- conflicted
+++ resolved
@@ -120,7 +120,6 @@
         sorted_runs_type result_; // stores the result (sorted runs)
         unsigned_type m_;         // memory for internal use in blocks
         bool result_computed;     // true iff result is already computed (used in 'result' method)
-<<<<<<< HEAD
         bool asynchronous_pull;
         StartMode start_mode;
 
@@ -146,9 +145,6 @@
 #endif
 
 
-=======
-
->>>>>>> 24cd3154
         //! \brief Sort a specific run, contained in a sequences of blocks.
         void sort_run(block_type * run, unsigned_type elements)
         {
@@ -213,7 +209,6 @@
         const unsigned_type el_in_run; // number of elements in this run
 
     public:
-<<<<<<< HEAD
 #if STXXL_STREAM_SORT_ASYNCHRONOUS_PULL
         //! \brief Routine of the second thread, which writes data to disk.
         void async_wait_and_fetch()
@@ -327,8 +322,6 @@
         }
 #endif //STXXL_STREAM_SORT_ASYNCHRONOUS_PULL
 
-=======
->>>>>>> 24cd3154
         //! \brief Create the object
         //! \param i input stream
         //! \param c comparator object
@@ -877,11 +870,7 @@
         sorted_runs_type result_; // stores the result (sorted runs)
         unsigned_type m_;         // memory for internal use in blocks
 
-<<<<<<< HEAD
-        bool result_finished;    // true after the result() method was called for the first time
-=======
         bool result_finished;     // true after the result() method was called for the first time
->>>>>>> 24cd3154
 
         const unsigned_type m2;
         const unsigned_type el_in_run;
@@ -987,11 +976,7 @@
         //! \brief Creates the object
         //! \param c comparator object
         //! \param memory_to_use memory amount that is allowed to used by the sorter in bytes
-<<<<<<< HEAD
         runs_creator(Cmp_ c, unsigned_type memory_to_use, bool wait_for_stop = STXXL_WAIT_FOR_STOP_DEFAULT) :
-=======
-        runs_creator(Cmp_ c, unsigned_type memory_to_use) :
->>>>>>> 24cd3154
             cmp(c), m_(memory_to_use / BlockSize_ / sort_memory_usage_factor()), result_finished(false),
             m2(m_ / 2),
             el_in_run(m2 * block_type::size),
@@ -1016,13 +1001,10 @@
 
         ~runs_creator()
         {
-<<<<<<< HEAD
 #ifndef STXXL_BOOST_THREADS
             check_pthread_call(pthread_mutex_destroy(&mutex));
             check_pthread_call(pthread_cond_destroy(&cond));
 #endif
-=======
->>>>>>> 24cd3154
             if (!result_finished)
                 cleanup();
         }
@@ -1044,12 +1026,7 @@
         void push(const value_type & val)
         {
             assert(result_finished == false);
-<<<<<<< HEAD
             if (cur_el < el_in_run)
-=======
-            unsigned_type cur_el_reg = cur_el;
-            if (cur_el_reg < el_in_run)
->>>>>>> 24cd3154
             {
                 Blocks1[cur_el.get_block()][cur_el.get_offset()] = val;
                 ++cur_el;
@@ -1165,7 +1142,6 @@
         //! \remark Returned object is intended to be used by \c runs_merger object as input
         const sorted_runs_type & result()
         {
-<<<<<<< HEAD
             if (wait_for_stop)
             {
                 //work was already done by stop_push
@@ -1192,19 +1168,6 @@
                     STXXL_MSG(*stats::get_instance());
 #endif //STXXL_PRINT_STAT_AFTER_RF
                 }
-=======
-            if (1)
-            {
-            if (!result_finished)
-            {
-                finish_result();
-                result_finished = true;
-                cleanup();
-#ifdef STXXL_PRINT_STAT_AFTER_RF
-                STXXL_MSG(*stats::get_instance());
-#endif
-            }
->>>>>>> 24cd3154
             }
             return result_;
         }
@@ -1508,11 +1471,7 @@
                 seqs = new std::vector<sequence>(nruns);
                 buffers = new std::vector<block_type *>(nruns);
 
-<<<<<<< HEAD
-                for (unsigned_type i = 0; i < nruns; ++i)                                              //initialize sequences
-=======
                 for (unsigned_type i = 0; i < nruns; ++i)                                       //initialize sequences
->>>>>>> 24cd3154
                 {
                     (*buffers)[i] = prefetcher->pull_block();                                   //get first block of each run
                     (*seqs)[i] = std::make_pair((*buffers)[i]->begin(), (*buffers)[i]->end());  //this memory location stays the same, only the data is exchanged
@@ -1587,11 +1546,6 @@
 
                     rest -= output_size;
 
-<<<<<<< HEAD
-=======
-                    STXXL_VERBOSE1("so long");
-
->>>>>>> 24cd3154
                     for (seqs_size_type i = 0; i < (*seqs).size(); ++i)
                     {
                         if ((*seqs)[i].first == (*seqs)[i].second)                                            //run empty
@@ -1656,7 +1610,6 @@
 #if STXXL_CHECK_ORDER_IN_SORTS
             , last_element(cmp.min_value())
 #endif //STXXL_CHECK_ORDER_IN_SORTS
-<<<<<<< HEAD
         {
             assert(m_ > 0);
             initialize(r);
@@ -1673,8 +1626,6 @@
 #if STXXL_CHECK_ORDER_IN_SORTS
             , last_element(cmp.min_value())
 #endif //STXXL_CHECK_ORDER_IN_SORTS
-=======
->>>>>>> 24cd3154
         {
             assert(m_ > 0);
         }
@@ -2061,7 +2012,6 @@
     }
 
 
-<<<<<<< HEAD
     //! \brief Merges sorted runs
     //!
     //! Template parameters:
@@ -2145,8 +2095,6 @@
     };
 
 
-=======
->>>>>>> 24cd3154
     ////////////////////////////////////////////////////////////////////////
     //     SORT                                                           //
     ////////////////////////////////////////////////////////////////////////
