--- conflicted
+++ resolved
@@ -366,6 +366,7 @@
     template <class Input_, class Cmp_, unsigned BlockSize_, class AllocStr_>
     void basic_runs_creator<Input_, Cmp_, BlockSize_, AllocStr_>::compute_result()
     {
+        unsigned_type i = 0;
         unsigned_type m2 = m_ / 2;
         assert(m2 > 0);
         STXXL_VERBOSE1("basic_runs_creator::compute_result m2=" << m2);
@@ -375,16 +376,11 @@
 #ifndef STXXL_SMALL_INPUT_PSORT_OPT
         Blocks1 = new block_type[m2 * 2];
 #else
-<<<<<<< HEAD
 
         //read first block
-=======
-        typename sorted_runs_type::small_run_type & small = result_.get_small_run();
-        small.reserve(block_type::size);
->>>>>>> d23d3ce1
         while (!input.empty() && blocks1_length != block_type::size)
         {
-            small.push_back(*input);
+            result_.small_.push_back(*input);
             ++input;
             ++blocks1_length;
         }
@@ -392,21 +388,17 @@
         if (blocks1_length == block_type::size && !input.empty())
         {
             Blocks1 = new block_type[m2 * 2];
-            std::copy(small.begin(), small.end(), Blocks1[0].begin());
-            small.clear();
+            std::copy(result_.small_.begin(), result_.small_.end(), Blocks1[0].begin());
+            result_.small_.clear();
         }
         else
         {   // whole input fits into one block
             STXXL_VERBOSE1("basic_runs_creator: Small input optimization, input length: " << blocks1_length);
             result_.elements = blocks1_length;
-<<<<<<< HEAD
             std::sort(result_.small_.begin(), result_.small_.end(), cmp);
 #if STXXL_STREAM_SORT_ASYNCHRONOUS_PULL
             join_waiting_and_fetching();
 #endif //STXXL_STREAM_SORT_ASYNCHRONOUS_PULL
-=======
-            std::sort(small.begin(), small.end(), cmp);
->>>>>>> d23d3ce1
             return;
         }
 #endif //STXXL_SMALL_INPUT_PSORT_OPT
@@ -429,7 +421,9 @@
         {
             // small input, do not flush it on the disk(s)
             STXXL_VERBOSE1("basic_runs_creator: Small input optimization, input length: " << blocks1_length);
-            result_.add_small_run(Blocks1[0].begin(), Blocks1[0].begin() + blocks1_length);
+            assert(result_.small_.empty());
+            result_.small_.insert(result_.small_.end(), Blocks1[0].begin(), Blocks1[0].begin() + blocks1_length);
+            result_.elements = blocks1_length;
             delete[] Blocks1;
 #if STXXL_STREAM_SORT_ASYNCHRONOUS_PULL
             join_waiting_and_fetching();
@@ -449,7 +443,6 @@
 
         // fill the rest of the last block with max values
         fill_with_max_value(Blocks1, cur_run_size, blocks1_length);
-<<<<<<< HEAD
 
         //write first run
         for (i = 0; i < cur_run_size; ++i)
@@ -460,16 +453,12 @@
         result_.runs.push_back(run);
         result_.runs_sizes.push_back(blocks1_length);
         result_.elements += blocks1_length;
-=======
-        sort_helper::write_run(run.begin(), Blocks1, write_reqs, cur_run_size);
->>>>>>> d23d3ce1
 
         bool already_empty_after_2_runs = false;  // will be set correctly
 
 #if STXXL_STREAM_SORT_ASYNCHRONOUS_PULL
         if (asynchronous_pull)
         {
-<<<<<<< HEAD
             blocks2_length = wait_write_read();
 
             already_empty_after_2_runs = input.empty();
@@ -484,11 +473,6 @@
             wait_write_read();  //for Blocks1
         else
 #else
-=======
-            result_.add_run(run.begin(), run.end(), blocks1_length);
-
-            // return
->>>>>>> d23d3ce1
             wait_all(write_reqs, write_reqs + cur_run_size);
 #endif //STXXL_STREAM_SORT_ASYNCHRONOUS_PULL
             delete[] write_reqs;
@@ -511,10 +495,8 @@
         {
             // optimization if the whole set fits into both halves
             // (re)sort internally and return
-            cancel_all(write_reqs, write_reqs + cur_run_size);  // discard previously written first run
             blocks2_length += el_in_run;
             sort_run(Blocks1, blocks2_length);  // sort first an second run together
-<<<<<<< HEAD
 #if STXXL_STREAM_SORT_ASYNCHRONOUS_PULL
             if (asynchronous_pull)
                 wait_write_read();                   //for Blocks1
@@ -522,12 +504,7 @@
 #else
                 wait_all(write_reqs, write_reqs + cur_run_size);
 #endif //STXXL_STREAM_SORT_ASYNCHRONOUS_PULL
-            bm->delete_blocks(trigger_entry_iterator<typename run_type::iterator, block_type::raw_size>(run.begin()),
-                              trigger_entry_iterator<typename run_type::iterator, block_type::raw_size>(run.end()));
-=======
-            wait_all(write_reqs, write_reqs + cur_run_size);
             bm->delete_blocks(make_bid_iterator(run.begin()), make_bid_iterator(run.end()));
->>>>>>> d23d3ce1
 
             cur_run_size = div_ceil(blocks2_length, block_type::size);
             run.resize(cur_run_size);
@@ -538,7 +515,6 @@
 
             assert(cur_run_size > m2);
 
-<<<<<<< HEAD
             for (i = 0; i < m2; ++i)
             {
                 run[i].value = Blocks1[i][0];
@@ -559,14 +535,6 @@
             result_.runs[0] = run;
             result_.runs_sizes[0] = blocks2_length;
             result_.elements = blocks2_length;
-=======
-            sort_helper::write_run(run.begin(), Blocks1, write_reqs, m2);
-
-            request_ptr * write_reqs1 = new request_ptr[cur_run_size - m2];
-
-            sort_helper::write_run(run.begin() + m2, Blocks1 + m2, write_reqs1, cur_run_size - m2);
-            result_.add_run(run.begin(), run.end(), blocks2_length);
->>>>>>> d23d3ce1
 
             wait_all(write_reqs, write_reqs + m2);
             delete[] write_reqs;
@@ -583,15 +551,12 @@
 
         // more than 2 runs can be filled, i. e. the general case
 
-        result_.add_run(run.begin(), run.end(), blocks1_length);
-
         sort_run(Blocks2, blocks2_length);
 
         cur_run_size = div_ceil(blocks2_length, block_type::size);  // in blocks
         run.resize(cur_run_size);
         bm->new_blocks(AllocStr_(), make_bid_iterator(run.begin()), make_bid_iterator(run.end()));
 
-<<<<<<< HEAD
 #if STXXL_STREAM_SORT_ASYNCHRONOUS_PULL
         if (asynchronous_pull)
             blocks1_length = wait_write_read();
@@ -613,11 +578,6 @@
         result_.runs.push_back(run);
         result_.runs_sizes.push_back(blocks2_length);
         result_.elements += blocks2_length;
-=======
-        assert((blocks2_length % el_in_run) == 0);
-        sort_helper::write_run(run.begin(), Blocks2, write_reqs, cur_run_size);
-        result_.add_run(run.begin(), run.end(), blocks2_length);
->>>>>>> d23d3ce1
 
         while ((asynchronous_pull && blocks1_length > 0) ||
                (!asynchronous_pull && !input.empty()))
@@ -631,7 +591,6 @@
 
             // fill the rest of the last block with max values (occurs only on the last run)
             fill_with_max_value(Blocks1, cur_run_size, blocks1_length);
-<<<<<<< HEAD
 
 #if STXXL_STREAM_SORT_ASYNCHRONOUS_PULL
             if (asynchronous_pull)
@@ -651,9 +610,6 @@
                 start_write_read(write_reqs, Blocks1, cur_run_size, m2);
 #endif //STXXL_STREAM_SORT_ASYNCHRONOUS_PULL
 
-=======
-            sort_helper::write_run(run.begin(), Blocks1, write_reqs, cur_run_size);
->>>>>>> d23d3ce1
             result_.runs.push_back(run);
             result_.runs_sizes.push_back(blocks1_length);
             result_.elements += blocks1_length;
@@ -893,20 +849,6 @@
         pthread_cond_t cond;
 #endif
 
-        void fill_with_max_value(block_type * blocks, unsigned_type num_blocks, unsigned_type first_idx)
-        {
-            unsigned_type last_idx = num_blocks * block_type::size;
-            if (first_idx < last_idx) {
-                typename element_iterator_traits<block_type>::element_iterator curr =
-                    make_element_iterator(blocks, first_idx);
-                while (first_idx != last_idx) {
-                    *curr = cmp.max_value();
-                    ++curr;
-                    ++first_idx;
-                }
-            }
-        }
-
         void sort_run(block_type * run, unsigned_type elements)
         {
             std::sort(make_element_iterator(run, 0),
@@ -921,13 +863,13 @@
 
             blocked_index<block_type::size> cur_el_reg = cur_el;
             sort_run(Blocks1, cur_el_reg);
-            if (cur_el_reg <= unsigned_type(block_type::size) &&
-                unsigned_type(result_.elements) == cur_el_reg)
-            {
-                // small input, do not flush it on the disk(s)
+            result_.elements += cur_el_reg;
+            if (cur_el_reg < unsigned_type(block_type::size) &&
+                unsigned_type(result_.elements) == cur_el_reg)         // small input, do not flush it on the disk(s)
+            {
                 STXXL_VERBOSE1("runs_creator(use_push): Small input optimization, input length: " << cur_el_reg);
-                result_.elements = 0;
-                result_.add_small_run(Blocks1[0].begin(), Blocks1[0].begin() + cur_el_reg);
+                result_.small_.resize(cur_el_reg);
+                std::copy(Blocks1[0].begin(), Blocks1[0].begin() + cur_el_reg, result_.small_.begin());
                 return;
             }
 
@@ -938,8 +880,9 @@
 
             disk_queues::get_instance()->set_priority_op(disk_queue::WRITE);
 
+            result_.runs_sizes.push_back(cur_el_reg);
+
             // fill the rest of the last block with max values
-<<<<<<< HEAD
             for (blocked_index<block_type::size> rest = cur_el_reg; rest != el_in_run; ++rest)
                 Blocks1[rest.get_block()][rest.get_offset()] = cmp.max_value();
 
@@ -950,13 +893,14 @@
                 run[i].value = Blocks1[i][0];
                 if (write_reqs[i].get())
                     write_reqs[i]->wait();
-=======
-            fill_with_max_value(Blocks1, cur_run_size, cur_el_reg);
-            sort_helper::write_run(run.begin(), Blocks1, write_reqs, cur_run_size);
-            result_.add_run(run.begin(), run.end(), cur_el_reg);
->>>>>>> d23d3ce1
-
-            wait_all(write_reqs, write_reqs + m2);
+
+                write_reqs[i] = Blocks1[i].write(run[i].bid);
+            }
+            result_.runs.push_back(run);
+
+            for (i = 0; i < m2; ++i)
+                if (write_reqs[i].get())
+                    write_reqs[i]->wait();
         }
 
         void cleanup()
@@ -1037,6 +981,7 @@
 
             //sort and store Blocks1
             sort_run(Blocks1, el_in_run);
+            result_.elements += el_in_run;
 
             const unsigned_type cur_run_size = div_ceil(el_in_run, block_type::size);    // in blocks
             run.resize(cur_run_size);
@@ -1045,8 +990,18 @@
 
             disk_queues::get_instance()->set_priority_op(disk_queue::WRITE);
 
-            sort_helper::write_run(run.begin(), Blocks1, write_reqs, cur_run_size);
-            result_.add_run(run.begin(), run.end(), el_in_run);
+            result_.runs_sizes.push_back(el_in_run);
+
+            for (unsigned_type i = 0; i < cur_run_size; ++i)
+            {
+                run[i].value = Blocks1[i][0];
+                if (write_reqs[i].get())
+                    write_reqs[i]->wait();
+
+                write_reqs[i] = Blocks1[i].write(run[i].bid);
+            }
+
+            result_.runs.push_back(run);
 
             std::swap(Blocks1, Blocks2);
 
@@ -1278,6 +1233,7 @@
             if (offset == 0 && iblock == 0) // current run is empty
                 return;
 
+
             result_.runs_sizes.resize(irun + 1);
             result_.runs_sizes.back() = iblock * block_type::size + offset;
 
@@ -1335,15 +1291,9 @@
         sort_helper::verify_sentinel_strict_weak_ordering(cmp);
         typedef typename RunsType_::block_type block_type;
         typedef typename block_type::value_type value_type;
-<<<<<<< HEAD
         STXXL_VERBOSE1("Elements: " << sruns.elements);
         unsigned_type nruns = sruns.runs.size();
         STXXL_VERBOSE1("Runs: " << nruns);
-=======
-        STXXL_VERBOSE2("Elements: " << sruns.size());
-        unsigned_type nruns = sruns.get_num_runs();
-        STXXL_VERBOSE2("Runs: " << nruns);
->>>>>>> d23d3ce1
         unsigned_type irun = 0;
         for (irun = 0; irun < nruns; ++irun)
         {
@@ -1365,7 +1315,7 @@
                 }
             }
             if (!stxxl::is_sorted(make_element_iterator(blocks, 0),
-                                  make_element_iterator(blocks, sruns.get_run_size(irun)),
+                                  make_element_iterator(blocks, sruns.runs_sizes[irun]),
                                   cmp))
             {
                 STXXL_ERRMSG("check_sorted_runs  wrong order in the run");
@@ -1543,7 +1493,7 @@
         basic_runs_merger(const sorted_runs_type & r, value_cmp c, unsigned_type memory_to_use) :
             sruns(r),
             cmp(c),
-            elements_remaining(sruns.size()),
+            elements_remaining(sruns.elements),
             current_block(NULL),
             buffer_pos(0),
             prefetch_seq(NULL),
@@ -1589,19 +1539,19 @@
             sort_helper::verify_sentinel_strict_weak_ordering(cmp);
 
             sruns = r;
-            elements_remaining = r.size();
+            elements_remaining = r.elements;
 
             if (empty())
                 return;
 
-            if (!sruns.small_run().empty())
-            {
-                // we have a small input <= B, that is kept in the main memory
+            if (!sruns.small_.empty())  // we have a small input <= B,
+            // that is kept in the main memory
+            {
                 STXXL_VERBOSE1("basic_runs_merger: small input optimization, input length: " << elements_remaining);
-                assert(elements_remaining == size_type(sruns.small_run().size()));
-                assert(sruns.small_run().size() <= out_block_type::size);
+                assert(elements_remaining == size_type(sruns.small_.size()));
+                assert(sruns.small_.size() <= out_block_type::size);
                 current_block = new out_block_type;
-                std::copy(sruns.small_run().begin(), sruns.small_run().end(), current_block->begin());
+                std::copy(sruns.small_.begin(), sruns.small_.end(), current_block->begin());
                 current_value = current_block->elem[0];
                 buffer_pos = 1;
 
@@ -1617,7 +1567,7 @@
             int_type disks_number = config::get_instance()->disks_number();
             unsigned_type min_prefetch_buffers = 2 * disks_number;
             unsigned_type input_buffers = (memory_to_use > sizeof(out_block_type) ? memory_to_use - sizeof(out_block_type) : 0) / block_type::raw_size;
-            unsigned_type nruns = sruns.get_num_runs();
+            unsigned_type nruns = sruns.runs.size();
 
             if (input_buffers < nruns + min_prefetch_buffers)
             {
@@ -1641,7 +1591,7 @@
 
                 merge_recursively(memory_to_use);
 
-                nruns = sruns.get_num_runs();
+                nruns = sruns.runs.size();
             }
 
             assert(nruns + min_prefetch_buffers <= input_buffers);
@@ -1842,7 +1792,7 @@
         // maximum arity in the recursive merger
         unsigned_type max_arity = (memory_to_use > memory_for_buffers ? memory_to_use - memory_for_buffers : 0) / block_type::raw_size;
 
-        unsigned_type nruns = sruns.get_num_runs();
+        unsigned_type nruns = sruns.runs.size();
         const unsigned_type merge_factor = optimal_merge_factor(nruns, max_arity);
         assert(merge_factor > 1);
         assert(merge_factor <= max_arity);
@@ -1855,7 +1805,7 @@
             sorted_runs_type new_runs;
             new_runs.runs.resize(new_nruns);
             new_runs.runs_sizes.resize(new_nruns);
-            new_runs.elements = sruns.size();
+            new_runs.elements = sruns.elements;
 
             unsigned_type runs_left = nruns;
             unsigned_type cur_out_run = 0;
@@ -1867,7 +1817,7 @@
                 elements_in_new_run = 0;
                 for (unsigned_type i = nruns - runs_left; i < (nruns - runs_left + runs2merge); ++i)
                 {
-                    elements_in_new_run += sruns.get_run_size(i);
+                    elements_in_new_run += sruns.runs_sizes[i];
                 }
                 const unsigned_type blocks_in_new_run1 = div_ceil(elements_in_new_run, block_type::size);
 
@@ -1884,7 +1834,7 @@
             // merge all
             runs_left = nruns;
             cur_out_run = 0;
-            size_type elements_left = sruns.size();
+            size_type elements_left = sruns.elements;
 
             while (runs_left > 0)
             {
@@ -1903,8 +1853,13 @@
                           cur_runs.runs_sizes.begin());
 
                 runs_left -= runs2merge;
+                /*
+                   cur_runs.elements = (runs_left)?
+                   (new_runs.runs[cur_out_run].size()*block_type::size):
+                   (elements_left);
+                 */
                 cur_runs.elements = new_runs.runs_sizes[cur_out_run];
-                elements_left -= cur_runs.size();
+                elements_left -= cur_runs.elements;
 
                 if (runs2merge > 1)
                 {
@@ -1915,13 +1870,8 @@
                             new_runs.runs[cur_out_run].begin(),
                             nwrite_buffers);
 
-<<<<<<< HEAD
                         blocked_index<block_type::size> cnt = 0;
                         const unsigned_type cnt_max = cur_runs.elements;
-=======
-                        size_type cnt = 0;
-                        const size_type cnt_max = cur_runs.size();
->>>>>>> d23d3ce1
 
                         while (cnt != cnt_max)
                         {
@@ -1949,7 +1899,7 @@
                         make_bid_iterator(new_runs.runs.back().begin()),
                         make_bid_iterator(new_runs.runs.back().end()));
 
-                    assert(cur_runs.get_num_runs() == 1);
+                    assert(cur_runs.runs.size() == 1);
 
                     std::copy(cur_runs.runs.front().begin(),
                               cur_runs.runs.front().end(),
