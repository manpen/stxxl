--- conflicted
+++ resolved
@@ -877,14 +877,10 @@
 
             blocked_index<block_type::size> cur_el_reg = cur_el;
             sort_run(Blocks1, cur_el_reg);
-<<<<<<< HEAD
             result_.elements += cur_el_reg;
-            if (cur_el_reg < unsigned_type(block_type::size) &&
-                unsigned_type(result_.elements) == cur_el_reg)         // small input, do not flush it on the disk(s)
-=======
             if (cur_el_reg <= block_type::size && result_.elements == cur_el_reg)
->>>>>>> e045fcce
-            {
+            {
+                // small input, do not flush it on the disk(s)
                 STXXL_VERBOSE1("runs_creator(use_push): Small input optimization, input length: " << cur_el_reg);
                 result_.small_.resize(cur_el_reg);
                 std::copy(Blocks1[0].begin(), Blocks1[0].begin() + cur_el_reg, result_.small_.begin());
@@ -1560,14 +1556,14 @@
             if (empty())
                 return;
 
-            if (!sruns.small_.empty())  // we have a small input <= B,
-            // that is kept in the main memory
-            {
+            if (!sruns.small_run().empty())
+            {
+                // we have a small input <= B, that is kept in the main memory
                 STXXL_VERBOSE1("basic_runs_merger: small input optimization, input length: " << elements_remaining);
-                assert(elements_remaining == size_type(sruns.small_.size()));
-                assert(sruns.small_.size() <= out_block_type::size);
+                assert(elements_remaining == size_type(sruns.small_run().size()));
+                assert(sruns.small_run().size() <= out_block_type::size);
                 current_block = new out_block_type;
-                std::copy(sruns.small_.begin(), sruns.small_.end(), current_block->begin());
+                std::copy(sruns.small_run().begin(), sruns.small_run().end(), current_block->begin());
                 current_value = current_block->elem[0];
                 buffer_pos = 1;
 
