--- conflicted
+++ resolved
@@ -24,8 +24,12 @@
 #endif
 
 #include <stxxl/bits/stream/stream.h>
-#include <stxxl/sort>
-#include <stxxl/bits/mng/typed_block.h>
+#include <stxxl/bits/mng/mng.h>
+#include <stxxl/bits/algo/sort_base.h>
+#include <stxxl/bits/algo/sort_helper.h>
+#include <stxxl/bits/algo/adaptor.h>
+#include <stxxl/bits/algo/run_cursor.h>
+#include <stxxl/bits/algo/losertree.h>
 
 
 __STXXL_BEGIN_NAMESPACE
@@ -1506,11 +1510,7 @@
 
                 do                                                      //while rest > 0 and still elements available
                 {
-<<<<<<< HEAD
                     if (num_currently_mergeable == 0)
-=======
-                    if (num_currently_mergeable < rest)
->>>>>>> cc873485
                     {
                         if (!prefetcher || prefetcher->empty())
                         {
@@ -1519,7 +1519,6 @@
                         }
                         else
                         {
-<<<<<<< HEAD
                             value_type * first_external_element = &(consume_seq[prefetcher->pos()].value);
 
                             STXXL_VERBOSE1("first_external_element " << first_external_element);
@@ -1533,10 +1532,6 @@
                             }
 
                             STXXL_VERBOSE1("finished loop");
-=======
-                            num_currently_mergeable = sort_helper::count_elements_less_equal(
-                                    *seqs, consume_seq[prefetcher->pos()].value, cmp);
->>>>>>> cc873485
                         }
                     }
 
@@ -1552,7 +1547,6 @@
 
                     STXXL_VERBOSE1("after merge");
 
-<<<<<<< HEAD
                     for (seqs_size_type i = 0; i < (*seqs).size(); ++i)
                     {
                         if ((*seqs)[i].first == (*seqs)[i].second)                        // run empty
@@ -1573,9 +1567,6 @@
                             }
                         }
                     }
-=======
-                    sort_helper::refill_or_remove_empty_sequences(*seqs, *buffers, *prefetcher);
->>>>>>> cc873485
                 } while (rest > 0 && (*seqs).size() > 0);
 
 #if STXXL_CHECK_ORDER_IN_SORTS
@@ -1627,7 +1618,6 @@
             , seqs(NULL),
             buffers(NULL),
             num_currently_mergeable(0)
-<<<<<<< HEAD
 #endif
 #if STXXL_CHECK_ORDER_IN_SORTS
             , last_element(cmp.min_value())
@@ -1652,8 +1642,6 @@
             , seqs(NULL),
             buffers(NULL),
             num_currently_mergeable(0)
-=======
->>>>>>> cc873485
 #endif
 #if STXXL_CHECK_ORDER_IN_SORTS
             , last_element(cmp.min_value())
