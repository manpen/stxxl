/***************************************************************************
 *  include/stxxl/bits/stream/sort_stream.h
 *
 *  Part of the STXXL. See http://stxxl.sourceforge.net
 *
 *  Copyright (C) 2002-2005 Roman Dementiev <dementiev@mpi-sb.mpg.de>
 *  Copyright (C) 2006 Johannes Singler <singler@ira.uka.de>
 *
 *  Distributed under the Boost Software License, Version 1.0.
 *  (See accompanying file LICENSE_1_0.txt or copy at
 *  http://www.boost.org/LICENSE_1_0.txt)
 **************************************************************************/

#ifndef STXXL_SORT_STREAM_HEADER
#define STXXL_SORT_STREAM_HEADER

#ifdef STXXL_BOOST_CONFIG
 #include <boost/config.hpp>
#endif

#ifdef STXXL_BOOST_THREADS
 #include <boost/thread/condition.hpp>
#endif

#include <stxxl/bits/stream/stream.h>
#include <stxxl/sort>
#include <stxxl/bits/mng/typed_block.h>


__STXXL_BEGIN_NAMESPACE

namespace stream
{
    //! \addtogroup streampack Stream package
    //! \{


    ////////////////////////////////////////////////////////////////////////
    //     SORTED RUNS                                                    //
    ////////////////////////////////////////////////////////////////////////

    //! \brief All sorted runs of a sort operation.
    template <class ValueType, class TriggerEntryType>
    struct sorted_runs
    {
        typedef TriggerEntryType trigger_entry_type;
        typedef ValueType value_type;
        typedef typename trigger_entry_type::bid_type bid_type;
        typedef stxxl::int64 size_type;
        typedef std::vector<trigger_entry_type> run_type;
        typedef typed_block<bid_type::size, value_type> block_type;
        size_type elements;
        std::vector<run_type> runs;
        std::vector<unsigned_type> runs_sizes;

        // Optimization:
        // if the input is small such that its total size is
        // less than B (block_type::size)
        // then input is sorted internally
        // and kept in the array "small"
        std::vector<ValueType> small_;

        sorted_runs() : elements(0) { }

        //! \brief Deallocates the blocks which the runs occupy
        //!
        //! \remark Usually there is no need in calling this method,
        //! since the \c runs_merger calls it when it is being destructed
        void deallocate_blocks()
        {
            block_manager * bm = block_manager::get_instance();
            for (unsigned_type i = 0; i < runs.size(); ++i)
                bm->delete_blocks(
                    trigger_entry_iterator<typename run_type::iterator, block_type::raw_size>(runs[i].begin()),
                    trigger_entry_iterator<typename run_type::iterator, block_type::raw_size>(runs[i].end()));

            runs.clear();
        }

        // returns number of elements in all runs together
        size_type size() const
        {
            return elements;
        }
    };


    ////////////////////////////////////////////////////////////////////////
    //     CREATE RUNS                                                    //
    ////////////////////////////////////////////////////////////////////////

    //! \brief Forms sorted runs of data from a stream
    //!
    //! Template parameters:
    //! - \c Input_ type of the input stream
    //! - \c Cmp_ type of comparison object used for sorting the runs
    //! - \c BlockSize_ size of blocks used to store the runs (in bytes)
    //! - \c AllocStr_ functor that defines allocation strategy for the runs
    template <
        class Input_,
        class Cmp_,
        unsigned BlockSize_ = STXXL_DEFAULT_BLOCK_SIZE(typename Input_::value_type),
        class AllocStr_ = STXXL_DEFAULT_ALLOC_STRATEGY>
    class basic_runs_creator : private noncopyable
    {
    protected:
        Input_ & input;
        Cmp_ cmp;

    public:
        typedef Cmp_ cmp_type;
        typedef typename Input_::value_type value_type;
        typedef BID<BlockSize_> bid_type;
        typedef typed_block<BlockSize_, value_type> block_type;
        typedef sort_local::trigger_entry<bid_type, value_type> trigger_entry_type;
        typedef sorted_runs<value_type, trigger_entry_type> sorted_runs_type;

    private:
        typedef typename sorted_runs_type::run_type run_type;
        sorted_runs_type result_; // stores the result (sorted runs)
        unsigned_type m_;         // memory for internal use in blocks
        bool result_computed;     // true iff result is already computed (used in 'result' method)
#if STXXL_STREAM_SORT_ASYNCHRONOUS_PULL
        bool asynchronous_pull;
#else
        static const bool asynchronous_pull = false;
#endif
#if STXXL_START_PIPELINE_DEFERRED
        StartMode start_mode;
#endif

#if STXXL_STREAM_SORT_ASYNCHRONOUS_PULL
#ifdef STXXL_BOOST_THREADS
        boost::thread* waiter_and_fetcher;
        boost::mutex ul_mutex;
        boost::unique_lock<boost::mutex> mutex;
        boost::condition_variable cond;
#else
        pthread_t waiter_and_fetcher;
        pthread_mutex_t mutex;
        pthread_cond_t cond;
#endif
        volatile bool fully_written;  //is the data already fully written out?
        volatile bool termination_requested;
#endif //STXXL_STREAM_SORT_ASYNCHRONOUS_PULL

#ifdef STXXL_BOOST_THREADS
#define STXXL_THREAD_ID boost::this_thread::get_id()
#else
#define STXXL_THREAD_ID STXXL_THREAD_ID()
#endif


        //! \brief Sort a specific run, contained in a sequences of blocks.
        void sort_run(block_type * run, unsigned_type elements)
        {
            if (block_type::has_only_data) {
                std::sort(run[0].elem, run[0].elem + elements, cmp);
            } else {
                std::sort(
                    ArrayOfSequencesIterator<
                        block_type, typename block_type::value_type, block_type::size
                        >(run, 0),
                    ArrayOfSequencesIterator<
                        block_type, typename block_type::value_type, block_type::size
                        >(run, elements),
                    cmp);
            }
        }

    protected:
        //! \brief Fetch a number of elements.
        //! \param Blocks Array of blocks.
        //! \param begin Position to fetch from.
        //! \param limit Maxmimum number of elements to fetch.
        virtual blocked_index<block_type::size>
        fetch(block_type * Blocks, blocked_index<block_type::size> begin, unsigned_type limit) = 0;

#if STXXL_STREAM_SORT_ASYNCHRONOUS_PULL
        void start_waiting_and_fetching();

        //! \brief Wait for the other thread to join.
        void join_waiting_and_fetching()
        {
            if (asynchronous_pull)
            {
                termination_requested = true;
#ifdef STXXL_BOOST_THREADS
                cond.notify_one();
                waiter_and_fetcher->join();
                delete waiter_and_fetcher;
#else
                check_pthread_call(pthread_cond_signal(&cond));
                void * res;
                check_pthread_call(pthread_join(waiter_and_fetcher, &res));
#endif
            }
        }

        //! \brief Job structure for waiting.
        //!  Waits for ...
        struct WaitFetchJob
        {
            request_ptr * write_reqs;
            block_type * Blocks;
            blocked_index<block_type::size> begin;
            unsigned_type wait_run_size;
            unsigned_type read_run_size;
            blocked_index<block_type::size> end;    //return value
        };

        WaitFetchJob wait_fetch_job;
#endif //STXXL_STREAM_SORT_ASYNCHRONOUS_PULL

        const unsigned_type el_in_run; // number of elements in this run

        void compute_result();

    public:
#if STXXL_STREAM_SORT_ASYNCHRONOUS_PULL
        //! \brief Routine of the second thread, which writes data to disk.
        void async_wait_and_fetch()
        {
            while (true)
            {
#ifdef STXXL_BOOST_THREADS
                mutex.lock();
                //wait for fully_written to become false, or termination being requested
                while (fully_written && !termination_requested)
                    cond.wait(mutex);       //wait for a state change
                if (termination_requested)
                {
                    mutex.unlock();
                    return;
                }
                mutex.unlock();
#else
                check_pthread_call(pthread_mutex_lock(&mutex));
                //wait for fully_written to become false, or termination being requested
                while (fully_written && !termination_requested)
                    check_pthread_call(pthread_cond_wait(&cond, &mutex));       //wait for a state change
                if (termination_requested)
                {
                    check_pthread_call(pthread_mutex_unlock(&mutex));
                    return;
                }
                check_pthread_call(pthread_mutex_unlock(&mutex));
#endif

                //fully_written == false

                wait_fetch_job.end = wait_fetch_job.begin;
                unsigned_type i;
                for (i = 0; i < wait_fetch_job.wait_run_size; ++i)
                {   //for each block to wait for
                    //wait for actually only next block
                    wait_all(wait_fetch_job.write_reqs + i, wait_fetch_job.write_reqs + i + 1);
                    //fetch next block into now free block frame
                    //in the mean time, next write request will advance
                    wait_fetch_job.end =
                        fetch(wait_fetch_job.Blocks,
                              wait_fetch_job.end, wait_fetch_job.end + block_type::size);
                }

                //fetch rest
                for ( ; i < wait_fetch_job.read_run_size; ++i)
                {
                    wait_fetch_job.end =
                        fetch(wait_fetch_job.Blocks,
                              wait_fetch_job.end, wait_fetch_job.end + block_type::size);
                    // what happens if out of data? function will return immediately
                }

#ifdef STXXL_BOOST_THREADS
                mutex.lock();
                fully_written = true;
                cond.notify_one();
                mutex.unlock();
#else
                check_pthread_call(pthread_mutex_lock(&mutex));
                fully_written = true;
                check_pthread_call(pthread_cond_signal(&cond)); //wake up other thread, if necessary
                check_pthread_call(pthread_mutex_unlock(&mutex));
#endif
            }
        }

        //the following two functions form a asynchronous fetch()

        //! \brief Write current request into job structure and advance.
        void start_write_read(request_ptr * write_reqs, block_type * Blocks, unsigned_type wait_run_size, unsigned_type read_run_size)
        {
            wait_fetch_job.write_reqs = write_reqs;
            wait_fetch_job.Blocks = Blocks;
            wait_fetch_job.wait_run_size = wait_run_size;
            wait_fetch_job.read_run_size = read_run_size;

#ifdef STXXL_BOOST_THREADS
            mutex.lock();
            fully_written = false;
            mutex.unlock();
            cond.notify_one();
#else
            check_pthread_call(pthread_mutex_lock(&mutex));
            fully_written = false;
            check_pthread_call(pthread_mutex_unlock(&mutex));
            check_pthread_call(pthread_cond_signal(&cond)); //wake up other thread
#endif
        }

        //! \brief Wait for a signal from the other thread.
        //! \returns Number of elements fetched by the other thread.
        blocked_index<block_type::size> wait_write_read()
        {
#ifdef STXXL_BOOST_THREADS
            mutex.lock();
            //wait for fully_written to become true
            while (!fully_written)
                cond.wait(mutex);   //wait for other thread
            mutex.unlock();
#else
            check_pthread_call(pthread_mutex_lock(&mutex));
            //wait for fully_written to become true
            while (!fully_written)
                check_pthread_call(pthread_cond_wait(&cond, &mutex));   //wait for other thread
            check_pthread_call(pthread_mutex_unlock(&mutex));
#endif

            return wait_fetch_job.end;
        }
#endif //STXXL_STREAM_SORT_ASYNCHRONOUS_PULL

        //! \brief Create the object
        //! \param i input stream
        //! \param c comparator object
        //! \param memory_to_use memory amount that is allowed to used by the sorter in bytes
        basic_runs_creator(Input_ & i, Cmp_ c, unsigned_type memory_to_use, bool asynchronous_pull, StartMode start_mode) :
            input(i), cmp(c), m_(memory_to_use / BlockSize_ / sort_memory_usage_factor()), result_computed(false)
#if STXXL_STREAM_SORT_ASYNCHRONOUS_PULL
            , asynchronous_pull(asynchronous_pull)
#endif
#if STXXL_START_PIPELINE_DEFERRED
            , start_mode(start_mode)
#endif
#if STXXL_STREAM_SORT_ASYNCHRONOUS_PULL
#ifdef STXXL_BOOST_THREADS
            , mutex(ul_mutex)
#endif
#endif
            , el_in_run((m_ / 2) * block_type::size)
        {
#if STXXL_STREAM_SORT_ASYNCHRONOUS_PULL
#ifndef STXXL_BOOST_THREADS
            check_pthread_call(pthread_mutex_init(&mutex, 0));
            check_pthread_call(pthread_cond_init(&cond, 0));
#endif
#else
            STXXL_UNUSED(asynchronous_pull);
#endif //STXXL_STREAM_SORT_ASYNCHRONOUS_PULL
#if !STXXL_START_PIPELINE_DEFERRED
            STXXL_UNUSED(start_mode);
#endif
            assert(m_ > 0);
            assert(el_in_run > 0);
            if (!(2 * BlockSize_ * sort_memory_usage_factor() <= memory_to_use)) {
                throw bad_parameter("stxxl::runs_creator<>:runs_creator(): INSUFFICIENT MEMORY provided, please increase parameter 'memory_to_use'");
            }
            assert(c(c.min_value(), c.max_value()));    //consistency of comparator
        }

        //! \brief Destructor.
        virtual ~basic_runs_creator()
        {
#if STXXL_STREAM_SORT_ASYNCHRONOUS_PULL
#ifndef STXXL_BOOST_THREADS
            check_pthread_call(pthread_mutex_destroy(&mutex));
            check_pthread_call(pthread_cond_destroy(&cond));
#endif
#endif //STXXL_STREAM_SORT_ASYNCHRONOUS_PULL
        }

        //! \brief Returns the sorted runs object
        //! \return Sorted runs object. The result is computed lazily, i.e. on the first call
        //! \remark Returned object is intended to be used by \c runs_merger object as input
        const sorted_runs_type & result()
        {
            if (!result_computed)
            {
#if STXXL_START_PIPELINE_DEFERRED
                if (start_mode == start_deferred)
                    input.start_pull();
#endif
                compute_result();
                result_computed = true;
#ifdef STXXL_PRINT_STAT_AFTER_RF
                STXXL_MSG(*stats::get_instance());
#endif //STXXL_PRINT_STAT_AFTER_RF
            }
            return result_;
        }
    };

    //! \brief Finish the results, i. e. create all runs.
    //!
    //! This is the main routine of this class.
    template <class Input_, class Cmp_, unsigned BlockSize_, class AllocStr_>
    void basic_runs_creator<Input_, Cmp_, BlockSize_, AllocStr_>::
    compute_result()
    {
        unsigned_type i = 0;
        unsigned_type m2 = m_ / 2;
        assert(m2 > 0);
        STXXL_VERBOSE1("runs_creator::compute_result m2=" << m2);
        blocked_index<block_type::size> blocks1_length = 0, blocks2_length = 0;

#ifndef STXXL_SMALL_INPUT_PSORT_OPT
        block_type * Blocks1 = new block_type[m2 * 2];
#else

        //read first block
        while (!input.empty() && blocks1_length != block_type::size)
        {
            result_.small_.push_back(*input);
            ++input;
            ++blocks1_length;
        }

        block_type * Blocks1;

        if (blocks1_length == block_type::size && !input.empty())
        {      // enlarge/reallocate Blocks1 array
            Blocks1 = new block_type[m2 * 2];
            std::copy(result_.small_.begin(), result_.small_.end(), Blocks1[0].begin());
            result_.small_.clear();
        }
        else
        {   // whole input fits into one block
            STXXL_VERBOSE1("runs_creator: Small input optimization, input length: " << blocks1_length);
            result_.elements = blocks1_length;
            std::sort(result_.small_.begin(), result_.small_.end(), cmp);
#if STXXL_STREAM_SORT_ASYNCHRONOUS_PULL
            join_waiting_and_fetching();
#endif //STXXL_STREAM_SORT_ASYNCHRONOUS_PULL
            return;
        }
#endif //STXXL_SMALL_INPUT_PSORT_OPT

        blocks1_length = fetch(Blocks1, blocks1_length, el_in_run); //fetch rest, first block already in place
        bool already_empty_after_1_block = input.empty();

        block_type * Blocks2 = Blocks1 + m2;                        //second half

#if STXXL_STREAM_SORT_ASYNCHRONOUS_PULL
        if (asynchronous_pull)
            start_write_read(NULL, Blocks2, 0, m2);                     //no write, just read
#endif //STXXL_STREAM_SORT_ASYNCHRONOUS_PULL

        // sort first run
        sort_run(Blocks1, blocks1_length);
        result_.elements = blocks1_length;

        if (blocks1_length < block_type::size && already_empty_after_1_block) // small input, do not flush it on the disk(s)
        {
            STXXL_VERBOSE1("runs_creator: Small input optimization, input length: " << blocks1_length);
            assert(result_.small_.empty());
            result_.small_.insert(result_.small_.end(), Blocks1[0].begin(), Blocks1[0].begin() + blocks1_length);
            delete[] Blocks1;
#if STXXL_STREAM_SORT_ASYNCHRONOUS_PULL
            join_waiting_and_fetching();
#endif //STXXL_STREAM_SORT_ASYNCHRONOUS_PULL
            return;
        }


        block_manager * bm = block_manager::get_instance();
        request_ptr * write_reqs = new request_ptr[m2];
        run_type run;

        unsigned_type cur_run_size = div_ceil(blocks1_length, block_type::size); // in blocks
        run.resize(cur_run_size);
        bm->new_blocks(AllocStr_(),
                       trigger_entry_iterator<typename run_type::iterator, block_type::raw_size>(run.begin()),
                       trigger_entry_iterator<typename run_type::iterator, block_type::raw_size>(run.end())
                       );

        disk_queues::get_instance()->set_priority_op(disk_queue::WRITE);


        // fill the rest of the last block with max values
        for (blocked_index<block_type::size> rest = blocks1_length; rest != el_in_run; ++rest)
            Blocks1[rest.get_block()][rest.get_offset()] = cmp.max_value();

        //write first run
        for (i = 0; i < cur_run_size; ++i)
        {
            run[i].value = Blocks1[i][0];
            write_reqs[i] = Blocks1[i].write(run[i].bid);
            //STXXL_MSG("BID: "<<run[i].bid<<" val: "<<run[i].value);
        }

        result_.runs_sizes.push_back(blocks1_length);
        result_.runs.push_back(run); // #

        bool already_empty_after_2_blocks = false;  //will be set correctly

#if STXXL_STREAM_SORT_ASYNCHRONOUS_PULL
        if (asynchronous_pull)
        {
            blocks2_length = wait_write_read();

            already_empty_after_2_blocks = input.empty();
            start_write_read(write_reqs, Blocks1, cur_run_size, m2);
        }
#endif //STXXL_STREAM_SORT_ASYNCHRONOUS_PULL

        if (already_empty_after_1_block)
        {
#if STXXL_STREAM_SORT_ASYNCHRONOUS_PULL
        if (asynchronous_pull)
            wait_write_read();  //for Blocks1
        else
#else
            wait_all(write_reqs, write_reqs + cur_run_size);
#endif //STXXL_STREAM_SORT_ASYNCHRONOUS_PULL
            delete[] write_reqs;
            delete[] Blocks1;
#if STXXL_STREAM_SORT_ASYNCHRONOUS_PULL
            join_waiting_and_fetching();
#endif //STXXL_STREAM_SORT_ASYNCHRONOUS_PULL
            return;
        }

        STXXL_VERBOSE1("Filling the second part of the allocated blocks");

        if (!asynchronous_pull)
        {
            blocks2_length = fetch(Blocks2, 0, el_in_run);
            already_empty_after_2_blocks = input.empty();
        }

        result_.elements += blocks2_length;

        if (already_empty_after_2_blocks)
        {                                        //optimization if whole set fits into both halves
            // (re)sort internally and return
            sort_run(Blocks1, result_.elements); // sort first an second run together
#if STXXL_STREAM_SORT_ASYNCHRONOUS_PULL
            if (asynchronous_pull)
                wait_write_read();                   //for Blocks1
            else
#else
                wait_all(write_reqs, write_reqs + cur_run_size);
#endif //STXXL_STREAM_SORT_ASYNCHRONOUS_PULL
            bm->delete_blocks(trigger_entry_iterator<typename run_type::iterator, block_type::raw_size>(run.begin()),
                              trigger_entry_iterator<typename run_type::iterator, block_type::raw_size>(run.end()));

            cur_run_size = div_ceil(result_.elements, block_type::size);
            run.resize(cur_run_size);
            bm->new_blocks(AllocStr_(),
                           trigger_entry_iterator<typename run_type::iterator, block_type::raw_size>(run.begin()),
                           trigger_entry_iterator<typename run_type::iterator, block_type::raw_size>(run.end())
                           );

            // fill the rest of the last block with max values
            for (blocked_index<block_type::size> rest = result_.elements; rest != 2 * el_in_run; ++rest)
                Blocks1[rest.get_block()][rest.get_offset()] = cmp.max_value();

            assert(cur_run_size > m2);

            for (i = 0; i < m2; ++i)
            {
                run[i].value = Blocks1[i][0];
                if (!asynchronous_pull)
                    write_reqs[i]->wait();
                write_reqs[i] = Blocks1[i].write(run[i].bid);
            }

            request_ptr * write_reqs1 = new request_ptr[cur_run_size - m2];

            for ( ; i < cur_run_size; ++i)
            {
                run[i].value = Blocks1[i][0];
                write_reqs1[i - m2] = Blocks1[i].write(run[i].bid);
            }

            result_.runs_sizes[0] = result_.elements;
            result_.runs[0] = run;

            wait_all(write_reqs, write_reqs + m2);
            delete[] write_reqs;
            wait_all(write_reqs1, write_reqs1 + cur_run_size - m2);
            delete[] write_reqs1;

            delete[] Blocks1;

#if STXXL_STREAM_SORT_ASYNCHRONOUS_PULL
            join_waiting_and_fetching();
#endif //STXXL_STREAM_SORT_ASYNCHRONOUS_PULL
            return;
        }

        //more than 2 runs can be filled, i. e. the general case

        sort_run(Blocks2, blocks2_length);

        cur_run_size = div_ceil(blocks2_length, block_type::size); // in blocks, XXX
        run.resize(cur_run_size);
        bm->new_blocks(AllocStr_(),
                       trigger_entry_iterator<typename run_type::iterator, block_type::raw_size>(run.begin()),
                       trigger_entry_iterator<typename run_type::iterator, block_type::raw_size>(run.end())
                       );

#if STXXL_STREAM_SORT_ASYNCHRONOUS_PULL
        if (asynchronous_pull)
            blocks1_length = wait_write_read();
#endif //STXXL_STREAM_SORT_ASYNCHRONOUS_PULL

        for (i = 0; i < cur_run_size; ++i)
        {
            run[i].value = Blocks2[i][0];
            if (!asynchronous_pull)
                write_reqs[i]->wait();
            write_reqs[i] = Blocks2[i].write(run[i].bid);
        }

#if STXXL_STREAM_SORT_ASYNCHRONOUS_PULL
        if (asynchronous_pull)
            start_write_read(write_reqs, Blocks2, cur_run_size, m2);
#endif //STXXL_STREAM_SORT_ASYNCHRONOUS_PULL

        result_.runs_sizes.push_back(blocks2_length);
        result_.runs.push_back(run);

        while ((asynchronous_pull && blocks1_length > 0) ||
               (!asynchronous_pull && !input.empty()))
        {
            if(!asynchronous_pull)
                blocks1_length = fetch(Blocks1, 0, el_in_run);
            sort_run(Blocks1, blocks1_length);
            cur_run_size = div_ceil(blocks1_length, block_type::size); // in blocks
            run.resize(cur_run_size);
            bm->new_blocks(AllocStr_(),
                           trigger_entry_iterator<typename run_type::iterator, block_type::raw_size>(run.begin()),
                           trigger_entry_iterator<typename run_type::iterator, block_type::raw_size>(run.end())
                           );

            // fill the rest of the last block with max values (occurs only on the last run)
            for (blocked_index<block_type::size> rest = blocks1_length; rest != el_in_run; ++rest)
                Blocks1[rest.get_block()][rest.get_offset()] = cmp.max_value();

#if STXXL_STREAM_SORT_ASYNCHRONOUS_PULL
            if (asynchronous_pull)
                blocks2_length = wait_write_read();
#endif //STXXL_STREAM_SORT_ASYNCHRONOUS_PULL

            for (i = 0; i < cur_run_size; ++i)
            {
                run[i].value = Blocks1[i][0];
                if (!asynchronous_pull)
                    write_reqs[i]->wait();
                write_reqs[i] = Blocks1[i].write(run[i].bid);
            }

#if STXXL_STREAM_SORT_ASYNCHRONOUS_PULL
            if (asynchronous_pull)
                start_write_read(write_reqs, Blocks1, cur_run_size, m2);
#endif //STXXL_STREAM_SORT_ASYNCHRONOUS_PULL

            result_.runs_sizes.push_back(blocks1_length);
            result_.elements += blocks1_length;
            result_.runs.push_back(run); // #

            std::swap(Blocks1, Blocks2);
            std::swap(blocks1_length, blocks2_length);
        }

#if STXXL_STREAM_SORT_ASYNCHRONOUS_PULL
        if (asynchronous_pull)
            wait_write_read();
        else
#else
            wait_all(write_reqs, write_reqs + cur_run_size);
#endif //STXXL_STREAM_SORT_ASYNCHRONOUS_PULL
        delete[] write_reqs;
        delete[] ((Blocks1 < Blocks2) ? Blocks1 : Blocks2);

#if STXXL_STREAM_SORT_ASYNCHRONOUS_PULL
        join_waiting_and_fetching();
#endif //STXXL_STREAM_SORT_ASYNCHRONOUS_PULL
    }

#if STXXL_STREAM_SORT_ASYNCHRONOUS_PULL
//! \brief Helper function to call basic_pull::async_pull() in a thread.
    template <
        class Input_,
        class Cmp_,
        unsigned BlockSize_,
        class AllocStr_>
    void * call_async_wait_and_fetch(void * param)
    {
        static_cast<basic_runs_creator<Input_, Cmp_, BlockSize_, AllocStr_> *>(param)->async_wait_and_fetch();
        return NULL;
    }

//! \brief Start pulling data asynchronously.
    template <
        class Input_,
        class Cmp_,
        unsigned BlockSize_,
        class AllocStr_>
    void basic_runs_creator<Input_, Cmp_, BlockSize_, AllocStr_>::start_waiting_and_fetching()
    {
        fully_written = true; //so far, nothing to write
        termination_requested = false;
#ifdef STXXL_BOOST_THREADS
        waiter_and_fetcher = new boost::thread(boost::bind(call_async_wait_and_fetch<Input_, Cmp_, BlockSize_, AllocStr_>, this));
#else
        check_pthread_call(pthread_create(&waiter_and_fetcher, NULL, call_async_wait_and_fetch<Input_, Cmp_, BlockSize_, AllocStr_>, this));
#endif
    }
#endif //STXXL_STREAM_SORT_ASYNCHRONOUS_PULL

    //! \brief Forms sorted runs of data from a stream
    //!
    //! Template parameters:
    //! - \c Input_ type of the input stream
    //! - \c Cmp_ type of omparison object used for sorting the runs
    //! - \c BlockSize_ size of blocks used to store the runs
    //! - \c AllocStr_ functor that defines allocation strategy for the runs
    template <
        class Input_,
        class Cmp_,
        unsigned BlockSize_ = STXXL_DEFAULT_BLOCK_SIZE(typename Input_::value_type),
        class AllocStr_ = STXXL_DEFAULT_ALLOC_STRATEGY>
    class runs_creator : public basic_runs_creator<Input_, Cmp_, BlockSize_, AllocStr_>
    {
    private:
        typedef basic_runs_creator<Input_, Cmp_, BlockSize_, AllocStr_> base;

    public:
        typedef typename base::block_type block_type;

    private:
        using base::input;

        virtual blocked_index<block_type::size> fetch(block_type * Blocks, blocked_index<block_type::size> pos, unsigned_type limit)
        {
            while (!input.empty() && pos != limit)
            {
                Blocks[pos.get_block()][pos.get_offset()] = *input;
                ++input;
                ++pos;
            }
            return pos;
        }

    public:
        //! \brief Creates the object
        //! \param i input stream
        //! \param c comparator object
        //! \param memory_to_use memory amount that is allowed to used by the sorter in bytes
        runs_creator(Input_ & i, Cmp_ c, unsigned_type memory_to_use, bool asynchronous_pull = STXXL_STREAM_SORT_ASYNCHRONOUS_PULL_DEFAULT, StartMode start_mode = STXXL_START_PIPELINE_DEFERRED_DEFAULT) : base(i, c, memory_to_use, asynchronous_pull, start_mode)
        {
#if STXXL_STREAM_SORT_ASYNCHRONOUS_PULL
            if (asynchronous_pull)
                base::start_waiting_and_fetching(); //start second thread
#endif //STXXL_STREAM_SORT_ASYNCHRONOUS_PULL
        }
    };

    //! \brief Forms sorted runs of data from a stream
    //!
    //! Template parameters:
    //! - \c Input_ type of the input stream
    //! - \c Cmp_ type of comparison object used for sorting the runs
    //! - \c BlockSize_ size of blocks used to store the runs
    //! - \c AllocStr_ functor that defines allocation strategy for the runs
    template <
        class Input_,
        class Cmp_,
        unsigned BlockSize_ = STXXL_DEFAULT_BLOCK_SIZE(typename Input_::value_type),
        class AllocStr_ = STXXL_DEFAULT_ALLOC_STRATEGY>
    class runs_creator_batch : public basic_runs_creator<Input_, Cmp_, BlockSize_, AllocStr_>
    {
    private:
        typedef basic_runs_creator<Input_, Cmp_, BlockSize_, AllocStr_> base;
        typedef typename base::block_type block_type;

        using base::input;

        virtual blocked_index<block_type::size> fetch(block_type * Blocks, blocked_index<block_type::size> pos, unsigned_type limit)
        {
            unsigned_type length, pos_in_block = pos.get_offset(), block_no = pos.get_block();
            while (((length = input.batch_length()) > 0) && pos != limit)
            {
                length = STXXL_MIN(length, STXXL_MIN(limit - pos, block_type::size - pos_in_block));
                typename block_type::iterator bi = Blocks[block_no].begin() + pos_in_block;
                for (typename Input_::const_iterator i = input.batch_begin(), end = input.batch_begin() + length; i != end; ++i)
                {
                    *bi = *i;
                    ++bi;
                }
                input += length;
                pos += length;
                pos_in_block += length;
                if (pos_in_block == block_type::size)
                {
                    ++block_no;
                    pos_in_block = 0;
                }
            }
            return pos;
        }

    public:
        //! \brief Creates the object
        //! \param i input stream
        //! \param c comparator object
        //! \param memory_to_use memory amount that is allowed to used by the sorter in bytes
        runs_creator_batch(Input_ & i, Cmp_ c, unsigned_type memory_to_use, bool asynchronous_pull = STXXL_STREAM_SORT_ASYNCHRONOUS_PULL_DEFAULT, StartMode start_mode = STXXL_START_PIPELINE_DEFERRED_DEFAULT) : base(i, c, memory_to_use, asynchronous_pull, start_mode)
        {
#if STXXL_STREAM_SORT_ASYNCHRONOUS_PULL
            if (asynchronous_pull)
                base::start_waiting_and_fetching(); //start second thread
#endif //STXXL_STREAM_SORT_ASYNCHRONOUS_PULL
        }
    };


    //! \brief Input strategy for \c runs_creator class
    //!
    //! This strategy together with \c runs_creator class
    //! allows to create sorted runs
    //! data structure usable for \c runs_merger
    //! pushing elements into the sorter
    //! (using runs_creator::push())
    template <class ValueType_>
    struct use_push
    {
        typedef ValueType_ value_type;
    };

    //! \brief Forms sorted runs of elements passed in push() method
    //!
    //! A specialization of \c runs_creator that
    //! allows to create sorted runs
    //! data structure usable for \c runs_merger from
    //! elements passed in sorted push() method. <BR>
    //! Template parameters:
    //! - \c ValueType_ type of values (parameter for \c use_push strategy)
    //! - \c Cmp_ type of comparison object used for sorting the runs
    //! - \c BlockSize_ size of blocks used to store the runs
    //! - \c AllocStr_ functor that defines allocation strategy for the runs
    template <
        class ValueType_,
        class Cmp_,
        unsigned BlockSize_,
        class AllocStr_>
    class runs_creator<
        use_push<ValueType_>,
        Cmp_,
        BlockSize_,
        AllocStr_>
        : private noncopyable
    {
        Cmp_ cmp;

    public:
        typedef Cmp_ cmp_type;
        typedef ValueType_ value_type;
        typedef BID<BlockSize_> bid_type;
        typedef typed_block<BlockSize_, value_type> block_type;
        typedef sort_local::trigger_entry<bid_type, value_type> trigger_entry_type;
        typedef sorted_runs<value_type, trigger_entry_type> sorted_runs_type;
        typedef sorted_runs_type result_type;

    private:
        typedef typename sorted_runs_type::run_type run_type;
        sorted_runs_type result_; // stores the result (sorted runs)
        unsigned_type m_;         // memory for internal use in blocks

        bool result_computed;     // true after the result() method was called for the first time

        const unsigned_type m2;
        const unsigned_type el_in_run;
        blocked_index<block_type::size> cur_el;
        block_type * Blocks1;
        block_type * Blocks2;
        request_ptr * write_reqs;
        run_type run;
        volatile bool result_ready;
        //! \brief Wait for push_stop from input, or assume that all input has
        //! arrived when result() is called?
        bool wait_for_stop;

#ifdef STXXL_BOOST_THREADS
        boost::mutex ul_mutex;
        //! \brief Mutex variable, to mutual exclude the other thread.
        boost::unique_lock<boost::mutex> mutex;
        //! \brief Condition variable, to wait for the other thread.
        boost::condition_variable cond;
#else
        //! \brief Mutex variable, to mutual exclude the other thread.
        pthread_mutex_t mutex;
        //! \brief Condition variable, to wait for the other thread.
        pthread_cond_t cond;
#endif

        void sort_run(block_type * run, unsigned_type elements)
        {
            if (block_type::has_only_data) {
                std::sort(run[0].elem, run[0].elem + elements, cmp);
            } else {
                std::sort(
                    ArrayOfSequencesIterator<
                        block_type, typename block_type::value_type, block_type::size
                        >(run, 0),
                    ArrayOfSequencesIterator<
                        block_type, typename block_type::value_type, block_type::size
                        >(run, elements),
                    cmp);
            }
        }

        void compute_result()
        {
            if (cur_el == 0)
                return;

            blocked_index<block_type::size> cur_el_reg = cur_el;
            sort_run(Blocks1, cur_el_reg);
            result_.elements += cur_el_reg;
            if (cur_el_reg < unsigned_type(block_type::size) &&
                unsigned_type(result_.elements) == cur_el_reg)         // small input, do not flush it on the disk(s)
            {
                STXXL_VERBOSE1("runs_creator(use_push): Small input optimization, input length: " << cur_el_reg);
                result_.small_.resize(cur_el_reg);
                std::copy(Blocks1[0].begin(), Blocks1[0].begin() + cur_el_reg, result_.small_.begin());
                return;
            }

            const unsigned_type cur_run_size = div_ceil(cur_el_reg, block_type::size);     // in blocks
            run.resize(cur_run_size);
            block_manager * bm = block_manager::get_instance();
            bm->new_blocks(AllocStr_(),
                           trigger_entry_iterator<typename run_type::iterator, block_type::raw_size>(run.begin()),
                           trigger_entry_iterator<typename run_type::iterator, block_type::raw_size>(run.end())
                           );

            disk_queues::get_instance()->set_priority_op(disk_queue::WRITE);

            result_.runs_sizes.push_back(cur_el_reg);

            // fill the rest of the last block with max values
            for (blocked_index<block_type::size> rest = cur_el_reg; rest != el_in_run; ++rest)
                Blocks1[rest.get_block()][rest.get_offset()] = cmp.max_value();


            unsigned_type i = 0;
            for ( ; i < cur_run_size; ++i)
            {
                run[i].value = Blocks1[i][0];
                if (write_reqs[i].get())
                    write_reqs[i]->wait();

                write_reqs[i] = Blocks1[i].write(run[i].bid);
            }
            result_.runs.push_back(run);

            for (i = 0; i < m2; ++i)
                if (write_reqs[i].get())
                    write_reqs[i]->wait();
        }

        void cleanup()
        {
            delete[] write_reqs;
            delete[] ((Blocks1 < Blocks2) ? Blocks1 : Blocks2);
            write_reqs = NULL;
            Blocks1 = Blocks2 = NULL;
        }

    public:
        //! \brief Creates the object
        //! \param c comparator object
        //! \param memory_to_use memory amount that is allowed to used by the sorter in bytes
        runs_creator(Cmp_ c, unsigned_type memory_to_use, bool wait_for_stop = STXXL_WAIT_FOR_STOP_DEFAULT) :
            cmp(c), m_(memory_to_use / BlockSize_ / sort_memory_usage_factor()), result_computed(false),
            m2(m_ / 2),
            el_in_run(m2 * block_type::size),
            cur_el(0),
            Blocks1(new block_type[m2 * 2]),
            Blocks2(Blocks1 + m2),
            write_reqs(new request_ptr[m2]),
            result_ready(false),
            wait_for_stop(wait_for_stop)
#ifdef STXXL_BOOST_THREADS
            , mutex(ul_mutex)
#endif
        {
            assert(m_ > 0);
            assert(m2 > 0);
            if (!(2 * BlockSize_ * sort_memory_usage_factor() <= memory_to_use)) {
                throw bad_parameter("stxxl::runs_creator<>:runs_creator(): INSUFFICIENT MEMORY provided, please increase parameter 'memory_to_use'");
            }
#ifndef STXXL_BOOST_THREADS
            check_pthread_call(pthread_mutex_init(&mutex, 0));
            check_pthread_call(pthread_cond_init(&cond, 0));
#endif
        }

        ~runs_creator()
        {
#ifndef STXXL_BOOST_THREADS
            check_pthread_call(pthread_mutex_destroy(&mutex));
            check_pthread_call(pthread_cond_destroy(&cond));
#endif
            if (!result_computed)
                cleanup();
        }

        void start_pull()
        {
            STXXL_VERBOSE1("runs_creator " << this << " starts.");
            //do nothing
        }

        void start_push()
        {
            STXXL_VERBOSE1("runs_creator " << this << " starts push.");
            //do nothing
        }

        //! \brief Adds new element to the sorter
        //! \param val value to be added
        void push(const value_type & val)
        {
            assert(result_computed == false);
            if (cur_el < el_in_run)
            {
                Blocks1[cur_el.get_block()][cur_el.get_offset()] = val;
                ++cur_el;
                return;
            }

            assert(el_in_run == cur_el);
            cur_el = 0;

            //sort and store Blocks1
            sort_run(Blocks1, el_in_run);
            result_.elements += el_in_run;

            const unsigned_type cur_run_size = div_ceil(el_in_run, block_type::size);    // in blocks
            run.resize(cur_run_size);
            block_manager * bm = block_manager::get_instance();
            bm->new_blocks(AllocStr_(),
                           trigger_entry_iterator<typename run_type::iterator, block_type::raw_size>(run.begin()),
                           trigger_entry_iterator<typename run_type::iterator, block_type::raw_size>(run.end())
                           );

            disk_queues::get_instance()->set_priority_op(disk_queue::WRITE);

            result_.runs_sizes.push_back(el_in_run);

            for (unsigned_type i = 0; i < cur_run_size; ++i)
            {
                run[i].value = Blocks1[i][0];
                if (write_reqs[i].get())
                    write_reqs[i]->wait();

                write_reqs[i] = Blocks1[i].write(run[i].bid);
            }

            result_.runs.push_back(run);

            std::swap(Blocks1, Blocks2);

            //remaining element
            push(val);  //recursive call
        }

        unsigned_type push_batch_length()
        {
            return el_in_run - cur_el + 1;
        }

        //! \brief Adds new element to the sorter
        //! \param batch_begin Begin of range to be added.
        //! \param batch_end End of range to be added.
        template <class Iterator>
        void push_batch(Iterator batch_begin, Iterator batch_end)
        {
            assert(result_computed == false);
            assert((batch_end - batch_begin) > 0);

            --batch_end;    //save last element
            unsigned_type block_no = cur_el.get_block(), pos_in_block = cur_el.get_offset();
            while (batch_begin < batch_end)
            {
                unsigned_type length = STXXL_MIN<unsigned_type>(batch_end - batch_begin, block_type::size - pos_in_block);
                typename block_type::iterator bi = Blocks1[block_no].begin() + pos_in_block;
                for (Iterator end = batch_begin + length; batch_begin != end; ++batch_begin)
                {
                    *bi = *batch_begin;
                    ++bi;
                }
                cur_el += length;
                pos_in_block += length;
                assert(pos_in_block <= block_type::size);
                if (pos_in_block == block_type::size)
                {
                    ++block_no;
                    pos_in_block = 0;
                }
            }
            assert(batch_begin == batch_end);
            push(*batch_end);

            return;
        }

        void stop_push()
        {
            STXXL_VERBOSE1("runs_creator use_push " << this << " stops pushing.");
            if (wait_for_stop)
            {
                if (!result_computed)
                {
                    compute_result();
                    result_computed = true;
                    cleanup();
#ifdef STXXL_PRINT_STAT_AFTER_RF
                    STXXL_MSG(*stats::get_instance());
#endif //STXXL_PRINT_STAT_AFTER_RF
#ifdef STXXL_BOOST_THREADS
                    mutex.lock();
                    result_ready = true;
                    cond.notify_one();
                    mutex.unlock();
#else
                    check_pthread_call(pthread_mutex_lock(&mutex));
                    result_ready = true;
                    check_pthread_call(pthread_cond_signal(&cond));
                    check_pthread_call(pthread_mutex_unlock(&mutex));
#endif
                }
            }
        }

        //! \brief Returns the sorted runs object
        //! \return Sorted runs object.
        //! \remark Returned object is intended to be used by \c runs_merger object as input
        const sorted_runs_type & result()
        {
            if (wait_for_stop)
            {
                //work was already done by stop_push
#ifdef STXXL_BOOST_THREADS
                mutex.lock();
                while (!result_ready)
                    cond.wait(mutex);
                mutex.unlock();
#else
                check_pthread_call(pthread_mutex_lock(&mutex));
                while (!result_ready)
                    check_pthread_call(pthread_cond_wait(&cond, &mutex));
                check_pthread_call(pthread_mutex_unlock(&mutex));
#endif
            }
            else
            {
                if (!result_computed)
                {
                    compute_result();
                    result_computed = true;
                    cleanup();
#ifdef STXXL_PRINT_STAT_AFTER_RF
                    STXXL_MSG(*stats::get_instance());
#endif //STXXL_PRINT_STAT_AFTER_RF
                }
            }
            return result_;
        }
    };


    //! \brief Input strategy for \c runs_creator class
    //!
    //! This strategy together with \c runs_creator class
    //! allows to create sorted runs
    //! data structure usable for \c runs_merger from
    //! sequences of elements in sorted order
    template <class ValueType_>
    struct from_sorted_sequences
    {
        typedef ValueType_ value_type;
    };

    //! \brief Forms sorted runs of data taking elements in sorted order (element by element)
    //!
    //! A specialization of \c runs_creator that
    //! allows to create sorted runs
    //! data structure usable for \c runs_merger from
    //! sequences of elements in sorted order. <BR>
    //! Template parameters:
    //! - \c ValueType_ type of values (parameter for \c from_sorted_sequences strategy)
    //! - \c Cmp_ type of comparison object used for sorting the runs
    //! - \c BlockSize_ size of blocks used to store the runs
    //! - \c AllocStr_ functor that defines allocation strategy for the runs
    template <
        class ValueType_,
        class Cmp_,
        unsigned BlockSize_,
        class AllocStr_>
    class runs_creator<
        from_sorted_sequences<ValueType_>,
        Cmp_,
        BlockSize_,
        AllocStr_>
        : private noncopyable
    {
        typedef ValueType_ value_type;
        typedef BID<BlockSize_> bid_type;
        typedef typed_block<BlockSize_, value_type> block_type;
        typedef sort_local::trigger_entry<bid_type, value_type> trigger_entry_type;
        typedef AllocStr_ alloc_strategy_type;
        Cmp_ cmp;

    public:
        typedef Cmp_ cmp_type;
        typedef sorted_runs<value_type, trigger_entry_type> sorted_runs_type;
        typedef sorted_runs_type result_type;

    private:
        typedef typename sorted_runs_type::run_type run_type;

        sorted_runs_type result_; // stores the result (sorted runs)
        unsigned_type m_;         // memory for internal use in blocks
        buffered_writer<block_type> writer;
        block_type * cur_block;
        unsigned_type offset;
        unsigned_type iblock;
        unsigned_type irun;
        alloc_strategy_type alloc_strategy;  // needs to be reset after each run

    public:
        //! \brief Creates the object
        //! \param c comparator object
        //! \param memory_to_use memory amount that is allowed to used by the sorter in bytes.
        //! Recommended value: 2 * block_size * D
        runs_creator(Cmp_ c, unsigned_type memory_to_use) :
            cmp(c),
            m_(memory_to_use / BlockSize_ / sort_memory_usage_factor()),
            writer(m_, m_ / 2),
            cur_block(writer.get_free_block()),
            offset(0),
            iblock(0),
            irun(0)
        {
            assert(m_ > 0);
            if (!(2 * BlockSize_ * sort_memory_usage_factor() <= memory_to_use)) {
                throw bad_parameter("stxxl::runs_creator<>:runs_creator(): INSUFFICIENT MEMORY provided, please increase parameter 'memory_to_use'");
            }
        }

        //! \brief Adds new element to the current run
        //! \param val value to be added to the current run
        void push(const value_type & val)
        {
            assert(offset < block_type::size);

            (*cur_block)[offset] = val;
            ++offset;

            if (offset == block_type::size)
            {
                // write current block

                block_manager * bm = block_manager::get_instance();
                // allocate space for the block
                result_.runs.resize(irun + 1);
                result_.runs[irun].resize(iblock + 1);
                bm->new_blocks(
                    alloc_strategy,
                    trigger_entry_iterator<typename run_type::iterator, block_type::raw_size>(
                        result_.runs[irun].begin() + iblock),
                    trigger_entry_iterator<typename run_type::iterator, block_type::raw_size>(
                        result_.runs[irun].end()),
                    iblock
                    );

                result_.runs[irun][iblock].value = (*cur_block)[0];         // init trigger
                cur_block = writer.write(cur_block, result_.runs[irun][iblock].bid);
                ++iblock;

                offset = 0;
            }

            ++result_.elements;
        }

        //! \brief Finishes current run and begins new one
        void finish()
        {
            if (offset == 0 && iblock == 0) // current run is empty
                return;


            result_.runs_sizes.resize(irun + 1);
            result_.runs_sizes.back() = iblock * block_type::size + offset;

            if (offset)    // if current block is partially filled
            {
                while (offset != block_type::size)
                {
                    (*cur_block)[offset] = cmp.max_value();
                    ++offset;
                }
                offset = 0;

                block_manager * bm = block_manager::get_instance();
                // allocate space for the block
                result_.runs.resize(irun + 1);
                result_.runs[irun].resize(iblock + 1);
                bm->new_blocks(
                    alloc_strategy,
                    trigger_entry_iterator<typename run_type::iterator, block_type::raw_size>(
                        result_.runs[irun].begin() + iblock),
                    trigger_entry_iterator<typename run_type::iterator, block_type::raw_size>(
                        result_.runs[irun].end()),
                    iblock
                    );

                result_.runs[irun][iblock].value = (*cur_block)[0];         // init trigger
                cur_block = writer.write(cur_block, result_.runs[irun][iblock].bid);
            }
            else
            { }

            alloc_strategy = alloc_strategy_type();  // reinitialize block allocator for the next run
            iblock = 0;
            ++irun;
        }

        //! \brief Returns the sorted runs object
        //! \return Sorted runs object
        //! \remark Returned object is intended to be used by \c runs_merger object as input
        const sorted_runs_type & result()
        {
            finish();
            writer.flush();

            return result_;
        }
    };


    //! \brief Checker for the sorted runs object created by the \c runs_creator .
    //! \param sruns sorted runs object
    //! \param cmp comparison object used for checking the order of elements in runs
    //! \return \c true if runs are sorted, \c false otherwise
    template <class RunsType_, class Cmp_>
    bool check_sorted_runs(RunsType_ & sruns, Cmp_ cmp)
    {
        typedef typename RunsType_::block_type block_type;
        typedef typename block_type::value_type value_type;
        STXXL_VERBOSE1("Elements: " << sruns.elements);
        unsigned_type nruns = sruns.runs.size();
        STXXL_VERBOSE1("Runs: " << nruns);
        unsigned_type irun = 0;
        for (irun = 0; irun < nruns; ++irun)
        {
            const unsigned_type nblocks = sruns.runs[irun].size();
            block_type * blocks = new block_type[nblocks];
            request_ptr * reqs = new request_ptr[nblocks];
            for (unsigned_type j = 0; j < nblocks; ++j)
            {
                reqs[j] = blocks[j].read(sruns.runs[irun][j].bid);
            }
            wait_all(reqs, reqs + nblocks);
            for (unsigned_type j = 0; j < nblocks; ++j)
            {
                if (cmp(blocks[j][0], sruns.runs[irun][j].value) ||
                    cmp(sruns.runs[irun][j].value, blocks[j][0])) //!=
                {
                    STXXL_ERRMSG("check_sorted_runs  wrong trigger in the run");
                    return false;
                }
            }
            if (!stxxl::is_sorted(
                    ArrayOfSequencesIterator<
                        block_type, typename block_type::value_type, block_type::size
                        >(blocks, 0),
                    ArrayOfSequencesIterator<
                        block_type, typename block_type::value_type, block_type::size
                        >(blocks, sruns.runs_sizes[irun]),
                    cmp))
            {
                STXXL_ERRMSG("check_sorted_runs  wrong order in the run");
                return false;
            }

            delete[] reqs;
            delete[] blocks;
        }

        STXXL_MSG("Checking runs finished successfully");

        return true;
    }


    ////////////////////////////////////////////////////////////////////////
    //     MERGE RUNS                                                     //
    ////////////////////////////////////////////////////////////////////////

    //! \brief Merges sorted runs
    //!
    //! Template parameters:
    //! - \c RunsType_ type of the sorted runs, available as \c runs_creator::sorted_runs_type ,
    //! - \c Cmp_ type of comparison object used for merging
    //! - \c AllocStr_ allocation strategy used to allocate the blocks for
    //! storing intermediate results if several merge passes are required
    template <class RunsType_,
              class Cmp_,
              class AllocStr_ = STXXL_DEFAULT_ALLOC_STRATEGY>
    class basic_runs_merger : private noncopyable
    {
    protected:
        typedef RunsType_ sorted_runs_type;
        typedef AllocStr_ alloc_strategy;
        typedef typename sorted_runs_type::size_type size_type;
        typedef Cmp_ value_cmp;
        typedef typename sorted_runs_type::run_type run_type;
        typedef typename sorted_runs_type::block_type block_type;
        typedef block_type out_block_type;
        typedef typename block_type::bid_type bid_type;
        typedef block_prefetcher<block_type, typename run_type::iterator> prefetcher_type;
        typedef run_cursor2<block_type, prefetcher_type> run_cursor_type;
        typedef sort_local::run_cursor2_cmp<block_type, prefetcher_type, value_cmp> run_cursor2_cmp_type;
        typedef loser_tree<run_cursor_type, run_cursor2_cmp_type> loser_tree_type;
        typedef stxxl::int64 diff_type;
        typedef std::pair<typename block_type::iterator, typename block_type::iterator> sequence;
        typedef typename std::vector<sequence>::size_type seqs_size_type;

    public:
        //! \brief Standard stream typedef
        typedef typename sorted_runs_type::value_type value_type;
        typedef const value_type * const_iterator;

    private:
        sorted_runs_type sruns;
        unsigned_type m_; //  blocks to use - 1
        value_cmp cmp;
        size_type elements_remaining;

        out_block_type * current_block;
        unsigned_type buffer_pos;
        value_type current_value;               // cache for the current value

        run_type consume_seq;
        int_type * prefetch_seq;
        prefetcher_type * prefetcher;
        loser_tree_type * losers;
        std::vector<sequence> * seqs;
        std::vector<block_type *> * buffers;
<<<<<<< HEAD
=======
        diff_type num_currently_mergeable;
        bool recompute_currently_mergeable;
#endif
>>>>>>> e122692e

#if STXXL_CHECK_ORDER_IN_SORTS
        value_type last_element;
#endif //STXXL_CHECK_ORDER_IN_SORTS
        
        ////////////////////////////////////////////////////////////////////

        void merge_recursively(unsigned_type memory_to_use);

        void deallocate_prefetcher()
        {
            if (prefetcher)
            {
                delete losers;
                delete seqs;
                delete buffers;
                delete prefetcher;
                delete[] prefetch_seq;
                prefetcher = NULL;
            }
            // free blocks in runs , (or the user should do it?)
            sruns.deallocate_blocks();
        }

        void fill_current_block()
        {
            STXXL_VERBOSE1("fill_current_block");
            if (do_parallel_merge())
            {
#if STXXL_PARALLEL_MULTIWAY_MERGE
// begin of STL-style merging
                //task: merge

                diff_type rest = out_block_type::size;          // elements still to merge for this output block

                do                                                      //while rest > 0 and still elements available
                {
<<<<<<< HEAD
                    value_type * min_last_element = NULL;       // no element found yet
                    diff_type total_size = 0;

                    for (seqs_size_type i = 0; i < (*seqs).size(); ++i)
                    {
                        if ((*seqs)[i].first == (*seqs)[i].second)
                            continue;  // run empty

                        if (min_last_element == NULL)
                            min_last_element = &(*((*seqs)[i].second - 1));
=======
                    if ((num_currently_mergeable == 0) || (num_currently_mergeable < rest && recompute_currently_mergeable))
                    {
                        num_currently_mergeable = 0;
                        recompute_currently_mergeable = false;

                        if (!prefetcher || prefetcher->empty())
                        {
                            // anything remaining is already in memory
                            num_currently_mergeable = elements_remaining;
                        }
>>>>>>> e122692e
                        else
                            min_last_element = cmp(*min_last_element, *((*seqs)[i].second - 1)) ? min_last_element : &(*((*seqs)[i].second - 1));

                        total_size += (*seqs)[i].second - (*seqs)[i].first;
                        STXXL_VERBOSE2("" << STXXL_THREAD_ID << " last " << *((*seqs)[i].second - 1) << " sequence length " << std::dec << " " << ((*seqs)[i].second - (*seqs)[i].first));
                    }

<<<<<<< HEAD
                    assert(min_last_element != NULL);           // there must be some element
=======
                            // locate this element in all sequences
                            for (seqs_size_type i = 0; i < (*seqs).size(); ++i)
                            {
                                typename block_type::iterator position = std::upper_bound((*seqs)[i].first, (*seqs)[i].second, *first_external_element, cmp);
                                STXXL_VERBOSE1("less equal than " << position - (*seqs)[i].first);
                                num_currently_mergeable += position - (*seqs)[i].first;
                            }
>>>>>>> e122692e

                    STXXL_VERBOSE2("" << STXXL_THREAD_ID << " min_last_element " << *min_last_element << " total size " << total_size + (out_block_type::size - rest) << typeid(cmp).name());

                    diff_type less_equal_than_min_last = 0;
                    // locate this element in all sequences
                    for (seqs_size_type i = 0; i < (*seqs).size(); ++i)
                    {
                        if ((*seqs)[i].first == (*seqs)[i].second)
                            continue;  // empty subsequence

                        typename block_type::iterator position = std::upper_bound((*seqs)[i].first, (*seqs)[i].second, *min_last_element, cmp);
                        STXXL_VERBOSE2("" << STXXL_THREAD_ID << " greater equal than " << position - (*seqs)[i].first << " elements");
                        less_equal_than_min_last += position - (*seqs)[i].first;
                    }

<<<<<<< HEAD
                    ptrdiff_t output_size = STXXL_MIN(less_equal_than_min_last, rest);   // at most rest elements

                    assert(less_equal_than_min_last > 0);
=======
                    diff_type output_size = STXXL_MIN(num_currently_mergeable, rest);     // at most rest elements
>>>>>>> e122692e

                    STXXL_VERBOSE1("before merge " << output_size);

                    stxxl::parallel::multiway_merge((*seqs).begin(), (*seqs).end(), current_block->end() - rest, cmp, output_size);
                    // sequence iterators are progressed appropriately

                    rest -= output_size;
<<<<<<< HEAD
=======
                    num_currently_mergeable -= output_size;

                    STXXL_VERBOSE1("after merge");
>>>>>>> e122692e

                    for (seqs_size_type i = 0; i < (*seqs).size(); ++i)
                    {
                        if ((*seqs)[i].first == (*seqs)[i].second)                                            //run empty
                        {
                            if (prefetcher->block_consumed((*buffers)[i]))
                            {
                                (*seqs)[i].first = (*buffers)[i]->begin();                // reset iterator
                                (*seqs)[i].second = (*buffers)[i]->end();
<<<<<<< HEAD
                                STXXL_VERBOSE2("block ran empty " << i);
=======
                                STXXL_VERBOSE1("block ran empty " << i);
                                recompute_currently_mergeable = true;                     // trigger recompute
>>>>>>> e122692e
                            }
                            else
                            {
                                (*seqs).erase((*seqs).begin() + i);                       // remove this sequence
                                (*buffers).erase((*buffers).begin() + i);
                                STXXL_VERBOSE2("seq removed " << i);
                                --i;                                                      // don't skip the next sequence
                            }
                        }
                    }
                } while (rest > 0 && (*seqs).size() > 0);

#if STXXL_CHECK_ORDER_IN_SORTS
                if (!stxxl::is_sorted(current_block->begin(), current_block->end(), cmp))
                {
                    for (value_type * i = current_block->begin() + 1; i != current_block->end(); ++i)
                        if (cmp(*i, *(i - 1)))
                        {
                            STXXL_VERBOSE1("Error at position " << (i - current_block->begin()));
                        }
                    assert(false);
                }
#endif //STXXL_CHECK_ORDER_IN_SORTS

// end of STL-style merging
#else
                STXXL_THROW_UNREACHABLE();
#endif //STXXL_PARALLEL_MULTIWAY_MERGE
            }
            else
            {
// begin of native merging procedure

                losers->multi_merge(current_block->elem, current_block->elem + STXXL_MIN<size_type>(out_block_type::size, elements_remaining));

// end of native merging procedure
            }
            STXXL_VERBOSE1("current block filled");

            if (elements_remaining <= out_block_type::size)
                deallocate_prefetcher();
        }

    public:
        //! \brief Creates a runs merger object
        //! \param r input sorted runs object
        //! \param c comparison object
        //! \param memory_to_use amount of memory available for the merger in bytes
        basic_runs_merger(const sorted_runs_type & r, value_cmp c, unsigned_type memory_to_use) :
            sruns(r),
            m_(memory_to_use / block_type::raw_size /* - 1 */),
            cmp(c),
            elements_remaining(sruns.elements),
            current_block(NULL),
            buffer_pos(0),
            prefetch_seq(NULL),
            prefetcher(NULL),
<<<<<<< HEAD
            losers(NULL),
            seqs(NULL),
            buffers(NULL)
=======
            losers(NULL)
#if STXXL_PARALLEL_MULTIWAY_MERGE
            , seqs(NULL),
            buffers(NULL),
            num_currently_mergeable(0),
            recompute_currently_mergeable(false)
#endif
>>>>>>> e122692e
#if STXXL_CHECK_ORDER_IN_SORTS
            , last_element(cmp.min_value())
#endif //STXXL_CHECK_ORDER_IN_SORTS
        {
            assert(m_ > 0);
            initialize(r, memory_to_use);
        }

    protected:
        //! \brief Creates a runs merger object
        //! \param c comparison object
        //! \param memory_to_use amount of memory available for the merger in bytes
        basic_runs_merger(value_cmp c, unsigned_type memory_to_use) :
            m_(memory_to_use / block_type::raw_size /* - 1 */),
            cmp(c),
            elements_remaining(0),
            current_block(NULL),
            buffer_pos(0),
            prefetch_seq(NULL),
            prefetcher(NULL),
            losers(NULL),
            seqs(NULL),
            buffers(NULL)
#if STXXL_CHECK_ORDER_IN_SORTS
            , last_element(cmp.min_value())
#endif //STXXL_CHECK_ORDER_IN_SORTS
        {
            assert(m_ > 0);
        }

        void initialize(const sorted_runs_type & r, unsigned_type memory_to_use)
        {
            sruns = r;
            elements_remaining = r.elements;

            if (empty())
                return;

            if (!sruns.small_.empty()) // we have a small input < B,
            // that is kept in the main memory
            {
                STXXL_VERBOSE1("basic_runs_merger: small input optimization, input length: " << elements_remaining);
                assert(elements_remaining == size_type(sruns.small_.size()));
                current_block = new out_block_type;
                std::copy(sruns.small_.begin(), sruns.small_.end(), current_block->begin());
                current_value = current_block->elem[0];
                buffer_pos = 1;

                return;
            }

#if STXXL_CHECK_ORDER_IN_SORTS
            assert(check_sorted_runs(r, cmp));
#endif //STXXL_CHECK_ORDER_IN_SORTS

            disk_queues::get_instance()->set_priority_op(disk_queue::WRITE);

<<<<<<< HEAD
=======
            int_type disks_number = config::get_instance()->disks_number();
            unsigned_type min_prefetch_buffers = 2 * disks_number;
            unsigned_type input_buffers = (memory_to_use > sizeof(out_block_type) ? memory_to_use - sizeof(out_block_type) : 0) / block_type::raw_size;
>>>>>>> e122692e
            unsigned_type nruns = sruns.runs.size();

            if (m_ < nruns)
            {
                // can not merge runs in one pass
                // merge recursively:
                STXXL_ERRMSG("The implementation of sort requires more than one merge pass, therefore for a better");
                STXXL_ERRMSG("efficiency decrease block size of run storage (a parameter of the run_creator)");
                STXXL_ERRMSG("or increase the amount memory dedicated to the merger.");
                STXXL_ERRMSG("m = " << m_ << " nruns=" << nruns);

                // insufficient memory, can not merge at all
                if (m_ < 2) {
                    STXXL_ERRMSG("The merger requires memory to store at least two blocks internally. Aborting.");
                    abort();
                }

                merge_recursively(memory_to_use);

                nruns = sruns.runs.size();
            }

            assert(nruns <= m_);

            unsigned_type i;
            /*
               const unsigned_type out_run_size =
                  div_ceil(elements_remaining, block_type::size);
             */
            unsigned_type prefetch_seq_size = 0;
            for (i = 0; i < nruns; ++i)
            {
                prefetch_seq_size += sruns.runs[i].size();
            }

            consume_seq.resize(prefetch_seq_size);

            prefetch_seq = new int_type[prefetch_seq_size];

            typename run_type::iterator copy_start = consume_seq.begin();
            for (i = 0; i < nruns; ++i)
            {
                copy_start = std::copy(
                    sruns.runs[i].begin(),
                    sruns.runs[i].end(),
                    copy_start);
            }

            std::stable_sort(consume_seq.begin(), consume_seq.end(),
                             sort_local::trigger_entry_cmp<bid_type, value_type, value_cmp>(cmp));

            int_type disks_number = config::get_instance()->disks_number();

            const int_type n_prefetch_buffers = STXXL_MAX(2 * disks_number, (int_type(m_) - int_type(nruns)));


#if STXXL_SORT_OPTIMAL_PREFETCHING
            // heuristic
            const int_type n_opt_prefetch_buffers = 2 * disks_number + (3 * (n_prefetch_buffers - 2 * disks_number)) / 10;

            compute_prefetch_schedule(
                consume_seq,
                prefetch_seq,
                n_opt_prefetch_buffers,
                disks_number);
#else
            for (i = 0; i < prefetch_seq_size; ++i)
                prefetch_seq[i] = i;
#endif //STXXL_SORT_OPTIMAL_PREFETCHING

            prefetcher = new prefetcher_type(
                consume_seq.begin(),
                consume_seq.end(),
                prefetch_seq,
                nruns + n_prefetch_buffers);

            if (do_parallel_merge())
            {
#if STXXL_PARALLEL_MULTIWAY_MERGE
// begin of STL-style merging
                seqs = new std::vector<sequence>(nruns);
                buffers = new std::vector<block_type *>(nruns);

                for (unsigned_type i = 0; i < nruns; ++i)                                       //initialize sequences
                {
                    (*buffers)[i] = prefetcher->pull_block();                                   //get first block of each run
                    (*seqs)[i] = std::make_pair((*buffers)[i]->begin(), (*buffers)[i]->end());  //this memory location stays the same, only the data is exchanged
                }

// end of STL-style merging
#else
                STXXL_THROW_UNREACHABLE();
#endif //STXXL_PARALLEL_MULTIWAY_MERGE
            }
            else
            {
// begin of native merging procedure

                losers = new loser_tree_type(prefetcher, nruns, run_cursor2_cmp_type(cmp));
// end of native merging procedure
            }

            current_block = new out_block_type;
            fill_current_block();

            current_value = current_block->elem[0];
            buffer_pos = 1;
        }

    public:
        //! \brief Standard stream method
        bool empty() const
        {
            return elements_remaining == 0;
        }

        //! \brief Standard stream method
        const value_type & operator * () const
        {
            assert(!empty());
            return current_value;
        }

        //! \brief Standard stream method
        const value_type * operator -> () const
        {
            assert(!empty());
            return &current_value;
        }

        //! \brief Standard stream method
        basic_runs_merger & operator ++ () // preincrement operator
        {
            assert(!empty());

            --elements_remaining;

            if (buffer_pos != out_block_type::size)
            {
//              printf("single %lld\n", out_block_type::size - buffer_pos);
                current_value = current_block->elem[buffer_pos];
                ++buffer_pos;
            }
            else
            {
                if (!empty())
                {
                    fill_current_block();

#if STXXL_CHECK_ORDER_IN_SORTS
                    assert(stxxl::is_sorted(current_block->elem, current_block->elem + current_block->size, cmp));
                    assert(!cmp(current_block->elem[0], current_value));
#endif //STXXL_CHECK_ORDER_IN_SORTS
                    current_value = current_block->elem[0];
                    buffer_pos = 1;
                }
            }


#if STXXL_CHECK_ORDER_IN_SORTS
            if (!empty())
            {
                assert(!cmp(current_value, last_element));
                last_element = current_value;
            }
#endif //STXXL_CHECK_ORDER_IN_SORTS

            return *this;
        }


        //! \brief Batched stream method.
        unsigned_type batch_length()
        {
            return STXXL_MIN<unsigned_type>(out_block_type::size - buffer_pos + 1, elements_remaining);
        }

        //! \brief Batched stream method.
        const_iterator batch_begin()
        {
            return current_block->elem + buffer_pos - 1;
        }

        //! \brief Batched stream method.
        const value_type & operator [] (unsigned_type index)
        {
            assert(index < batch_length());
            return *(current_block->elem + buffer_pos - 1 + index);
        }

        //! \brief Batched stream method.
        basic_runs_merger & operator += (unsigned_type length)
        {
            assert(length > 0);

            elements_remaining -= (length - 1);
            buffer_pos += (length - 1);

            assert(elements_remaining > 0);
            assert(buffer_pos <= out_block_type::size);

            operator ++ ();

            return *this;
        }

        //! \brief Destructor
        //! \remark Deallocates blocks of the input sorted runs object
        virtual ~basic_runs_merger()
        {
            deallocate_prefetcher();

            if (current_block)
                delete current_block;
        }
    };


    template <class RunsType_, class Cmp_, class AllocStr_>
    void basic_runs_merger<RunsType_, Cmp_, AllocStr_>::merge_recursively(unsigned_type memory_to_use)
    {
        block_manager * bm = block_manager::get_instance();
        unsigned_type ndisks = config::get_instance()->disks_number();
        unsigned_type nwrite_buffers = 2 * ndisks;
<<<<<<< HEAD

        unsigned_type nruns = sruns.runs.size();
        const unsigned_type merge_factor = optimal_merge_factor(nruns, m_);
        assert(merge_factor <= m_);
        while (nruns > m_)
        {
            unsigned_type new_nruns = div_ceil(nruns, merge_factor);
            STXXL_VERBOSE("Starting new merge phase: nruns: " << nruns <<
                          " opt_merge_factor: " << merge_factor << " m:" << m_ << " new_nruns: " << new_nruns);
=======
        unsigned_type memory_for_write_buffers = nwrite_buffers * sizeof(block_type);

        // memory consumption of the recursive merger (uses block_type as out_block_type)
        unsigned_type recursive_merger_memory_prefetch_buffers = 2 * ndisks * sizeof(block_type);
        unsigned_type recursive_merger_memory_out_block = sizeof(block_type);
        unsigned_type memory_for_buffers = memory_for_write_buffers
                                           + recursive_merger_memory_prefetch_buffers
                                           + recursive_merger_memory_out_block;
        // maximum arity in the recursive merger
        unsigned_type max_arity = (memory_to_use > memory_for_buffers ? memory_to_use - memory_for_buffers : 0) / block_type::raw_size;

        unsigned_type nruns = sruns.runs.size();
        const unsigned_type merge_factor = optimal_merge_factor(nruns, max_arity);
        assert(merge_factor > 1);
        assert(merge_factor <= max_arity);
        while (nruns > max_arity)
        {
            unsigned_type new_nruns = div_ceil(nruns, merge_factor);
            STXXL_VERBOSE("Starting new merge phase: nruns: " << nruns <<
                          " opt_merge_factor: " << merge_factor << " max_arity:" << max_arity << " new_nruns: " << new_nruns);
>>>>>>> e122692e

            sorted_runs_type new_runs;
            new_runs.runs.resize(new_nruns);
            new_runs.runs_sizes.resize(new_nruns);
            new_runs.elements = sruns.elements;

            unsigned_type runs_left = nruns;
            unsigned_type cur_out_run = 0;
            unsigned_type elements_in_new_run = 0;
            //unsigned_type blocks_in_new_run = 0;


            while (runs_left > 0)
            {
                int_type runs2merge = STXXL_MIN(runs_left, merge_factor);
                //blocks_in_new_run = 0 ;
                elements_in_new_run = 0;
                for (unsigned_type i = nruns - runs_left; i < (nruns - runs_left + runs2merge); ++i)
                {
                    elements_in_new_run += sruns.runs_sizes[i];
                    //blocks_in_new_run += sruns.runs[i].size();
                }
                const unsigned_type blocks_in_new_run1 = div_ceil(elements_in_new_run, block_type::size);
                //assert(blocks_in_new_run1 == blocks_in_new_run);

                new_runs.runs_sizes[cur_out_run] = elements_in_new_run;
                // allocate run
                new_runs.runs[cur_out_run++].resize(blocks_in_new_run1);
                runs_left -= runs2merge;
            }

            // allocate blocks for the new runs
            for (unsigned_type i = 0; i < new_runs.runs.size(); ++i)
                bm->new_blocks(alloc_strategy(),
                               trigger_entry_iterator<typename run_type::iterator, block_type::raw_size>(new_runs.runs[i].begin()),
                               trigger_entry_iterator<typename run_type::iterator, block_type::raw_size>(new_runs.runs[i].end()));


            // merge all
            runs_left = nruns;
            cur_out_run = 0;
            size_type elements_left = sruns.elements;

            while (runs_left > 0)
            {
                unsigned_type runs2merge = STXXL_MIN(runs_left, merge_factor);
                STXXL_VERBOSE("Merging " << runs2merge << " runs");

                sorted_runs_type cur_runs;
                cur_runs.runs.resize(runs2merge);
                cur_runs.runs_sizes.resize(runs2merge);

                std::copy(sruns.runs.begin() + nruns - runs_left,
                          sruns.runs.begin() + nruns - runs_left + runs2merge,
                          cur_runs.runs.begin());
                std::copy(sruns.runs_sizes.begin() + nruns - runs_left,
                          sruns.runs_sizes.begin() + nruns - runs_left + runs2merge,
                          cur_runs.runs_sizes.begin());

                runs_left -= runs2merge;
                /*
                   cur_runs.elements = (runs_left)?
                   (new_runs.runs[cur_out_run].size()*block_type::size):
                   (elements_left);
                 */
                cur_runs.elements = new_runs.runs_sizes[cur_out_run];
                elements_left -= cur_runs.elements;

                if (runs2merge > 1)
                {
                    basic_runs_merger<RunsType_, Cmp_, AllocStr_> merger(cur_runs, cmp, m_ * block_type::raw_size);

                    {   // make sure everything is being destroyed in right time
                        buf_ostream<block_type, typename run_type::iterator> out(
                            new_runs.runs[cur_out_run].begin(),
                            nwrite_buffers);

                        blocked_index<block_type::size> cnt = 0;
                        const unsigned_type cnt_max = cur_runs.elements;

                        while (cnt != cnt_max)
                        {
                            *out = *merger;
                            if ((cnt.get_offset()) == 0)   // have to write the trigger value
                                new_runs.runs[cur_out_run][cnt.get_block()].value = *merger;


                            ++cnt;
                            ++out;
                            ++merger;
                        }
                        assert(merger.empty());

                        while (cnt.get_offset())
                        {
                            *out = cmp.max_value();
                            ++out;
                            ++cnt;
                        }
                    }
                }
                else
                {
                    bm->delete_blocks(
                        trigger_entry_iterator<typename run_type::iterator, block_type::raw_size>(
                            new_runs.runs.back().begin()),
                        trigger_entry_iterator<typename run_type::iterator, block_type::raw_size>(
                            new_runs.runs.back().end()));

                    assert(cur_runs.runs.size() == 1);

                    std::copy(cur_runs.runs.front().begin(),
                              cur_runs.runs.front().end(),
                              new_runs.runs.back().begin());
                    new_runs.runs_sizes.back() = cur_runs.runs_sizes.front();
                }

                ++cur_out_run;
            }
            assert(elements_left == 0);

            nruns = new_nruns;
            sruns = new_runs;
        }
    }


    //! \brief Merges sorted runs
    //!
    //! Template parameters:
    //! - \c RunsType_ type of the sorted runs, available as \c runs_creator::sorted_runs_type ,
    //! - \c Cmp_ type of comparison object used for merging
    //! - \c AllocStr_ allocation strategy used to allocate the blocks for
    //! storing intermediate results if several merge passes are required
    template <class RunsType_,
              class Cmp_,
              class AllocStr_ = STXXL_DEFAULT_ALLOC_STRATEGY>
    class runs_merger : public basic_runs_merger<RunsType_, Cmp_, AllocStr_>
    {
    private:
        typedef RunsType_ sorted_runs_type;
        typedef basic_runs_merger<RunsType_, Cmp_, AllocStr_> base;
        typedef typename base::value_cmp value_cmp;
        typedef typename base::block_type block_type;

        unsigned_type memory_to_use;
        const sorted_runs_type & sruns;

    public:
        //! \brief Creates a runs merger object
        //! \param r input sorted runs object
        //! \param c comparison object
        //! \param memory_to_use amount of memory available for the merger in bytes
        runs_merger(const sorted_runs_type & r, value_cmp c, unsigned_type memory_to_use, StartMode start_mode = STXXL_START_PIPELINE_DEFERRED_DEFAULT) :
            base(c, memory_to_use),
            memory_to_use(memory_to_use),
            sruns(r)
        {
            if (start_mode == start_immediately)
                base::initialize(r, memory_to_use);
        }

        void start_pull()
        {
            STXXL_VERBOSE0("runs_merger " << this << " starts.");
            base::initialize(sruns, memory_to_use);
            STXXL_VERBOSE0("runs_merger " << this << " run formation done.");
        }
    };


    //! \brief Merges sorted runs
    //!
    //! Template parameters:
    //! - \c RunsType_ type of the sorted runs, available as \c runs_creator::sorted_runs_type ,
    //! - \c Cmp_ type of comparison object used for merging
    //! - \c AllocStr_ allocation strategy used to allocate the blocks for
    //! storing intermediate results if several merge passes are required
    template <class RunsCreator_,
              class Cmp_,
              class AllocStr_ = STXXL_DEFAULT_ALLOC_STRATEGY>
    class startable_runs_merger : public basic_runs_merger<typename RunsCreator_::sorted_runs_type, Cmp_, AllocStr_>
    {
    private:
        typedef basic_runs_merger<typename RunsCreator_::sorted_runs_type, Cmp_, AllocStr_> base;
        typedef typename base::value_cmp value_cmp;
        typedef typename base::block_type block_type;

        unsigned_type memory_to_use;
        RunsCreator_ & rc;

    public:
        //! \brief Creates a runs merger object
        //! \param rc Runs creator.
        //! \param c Comparison object.
        //! \param memory_to_use Amount of memory available for the merger in bytes.
        startable_runs_merger(RunsCreator_ & rc, value_cmp c, unsigned_type memory_to_use, StartMode start_mode = STXXL_START_PIPELINE_DEFERRED_DEFAULT) :
            base(c, memory_to_use),
            memory_to_use(memory_to_use),
            rc(rc)
        {
            if (start_mode == start_immediately)
                base::initialize(rc.result(), memory_to_use);
        }

        void start_pull()
        {
            STXXL_VERBOSE1("runs_merger " << this << " starts.");
            base::initialize(rc.result(), memory_to_use);
            STXXL_VERBOSE1("runs_merger " << this << " run formation done.");
        }
    };


    ////////////////////////////////////////////////////////////////////////
    //     SORT                                                           //
    ////////////////////////////////////////////////////////////////////////

    //! \brief Produces sorted stream from input stream
    //!
    //! Template parameters:
    //! - \c Input_ type of the input stream
    //! - \c Cmp_ type of comparison object used for sorting the runs
    //! - \c BlockSize_ size of blocks used to store the runs
    //! - \c AllocStr_ functor that defines allocation strategy for the runs
    //! \remark Implemented as the composition of \c runs_creator and \c runs_merger .
    template <class Input_,
              class Cmp_,
              unsigned BlockSize_ = STXXL_DEFAULT_BLOCK_SIZE(typename Input_::value_type),
              class AllocStr_ = STXXL_DEFAULT_ALLOC_STRATEGY,
              class runs_creator_type = runs_creator<Input_, Cmp_, BlockSize_, AllocStr_> >
    class sort : public noncopyable
    {
        typedef typename runs_creator_type::sorted_runs_type sorted_runs_type;
        typedef startable_runs_merger<runs_creator_type, Cmp_, AllocStr_> runs_merger_type;

        runs_creator_type creator;
        runs_merger_type merger;
        Cmp_ & c;
        unsigned_type memory_to_use_m;
        Input_ & input;

    public:
        //! \brief Standard stream typedef
        typedef typename Input_::value_type value_type;
        typedef typename runs_merger_type::const_iterator const_iterator;

        typedef sorted_runs_type result_type;

        //! \brief Creates the object
        //! \param in input stream
        //! \param c comparator object
        //! \param memory_to_use memory amount that is allowed to used by the sorter in bytes
        sort(Input_ & in, Cmp_ c, unsigned_type memory_to_use, bool asynchronous_pull = STXXL_STREAM_SORT_ASYNCHRONOUS_PULL_DEFAULT, StartMode start_mode = STXXL_START_PIPELINE_DEFERRED_DEFAULT) :
            creator(in, c, memory_to_use, asynchronous_pull, start_mode),
            merger(creator, c, memory_to_use, start_mode),
            c(c),
            memory_to_use_m(memory_to_use),
            input(in)
        { }

        //! \brief Creates the object
        //! \param in input stream
        //! \param c comparator object
        //! \param memory_to_use_rc memory amount that is allowed to used by the runs creator in bytes
        //! \param memory_to_use_m memory amount that is allowed to used by the merger in bytes
        sort(Input_ & in, Cmp_ c, unsigned_type memory_to_use_rc, unsigned_type memory_to_use_m, bool asynchronous_pull = STXXL_STREAM_SORT_ASYNCHRONOUS_PULL_DEFAULT, StartMode start_mode = STXXL_START_PIPELINE_DEFERRED_DEFAULT) :
            creator(in, c, memory_to_use_rc, asynchronous_pull, start_mode),
            merger(creator, c, memory_to_use_m, start_mode),
            c(c),
            memory_to_use_m(memory_to_use_m),
            input(in)
        { }

        //! \brief Standard stream method
        void start_pull()
        {
            STXXL_VERBOSE1("sort " << this << " starts.");
            merger.start_pull();
        }

        //! \brief Standard stream method
        bool empty() const
        {
            return merger.empty();
        }

        //! \brief Standard stream method
        const value_type & operator * () const
        {
            assert(!empty());
            return *merger;
        }

        const value_type * operator -> () const
        {
            assert(!empty());
            return merger.operator -> ();
        }

        //! \brief Standard stream method
        sort & operator ++ ()
        {
            ++merger;
            return *this;
        }


        //! \brief Batched stream method.
        unsigned_type batch_length()
        {
            return merger.batch_length();
        }

        //! \brief Batched stream method.
        const_iterator batch_begin()
        {
            return merger.batch_begin();
        }

        //! \brief Batched stream method.
        const value_type & operator [] (unsigned_type index)
        {
            return merger[index];
        }

        //! \brief Batched stream method.
        sort & operator += (unsigned_type size)
        {
            merger += size;
            return *this;
        }
    };

    //! \brief Computes sorted runs type from value type and block size
    //!
    //! Template parameters
    //! - \c ValueType_ type of values ins sorted runs
    //! - \c BlockSize_ size of blocks where sorted runs stored
    template <
        class ValueType_,
        unsigned BlockSize_>
    class compute_sorted_runs_type
    {
        typedef ValueType_ value_type;
        typedef BID<BlockSize_> bid_type;
        typedef sort_local::trigger_entry<bid_type, value_type> trigger_entry_type;

    public:
        typedef sorted_runs<value_type, trigger_entry_type> result;
    };

//! \}
}

//! \addtogroup stlalgo
//! \{

//! \brief Sorts range of any random access iterators externally

//! \param begin iterator pointing to the first element of the range
//! \param end iterator pointing to the last+1 element of the range
//! \param cmp comparison object
//! \param MemSize memory to use for sorting (in bytes)
//! \param AS allocation strategy
//!
//! The \c BlockSize template parameter defines the block size to use (in bytes)
//! \warning Slower than External Iterator Sort
template <unsigned BlockSize,
          class RandomAccessIterator,
          class CmpType,
          class AllocStr>
void sort(RandomAccessIterator begin,
          RandomAccessIterator end,
          CmpType cmp,
          unsigned_type MemSize,
          AllocStr AS)
{
    STXXL_UNUSED(AS);
#ifdef BOOST_MSVC
    typedef typename streamify_traits<RandomAccessIterator>::stream_type InputType;
#else
    typedef __typeof__(stream::streamify(begin, end)) InputType;
#endif //BOOST_MSVC
    InputType Input(begin, end);
    typedef stream::sort<InputType, CmpType, BlockSize, AllocStr> sorter_type;
    sorter_type Sort(Input, cmp, MemSize);
    stream::materialize(Sort, begin);
}

//! \}

__STXXL_END_NAMESPACE

#endif // !STXXL_SORT_STREAM_HEADER
// vim: et:ts=4:sw=4<|MERGE_RESOLUTION|>--- conflicted
+++ resolved
@@ -1450,7 +1450,6 @@
 
     private:
         sorted_runs_type sruns;
-        unsigned_type m_; //  blocks to use - 1
         value_cmp cmp;
         size_type elements_remaining;
 
@@ -1462,14 +1461,10 @@
         int_type * prefetch_seq;
         prefetcher_type * prefetcher;
         loser_tree_type * losers;
+#if STXXL_PARALLEL_MULTIWAY_MERGE
         std::vector<sequence> * seqs;
         std::vector<block_type *> * buffers;
-<<<<<<< HEAD
-=======
-        diff_type num_currently_mergeable;
-        bool recompute_currently_mergeable;
-#endif
->>>>>>> e122692e
+#endif
 
 #if STXXL_CHECK_ORDER_IN_SORTS
         value_type last_element;
@@ -1484,8 +1479,10 @@
             if (prefetcher)
             {
                 delete losers;
+#if STXXL_PARALLEL_MULTIWAY_MERGE
                 delete seqs;
                 delete buffers;
+#endif
                 delete prefetcher;
                 delete[] prefetch_seq;
                 prefetcher = NULL;
@@ -1507,7 +1504,6 @@
 
                 do                                                      //while rest > 0 and still elements available
                 {
-<<<<<<< HEAD
                     value_type * min_last_element = NULL;       // no element found yet
                     diff_type total_size = 0;
 
@@ -1518,18 +1514,6 @@
 
                         if (min_last_element == NULL)
                             min_last_element = &(*((*seqs)[i].second - 1));
-=======
-                    if ((num_currently_mergeable == 0) || (num_currently_mergeable < rest && recompute_currently_mergeable))
-                    {
-                        num_currently_mergeable = 0;
-                        recompute_currently_mergeable = false;
-
-                        if (!prefetcher || prefetcher->empty())
-                        {
-                            // anything remaining is already in memory
-                            num_currently_mergeable = elements_remaining;
-                        }
->>>>>>> e122692e
                         else
                             min_last_element = cmp(*min_last_element, *((*seqs)[i].second - 1)) ? min_last_element : &(*((*seqs)[i].second - 1));
 
@@ -1537,17 +1521,7 @@
                         STXXL_VERBOSE2("" << STXXL_THREAD_ID << " last " << *((*seqs)[i].second - 1) << " sequence length " << std::dec << " " << ((*seqs)[i].second - (*seqs)[i].first));
                     }
 
-<<<<<<< HEAD
                     assert(min_last_element != NULL);           // there must be some element
-=======
-                            // locate this element in all sequences
-                            for (seqs_size_type i = 0; i < (*seqs).size(); ++i)
-                            {
-                                typename block_type::iterator position = std::upper_bound((*seqs)[i].first, (*seqs)[i].second, *first_external_element, cmp);
-                                STXXL_VERBOSE1("less equal than " << position - (*seqs)[i].first);
-                                num_currently_mergeable += position - (*seqs)[i].first;
-                            }
->>>>>>> e122692e
 
                     STXXL_VERBOSE2("" << STXXL_THREAD_ID << " min_last_element " << *min_last_element << " total size " << total_size + (out_block_type::size - rest) << typeid(cmp).name());
 
@@ -1563,13 +1537,9 @@
                         less_equal_than_min_last += position - (*seqs)[i].first;
                     }
 
-<<<<<<< HEAD
                     ptrdiff_t output_size = STXXL_MIN(less_equal_than_min_last, rest);   // at most rest elements
 
                     assert(less_equal_than_min_last > 0);
-=======
-                    diff_type output_size = STXXL_MIN(num_currently_mergeable, rest);     // at most rest elements
->>>>>>> e122692e
 
                     STXXL_VERBOSE1("before merge " << output_size);
 
@@ -1577,12 +1547,6 @@
                     // sequence iterators are progressed appropriately
 
                     rest -= output_size;
-<<<<<<< HEAD
-=======
-                    num_currently_mergeable -= output_size;
-
-                    STXXL_VERBOSE1("after merge");
->>>>>>> e122692e
 
                     for (seqs_size_type i = 0; i < (*seqs).size(); ++i)
                     {
@@ -1592,12 +1556,7 @@
                             {
                                 (*seqs)[i].first = (*buffers)[i]->begin();                // reset iterator
                                 (*seqs)[i].second = (*buffers)[i]->end();
-<<<<<<< HEAD
                                 STXXL_VERBOSE2("block ran empty " << i);
-=======
-                                STXXL_VERBOSE1("block ran empty " << i);
-                                recompute_currently_mergeable = true;                     // trigger recompute
->>>>>>> e122692e
                             }
                             else
                             {
@@ -1648,31 +1607,21 @@
         //! \param memory_to_use amount of memory available for the merger in bytes
         basic_runs_merger(const sorted_runs_type & r, value_cmp c, unsigned_type memory_to_use) :
             sruns(r),
-            m_(memory_to_use / block_type::raw_size /* - 1 */),
             cmp(c),
             elements_remaining(sruns.elements),
             current_block(NULL),
             buffer_pos(0),
             prefetch_seq(NULL),
             prefetcher(NULL),
-<<<<<<< HEAD
-            losers(NULL),
-            seqs(NULL),
-            buffers(NULL)
-=======
             losers(NULL)
 #if STXXL_PARALLEL_MULTIWAY_MERGE
             , seqs(NULL),
-            buffers(NULL),
-            num_currently_mergeable(0),
-            recompute_currently_mergeable(false)
-#endif
->>>>>>> e122692e
+            buffers(NULL)
+#endif
 #if STXXL_CHECK_ORDER_IN_SORTS
             , last_element(cmp.min_value())
 #endif //STXXL_CHECK_ORDER_IN_SORTS
         {
-            assert(m_ > 0);
             initialize(r, memory_to_use);
         }
 
@@ -1681,21 +1630,21 @@
         //! \param c comparison object
         //! \param memory_to_use amount of memory available for the merger in bytes
         basic_runs_merger(value_cmp c, unsigned_type memory_to_use) :
-            m_(memory_to_use / block_type::raw_size /* - 1 */),
             cmp(c),
             elements_remaining(0),
             current_block(NULL),
             buffer_pos(0),
             prefetch_seq(NULL),
             prefetcher(NULL),
-            losers(NULL),
-            seqs(NULL),
+            losers(NULL)
+#if STXXL_PARALLEL_MULTIWAY_MERGE
+            , seqs(NULL),
             buffers(NULL)
+#endif
 #if STXXL_CHECK_ORDER_IN_SORTS
             , last_element(cmp.min_value())
 #endif //STXXL_CHECK_ORDER_IN_SORTS
         {
-            assert(m_ > 0);
         }
 
         void initialize(const sorted_runs_type & r, unsigned_type memory_to_use)
@@ -1725,25 +1674,22 @@
 
             disk_queues::get_instance()->set_priority_op(disk_queue::WRITE);
 
-<<<<<<< HEAD
-=======
             int_type disks_number = config::get_instance()->disks_number();
             unsigned_type min_prefetch_buffers = 2 * disks_number;
             unsigned_type input_buffers = (memory_to_use > sizeof(out_block_type) ? memory_to_use - sizeof(out_block_type) : 0) / block_type::raw_size;
->>>>>>> e122692e
             unsigned_type nruns = sruns.runs.size();
 
-            if (m_ < nruns)
+            if (input_buffers < nruns + min_prefetch_buffers)
             {
                 // can not merge runs in one pass
                 // merge recursively:
                 STXXL_ERRMSG("The implementation of sort requires more than one merge pass, therefore for a better");
                 STXXL_ERRMSG("efficiency decrease block size of run storage (a parameter of the run_creator)");
                 STXXL_ERRMSG("or increase the amount memory dedicated to the merger.");
-                STXXL_ERRMSG("m = " << m_ << " nruns=" << nruns);
+                STXXL_ERRMSG("m = " << input_buffers << " nruns=" << nruns << " prefetch_blocks=" << min_prefetch_buffers);
 
                 // insufficient memory, can not merge at all
-                if (m_ < 2) {
+                if (input_buffers < min_prefetch_buffers + 2) {
                     STXXL_ERRMSG("The merger requires memory to store at least two blocks internally. Aborting.");
                     abort();
                 }
@@ -1753,13 +1699,9 @@
                 nruns = sruns.runs.size();
             }
 
-            assert(nruns <= m_);
+            assert(nruns + min_prefetch_buffers <= input_buffers);
 
             unsigned_type i;
-            /*
-               const unsigned_type out_run_size =
-                  div_ceil(elements_remaining, block_type::size);
-             */
             unsigned_type prefetch_seq_size = 0;
             for (i = 0; i < nruns; ++i)
             {
@@ -1767,7 +1709,6 @@
             }
 
             consume_seq.resize(prefetch_seq_size);
-
             prefetch_seq = new int_type[prefetch_seq_size];
 
             typename run_type::iterator copy_start = consume_seq.begin();
@@ -1782,14 +1723,12 @@
             std::stable_sort(consume_seq.begin(), consume_seq.end(),
                              sort_local::trigger_entry_cmp<bid_type, value_type, value_cmp>(cmp));
 
-            int_type disks_number = config::get_instance()->disks_number();
-
-            const int_type n_prefetch_buffers = STXXL_MAX(2 * disks_number, (int_type(m_) - int_type(nruns)));
+            const unsigned_type n_prefetch_buffers = STXXL_MAX(min_prefetch_buffers, input_buffers - nruns);
 
 
 #if STXXL_SORT_OPTIMAL_PREFETCHING
             // heuristic
-            const int_type n_opt_prefetch_buffers = 2 * disks_number + (3 * (n_prefetch_buffers - 2 * disks_number)) / 10;
+            const int_type n_opt_prefetch_buffers = min_prefetch_buffers + (3 * (n_prefetch_buffers - min_prefetch_buffers)) / 10;
 
             compute_prefetch_schedule(
                 consume_seq,
@@ -1805,7 +1744,7 @@
                 consume_seq.begin(),
                 consume_seq.end(),
                 prefetch_seq,
-                nruns + n_prefetch_buffers);
+                STXXL_MIN(nruns + n_prefetch_buffers, prefetch_seq_size));
 
             if (do_parallel_merge())
             {
@@ -1955,17 +1894,6 @@
         block_manager * bm = block_manager::get_instance();
         unsigned_type ndisks = config::get_instance()->disks_number();
         unsigned_type nwrite_buffers = 2 * ndisks;
-<<<<<<< HEAD
-
-        unsigned_type nruns = sruns.runs.size();
-        const unsigned_type merge_factor = optimal_merge_factor(nruns, m_);
-        assert(merge_factor <= m_);
-        while (nruns > m_)
-        {
-            unsigned_type new_nruns = div_ceil(nruns, merge_factor);
-            STXXL_VERBOSE("Starting new merge phase: nruns: " << nruns <<
-                          " opt_merge_factor: " << merge_factor << " m:" << m_ << " new_nruns: " << new_nruns);
-=======
         unsigned_type memory_for_write_buffers = nwrite_buffers * sizeof(block_type);
 
         // memory consumption of the recursive merger (uses block_type as out_block_type)
@@ -1986,7 +1914,6 @@
             unsigned_type new_nruns = div_ceil(nruns, merge_factor);
             STXXL_VERBOSE("Starting new merge phase: nruns: " << nruns <<
                           " opt_merge_factor: " << merge_factor << " max_arity:" << max_arity << " new_nruns: " << new_nruns);
->>>>>>> e122692e
 
             sorted_runs_type new_runs;
             new_runs.runs.resize(new_nruns);
@@ -1996,21 +1923,16 @@
             unsigned_type runs_left = nruns;
             unsigned_type cur_out_run = 0;
             unsigned_type elements_in_new_run = 0;
-            //unsigned_type blocks_in_new_run = 0;
-
 
             while (runs_left > 0)
             {
                 int_type runs2merge = STXXL_MIN(runs_left, merge_factor);
-                //blocks_in_new_run = 0 ;
                 elements_in_new_run = 0;
                 for (unsigned_type i = nruns - runs_left; i < (nruns - runs_left + runs2merge); ++i)
                 {
                     elements_in_new_run += sruns.runs_sizes[i];
-                    //blocks_in_new_run += sruns.runs[i].size();
                 }
                 const unsigned_type blocks_in_new_run1 = div_ceil(elements_in_new_run, block_type::size);
-                //assert(blocks_in_new_run1 == blocks_in_new_run);
 
                 new_runs.runs_sizes[cur_out_run] = elements_in_new_run;
                 // allocate run
@@ -2057,7 +1979,7 @@
 
                 if (runs2merge > 1)
                 {
-                    basic_runs_merger<RunsType_, Cmp_, AllocStr_> merger(cur_runs, cmp, m_ * block_type::raw_size);
+                    basic_runs_merger<RunsType_, Cmp_, AllocStr_> merger(cur_runs, cmp, memory_to_use - memory_for_write_buffers);
 
                     {   // make sure everything is being destroyed in right time
                         buf_ostream<block_type, typename run_type::iterator> out(
@@ -2072,7 +1994,6 @@
                             *out = *merger;
                             if ((cnt.get_offset()) == 0)   // have to write the trigger value
                                 new_runs.runs[cur_out_run][cnt.get_block()].value = *merger;
-
 
                             ++cnt;
                             ++out;
