--- conflicted
+++ resolved
@@ -440,15 +440,9 @@
 
         if (blocks1_length < block_type::size && already_empty_after_1_block) // small input, do not flush it on the disk(s)
         {
-<<<<<<< HEAD
             STXXL_VERBOSE1("runs_creator: Small input optimization, input length: " << blocks1_length);
-            result_.small_.resize(blocks1_length);
-            std::copy(Blocks1[0].begin(), Blocks1[0].begin() + blocks1_length, result_.small_.begin());
-=======
-            STXXL_VERBOSE1("runs_creator: Small input optimization, input length: " << pos);
             assert(result_.small_.empty());
-            result_.small_.insert(result_.small_.end(), Blocks1[0].begin(), Blocks1[0].begin() + pos);
->>>>>>> 8682d9ad
+            result_.small_.insert(result_.small_.end(), Blocks1[0].begin(), Blocks1[0].begin() + blocks1_length);
             delete[] Blocks1;
 #if STXXL_STREAM_SORT_ASYNCHRONOUS_PULL
             join_waiting_and_fetching();
