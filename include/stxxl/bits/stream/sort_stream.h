/***************************************************************************
 *  include/stxxl/bits/stream/sort_stream.h
 *
 *  Part of the STXXL. See http://stxxl.sourceforge.net
 *
 *  Copyright (C) 2002-2005 Roman Dementiev <dementiev@mpi-sb.mpg.de>
 *  Copyright (C) 2006-2008 Johannes Singler <singler@ira.uka.de>
 *  Copyright (C) 2008-2010 Andreas Beckmann <beckmann@cs.uni-frankfurt.de>
 *
 *  Distributed under the Boost Software License, Version 1.0.
 *  (See accompanying file LICENSE_1_0.txt or copy at
 *  http://www.boost.org/LICENSE_1_0.txt)
 **************************************************************************/

#ifndef STXXL_SORT_STREAM_HEADER
#define STXXL_SORT_STREAM_HEADER

#ifdef STXXL_BOOST_CONFIG
 #include <boost/config.hpp>
#endif

#ifdef STXXL_BOOST_THREADS
 #include <boost/thread/condition.hpp>
#endif

#include <stxxl/bits/stream/stream.h>
#include <stxxl/bits/mng/mng.h>
#include <stxxl/bits/algo/sort_base.h>
#include <stxxl/bits/algo/sort_helper.h>
#include <stxxl/bits/algo/adaptor.h>
#include <stxxl/bits/algo/run_cursor.h>
#include <stxxl/bits/algo/losertree.h>
#include <stxxl/bits/stream/sorted_runs.h>


__STXXL_BEGIN_NAMESPACE

namespace stream
{
    //! \addtogroup streampack Stream package
    //! \{


    ////////////////////////////////////////////////////////////////////////
    //     CREATE RUNS                                                    //
    ////////////////////////////////////////////////////////////////////////

    //! \brief Forms sorted runs of data from a stream
    //!
    //! \tparam Input_ type of the input stream
    //! \tparam Cmp_ type of comparison object used for sorting the runs
    //! \tparam BlockSize_ size of blocks used to store the runs (in bytes)
    //! \tparam AllocStr_ functor that defines allocation strategy for the runs
    template <
        class Input_,
        class Cmp_,
        unsigned BlockSize_ = STXXL_DEFAULT_BLOCK_SIZE(typename Input_::value_type),
        class AllocStr_ = STXXL_DEFAULT_ALLOC_STRATEGY>
    class basic_runs_creator : private noncopyable
    {
    protected:
        Input_ & input;
        Cmp_ cmp;

    public:
        typedef Cmp_ cmp_type;
        typedef typename Input_::value_type value_type;
        typedef typed_block<BlockSize_, value_type> block_type;
        typedef sort_helper::trigger_entry<block_type> trigger_entry_type;
        typedef sorted_runs<trigger_entry_type> sorted_runs_type;

    private:
        typedef typename sorted_runs_type::run_type run_type;
        sorted_runs_type result_; // stores the result (sorted runs)
        unsigned_type m_;         // memory for internal use in blocks
        bool result_computed;     // true iff result is already computed (used in 'result' method)
#if STXXL_STREAM_SORT_ASYNCHRONOUS_PULL
        bool asynchronous_pull;
#else
        static const bool asynchronous_pull = false;
#endif
#if STXXL_START_PIPELINE_DEFERRED
        StartMode start_mode;
#endif

#if STXXL_STREAM_SORT_ASYNCHRONOUS_PULL
#ifdef STXXL_BOOST_THREADS
        boost::thread* waiter_and_fetcher;
        boost::mutex ul_mutex;
        boost::unique_lock<boost::mutex> mutex;
        boost::condition_variable cond;
#else
        pthread_t waiter_and_fetcher;
        pthread_mutex_t mutex;
        pthread_cond_t cond;
#endif
        volatile bool fully_written;  //is the data already fully written out?
        volatile bool termination_requested;
#endif //STXXL_STREAM_SORT_ASYNCHRONOUS_PULL

#ifdef STXXL_BOOST_THREADS
#define STXXL_THREAD_ID boost::this_thread::get_id()
#else
#define STXXL_THREAD_ID STXXL_THREAD_ID()
#endif


        void fill_with_max_value(block_type * blocks, unsigned_type num_blocks, unsigned_type first_idx)
        {
            unsigned_type last_idx = num_blocks * block_type::size;
            if (first_idx < last_idx) {
                typename element_iterator_traits<block_type>::element_iterator curr =
                    make_element_iterator(blocks, first_idx);
                while (first_idx != last_idx) {
                    *curr = cmp.max_value();
                    ++curr;
                    ++first_idx;
                }
            }
        }

        //! \brief Sort a specific run, contained in a sequences of blocks.
        void sort_run(block_type * run, unsigned_type elements)
        {
            potentially_parallel::
            sort(make_element_iterator(run, 0),
                 make_element_iterator(run, elements),
                 cmp);
        }

    protected:
        //! \brief Fetch a number of elements.
        //! \param Blocks Array of blocks.
        //! \param begin Position to fetch from.
        //! \param limit Maxmimum number of elements to fetch.
        virtual blocked_index<block_type::size>
        fetch(block_type * Blocks, blocked_index<block_type::size> begin, unsigned_type limit) = 0;

#if STXXL_STREAM_SORT_ASYNCHRONOUS_PULL
        void start_waiting_and_fetching();

        //! \brief Wait for the other thread to join.
        void join_waiting_and_fetching()
        {
            if (asynchronous_pull)
            {
                termination_requested = true;
#ifdef STXXL_BOOST_THREADS
                cond.notify_one();
                waiter_and_fetcher->join();
                delete waiter_and_fetcher;
#else
                check_pthread_call(pthread_cond_signal(&cond));
                void * res;
                check_pthread_call(pthread_join(waiter_and_fetcher, &res));
#endif
            }
        }

        //! \brief Job structure for waiting.
        //!  Waits for ...
        struct WaitFetchJob
        {
            request_ptr * write_reqs;
            block_type * Blocks;
            blocked_index<block_type::size> begin;
            unsigned_type wait_run_size;
            unsigned_type read_run_size;
            blocked_index<block_type::size> end;    //return value
        };

        WaitFetchJob wait_fetch_job;
#endif //STXXL_STREAM_SORT_ASYNCHRONOUS_PULL

        const unsigned_type el_in_run; // number of elements in this run

        void compute_result();

    public:
#if STXXL_STREAM_SORT_ASYNCHRONOUS_PULL
        //! \brief Routine of the second thread, which writes data to disk.
        void async_wait_and_fetch()
        {
            while (true)
            {
#ifdef STXXL_BOOST_THREADS
                mutex.lock();
                //wait for fully_written to become false, or termination being requested
                while (fully_written && !termination_requested)
                    cond.wait(mutex);       //wait for a state change
                if (termination_requested)
                {
                    mutex.unlock();
                    return;
                }
                mutex.unlock();
#else
                check_pthread_call(pthread_mutex_lock(&mutex));
                //wait for fully_written to become false, or termination being requested
                while (fully_written && !termination_requested)
                    check_pthread_call(pthread_cond_wait(&cond, &mutex));       //wait for a state change
                if (termination_requested)
                {
                    check_pthread_call(pthread_mutex_unlock(&mutex));
                    return;
                }
                check_pthread_call(pthread_mutex_unlock(&mutex));
#endif

                //fully_written == false

                wait_fetch_job.end = wait_fetch_job.begin;
                unsigned_type i;
                for (i = 0; i < wait_fetch_job.wait_run_size; ++i)
                {   //for each block to wait for
                    //wait for actually only next block
                    wait_all(wait_fetch_job.write_reqs + i, wait_fetch_job.write_reqs + i + 1);
                    //fetch next block into now free block frame
                    //in the mean time, next write request will advance
                    wait_fetch_job.end =
                        fetch(wait_fetch_job.Blocks,
                              wait_fetch_job.end, wait_fetch_job.end + block_type::size);
                }

                //fetch rest
                for ( ; i < wait_fetch_job.read_run_size; ++i)
                {
                    wait_fetch_job.end =
                        fetch(wait_fetch_job.Blocks,
                              wait_fetch_job.end, wait_fetch_job.end + block_type::size);
                    // what happens if out of data? function will return immediately
                }

#ifdef STXXL_BOOST_THREADS
                mutex.lock();
                fully_written = true;
                cond.notify_one();
                mutex.unlock();
#else
                check_pthread_call(pthread_mutex_lock(&mutex));
                fully_written = true;
                check_pthread_call(pthread_cond_signal(&cond)); //wake up other thread, if necessary
                check_pthread_call(pthread_mutex_unlock(&mutex));
#endif
            }
        }

        //the following two functions form a asynchronous fetch()

        //! \brief Write current request into job structure and advance.
        void start_write_read(request_ptr * write_reqs, block_type * Blocks, unsigned_type wait_run_size, unsigned_type read_run_size)
        {
            wait_fetch_job.write_reqs = write_reqs;
            wait_fetch_job.Blocks = Blocks;
            wait_fetch_job.wait_run_size = wait_run_size;
            wait_fetch_job.read_run_size = read_run_size;

#ifdef STXXL_BOOST_THREADS
            mutex.lock();
            fully_written = false;
            mutex.unlock();
            cond.notify_one();
#else
            check_pthread_call(pthread_mutex_lock(&mutex));
            fully_written = false;
            check_pthread_call(pthread_mutex_unlock(&mutex));
            check_pthread_call(pthread_cond_signal(&cond)); //wake up other thread
#endif
        }

        //! \brief Wait for a signal from the other thread.
        //! \returns Number of elements fetched by the other thread.
        blocked_index<block_type::size> wait_write_read()
        {
#ifdef STXXL_BOOST_THREADS
            mutex.lock();
            //wait for fully_written to become true
            while (!fully_written)
                cond.wait(mutex);   //wait for other thread
            mutex.unlock();
#else
            check_pthread_call(pthread_mutex_lock(&mutex));
            //wait for fully_written to become true
            while (!fully_written)
                check_pthread_call(pthread_cond_wait(&cond, &mutex));   //wait for other thread
            check_pthread_call(pthread_mutex_unlock(&mutex));
#endif

            return wait_fetch_job.end;
        }
#endif //STXXL_STREAM_SORT_ASYNCHRONOUS_PULL

        //! \brief Create the object
        //! \param i input stream
        //! \param c comparator object
        //! \param memory_to_use memory amount that is allowed to used by the sorter in bytes
        basic_runs_creator(Input_ & i, Cmp_ c, unsigned_type memory_to_use, bool asynchronous_pull, StartMode start_mode) :
            input(i), cmp(c), m_(memory_to_use / BlockSize_ / sort_memory_usage_factor()), result_computed(false)
#if STXXL_STREAM_SORT_ASYNCHRONOUS_PULL
            , asynchronous_pull(asynchronous_pull)
#endif
#if STXXL_START_PIPELINE_DEFERRED
            , start_mode(start_mode)
#endif
#if STXXL_STREAM_SORT_ASYNCHRONOUS_PULL
#ifdef STXXL_BOOST_THREADS
            , mutex(ul_mutex)
#endif
#endif
            , el_in_run((m_ / 2) * block_type::size)
        {
            sort_helper::verify_sentinel_strict_weak_ordering(cmp);
#if STXXL_STREAM_SORT_ASYNCHRONOUS_PULL
#ifndef STXXL_BOOST_THREADS
            check_pthread_call(pthread_mutex_init(&mutex, 0));
            check_pthread_call(pthread_cond_init(&cond, 0));
#endif
#else
            STXXL_UNUSED(asynchronous_pull);
#endif //STXXL_STREAM_SORT_ASYNCHRONOUS_PULL
#if !STXXL_START_PIPELINE_DEFERRED
            STXXL_UNUSED(start_mode);
#endif
            assert(el_in_run > 0);
            if (!(2 * BlockSize_ * sort_memory_usage_factor() <= memory_to_use)) {
                throw bad_parameter("stxxl::runs_creator<>:runs_creator(): INSUFFICIENT MEMORY provided, please increase parameter 'memory_to_use'");
            }
            assert(m_ > 0);
        }

        //! \brief Destructor.
        virtual ~basic_runs_creator()
        {
#if STXXL_STREAM_SORT_ASYNCHRONOUS_PULL
#ifndef STXXL_BOOST_THREADS
            check_pthread_call(pthread_mutex_destroy(&mutex));
            check_pthread_call(pthread_cond_destroy(&cond));
#endif
#endif //STXXL_STREAM_SORT_ASYNCHRONOUS_PULL
        }

        //! \brief Returns the sorted runs object
        //! \return Sorted runs object. The result is computed lazily, i.e. on the first call
        //! \remark Returned object is intended to be used by \c runs_merger object as input
        const sorted_runs_type & result()
        {
            if (!result_computed)
            {
#if STXXL_START_PIPELINE_DEFERRED
                if (start_mode == start_deferred)
                    input.start_pull();
#endif
                compute_result();
                result_computed = true;
#ifdef STXXL_PRINT_STAT_AFTER_RF
                STXXL_MSG(*stats::get_instance());
#endif //STXXL_PRINT_STAT_AFTER_RF
            }
            return result_;
        }
    };

    //! \brief Finish the results, i. e. create all runs.
    //!
    //! This is the main routine of this class.
    template <class Input_, class Cmp_, unsigned BlockSize_, class AllocStr_>
    void basic_runs_creator<Input_, Cmp_, BlockSize_, AllocStr_>::compute_result()
    {
        unsigned_type i = 0;
        unsigned_type m2 = m_ / 2;
        assert(m2 > 0);
        STXXL_VERBOSE1("basic_runs_creator::compute_result m2=" << m2);
        blocked_index<block_type::size> blocks1_length = 0, blocks2_length = 0;
        block_type * Blocks1 = NULL;

#ifndef STXXL_SMALL_INPUT_PSORT_OPT
        Blocks1 = new block_type[m2 * 2];
#else

        //read first block
        while (!input.empty() && blocks1_length != block_type::size)
        {
            result_.small_.push_back(*input);
            ++input;
            ++blocks1_length;
        }

        if (blocks1_length == block_type::size && !input.empty())
        {
            Blocks1 = new block_type[m2 * 2];
            std::copy(result_.small_.begin(), result_.small_.end(), Blocks1[0].begin());
            result_.small_.clear();
        }
        else
        {   // whole input fits into one block
            STXXL_VERBOSE1("basic_runs_creator: Small input optimization, input length: " << blocks1_length);
            result_.elements = blocks1_length;
            potentially_parallel::
            sort(result_.small_.begin(), result_.small_.end(), cmp);
#if STXXL_STREAM_SORT_ASYNCHRONOUS_PULL
            join_waiting_and_fetching();
#endif //STXXL_STREAM_SORT_ASYNCHRONOUS_PULL
            return;
        }
#endif //STXXL_SMALL_INPUT_PSORT_OPT

        // fetch rest, first block may already in place
        blocks1_length = fetch(Blocks1, blocks1_length, el_in_run);
        bool already_empty_after_1_run = input.empty();

        block_type * Blocks2 = Blocks1 + m2;                        //second half

#if STXXL_STREAM_SORT_ASYNCHRONOUS_PULL
        if (asynchronous_pull)
            start_write_read(NULL, Blocks2, 0, m2);                     //no write, just read
#endif //STXXL_STREAM_SORT_ASYNCHRONOUS_PULL

        // sort first run
        sort_run(Blocks1, blocks1_length);

        if (blocks1_length < block_type::size && already_empty_after_1_run)
        {
            // small input, do not flush it on the disk(s)
            STXXL_VERBOSE1("basic_runs_creator: Small input optimization, input length: " << blocks1_length);
            assert(result_.small_.empty());
            result_.small_.insert(result_.small_.end(), Blocks1[0].begin(), Blocks1[0].begin() + blocks1_length);
            result_.elements = blocks1_length;
            delete[] Blocks1;
#if STXXL_STREAM_SORT_ASYNCHRONOUS_PULL
            join_waiting_and_fetching();
#endif //STXXL_STREAM_SORT_ASYNCHRONOUS_PULL
            return;
        }

        block_manager * bm = block_manager::get_instance();
        request_ptr * write_reqs = new request_ptr[m2];
        run_type run;

        unsigned_type cur_run_size = div_ceil(blocks1_length, block_type::size);  // in blocks
        run.resize(cur_run_size);
        bm->new_blocks(AllocStr_(), make_bid_iterator(run.begin()), make_bid_iterator(run.end()));

        disk_queues::get_instance()->set_priority_op(request_queue::WRITE);

        // fill the rest of the last block with max values
        fill_with_max_value(Blocks1, cur_run_size, blocks1_length);

        //write first run
        for (i = 0; i < cur_run_size; ++i)
        {
            run[i].value = Blocks1[i][0];
            write_reqs[i] = Blocks1[i].write(run[i].bid);
        }
        result_.runs.push_back(run);
        result_.runs_sizes.push_back(blocks1_length);
        result_.elements += blocks1_length;

        bool already_empty_after_2_runs = false;  // will be set correctly

#if STXXL_STREAM_SORT_ASYNCHRONOUS_PULL
        if (asynchronous_pull)
        {
            blocks2_length = wait_write_read();

            already_empty_after_2_runs = input.empty();
            start_write_read(write_reqs, Blocks1, cur_run_size, m2);
        }
#endif //STXXL_STREAM_SORT_ASYNCHRONOUS_PULL

        if (already_empty_after_1_run)
        {
#if STXXL_STREAM_SORT_ASYNCHRONOUS_PULL
        if (asynchronous_pull)
            wait_write_read();  //for Blocks1
        else
#else
            wait_all(write_reqs, write_reqs + cur_run_size);
#endif //STXXL_STREAM_SORT_ASYNCHRONOUS_PULL
            delete[] write_reqs;
            delete[] Blocks1;
#if STXXL_STREAM_SORT_ASYNCHRONOUS_PULL
            join_waiting_and_fetching();
#endif //STXXL_STREAM_SORT_ASYNCHRONOUS_PULL
            return;
        }

        STXXL_VERBOSE1("Filling the second part of the allocated blocks");

        if (!asynchronous_pull)
        {
            blocks2_length = fetch(Blocks2, 0, el_in_run);
            already_empty_after_2_runs = input.empty();
        }

        if (already_empty_after_2_runs)
        {
            // optimization if the whole set fits into both halves
            // (re)sort internally and return
            blocks2_length += el_in_run;
            sort_run(Blocks1, blocks2_length);  // sort first an second run together
#if STXXL_STREAM_SORT_ASYNCHRONOUS_PULL
            if (asynchronous_pull)
                wait_write_read();                   //for Blocks1
            else
#else
                wait_all(write_reqs, write_reqs + cur_run_size);
#endif //STXXL_STREAM_SORT_ASYNCHRONOUS_PULL
            bm->delete_blocks(make_bid_iterator(run.begin()), make_bid_iterator(run.end()));

            cur_run_size = div_ceil(blocks2_length, block_type::size);
            run.resize(cur_run_size);
            bm->new_blocks(AllocStr_(), make_bid_iterator(run.begin()), make_bid_iterator(run.end()));

            // fill the rest of the last block with max values
            fill_with_max_value(Blocks1, cur_run_size, blocks2_length);

            assert(cur_run_size > m2);

            for (i = 0; i < m2; ++i)
            {
                run[i].value = Blocks1[i][0];
                if (!asynchronous_pull)
                    write_reqs[i]->wait();
                write_reqs[i] = Blocks1[i].write(run[i].bid);
            }

            request_ptr * write_reqs1 = new request_ptr[cur_run_size - m2];

            for ( ; i < cur_run_size; ++i)
            {
                run[i].value = Blocks1[i][0];
                write_reqs1[i - m2] = Blocks1[i].write(run[i].bid);
            }

            result_.runs_sizes[0] = result_.elements;
            result_.runs[0] = run;
            result_.runs_sizes[0] = blocks2_length;
            result_.elements = blocks2_length;

            wait_all(write_reqs, write_reqs + m2);
            delete[] write_reqs;
            wait_all(write_reqs1, write_reqs1 + cur_run_size - m2);
            delete[] write_reqs1;

            delete[] Blocks1;

#if STXXL_STREAM_SORT_ASYNCHRONOUS_PULL
            join_waiting_and_fetching();
#endif //STXXL_STREAM_SORT_ASYNCHRONOUS_PULL
            return;
        }

        // more than 2 runs can be filled, i. e. the general case

        sort_run(Blocks2, blocks2_length);

        cur_run_size = div_ceil(blocks2_length, block_type::size);  // in blocks
        run.resize(cur_run_size);
        bm->new_blocks(AllocStr_(), make_bid_iterator(run.begin()), make_bid_iterator(run.end()));

#if STXXL_STREAM_SORT_ASYNCHRONOUS_PULL
        if (asynchronous_pull)
            blocks1_length = wait_write_read();
#endif //STXXL_STREAM_SORT_ASYNCHRONOUS_PULL

        for (i = 0; i < cur_run_size; ++i)
        {
            run[i].value = Blocks2[i][0];
            if (!asynchronous_pull)
                write_reqs[i]->wait();
            write_reqs[i] = Blocks2[i].write(run[i].bid);
        }

#if STXXL_STREAM_SORT_ASYNCHRONOUS_PULL
        if (asynchronous_pull)
            start_write_read(write_reqs, Blocks2, cur_run_size, m2);
#endif //STXXL_STREAM_SORT_ASYNCHRONOUS_PULL

        result_.runs.push_back(run);
        result_.runs_sizes.push_back(blocks2_length);
        result_.elements += blocks2_length;

        while ((asynchronous_pull && blocks1_length > 0) ||
               (!asynchronous_pull && !input.empty()))
        {
            if(!asynchronous_pull)
                blocks1_length = fetch(Blocks1, 0, el_in_run);
            sort_run(Blocks1, blocks1_length);
            cur_run_size = div_ceil(blocks1_length, block_type::size);  // in blocks
            run.resize(cur_run_size);
            bm->new_blocks(AllocStr_(), make_bid_iterator(run.begin()), make_bid_iterator(run.end()));

            // fill the rest of the last block with max values (occurs only on the last run)
            fill_with_max_value(Blocks1, cur_run_size, blocks1_length);

#if STXXL_STREAM_SORT_ASYNCHRONOUS_PULL
            if (asynchronous_pull)
                blocks2_length = wait_write_read();
#endif //STXXL_STREAM_SORT_ASYNCHRONOUS_PULL

            for (i = 0; i < cur_run_size; ++i)
            {
                run[i].value = Blocks1[i][0];
                if (!asynchronous_pull)
                    write_reqs[i]->wait();
                write_reqs[i] = Blocks1[i].write(run[i].bid);
            }

#if STXXL_STREAM_SORT_ASYNCHRONOUS_PULL
            if (asynchronous_pull)
                start_write_read(write_reqs, Blocks1, cur_run_size, m2);
#endif //STXXL_STREAM_SORT_ASYNCHRONOUS_PULL

            result_.runs.push_back(run);
            result_.runs_sizes.push_back(blocks1_length);
            result_.elements += blocks1_length;

            std::swap(Blocks1, Blocks2);
            std::swap(blocks1_length, blocks2_length);
        }

#if STXXL_STREAM_SORT_ASYNCHRONOUS_PULL
        if (asynchronous_pull)
            wait_write_read();
        else
#else
            wait_all(write_reqs, write_reqs + cur_run_size);
#endif //STXXL_STREAM_SORT_ASYNCHRONOUS_PULL
        delete[] write_reqs;
        delete[] ((Blocks1 < Blocks2) ? Blocks1 : Blocks2);

#if STXXL_STREAM_SORT_ASYNCHRONOUS_PULL
        join_waiting_and_fetching();
#endif //STXXL_STREAM_SORT_ASYNCHRONOUS_PULL
    }

#if STXXL_STREAM_SORT_ASYNCHRONOUS_PULL
//! \brief Helper function to call basic_pull::async_pull() in a thread.
    template <
        class Input_,
        class Cmp_,
        unsigned BlockSize_,
        class AllocStr_>
    void * call_async_wait_and_fetch(void * param)
    {
        static_cast<basic_runs_creator<Input_, Cmp_, BlockSize_, AllocStr_> *>(param)->async_wait_and_fetch();
        return NULL;
    }

//! \brief Start pulling data asynchronously.
    template <
        class Input_,
        class Cmp_,
        unsigned BlockSize_,
        class AllocStr_>
    void basic_runs_creator<Input_, Cmp_, BlockSize_, AllocStr_>::start_waiting_and_fetching()
    {
        fully_written = true; //so far, nothing to write
        termination_requested = false;
#ifdef STXXL_BOOST_THREADS
        waiter_and_fetcher = new boost::thread(boost::bind(call_async_wait_and_fetch<Input_, Cmp_, BlockSize_, AllocStr_>, this));
#else
        check_pthread_call(pthread_create(&waiter_and_fetcher, NULL, call_async_wait_and_fetch<Input_, Cmp_, BlockSize_, AllocStr_>, this));
#endif
    }
#endif //STXXL_STREAM_SORT_ASYNCHRONOUS_PULL

    //! \brief Forms sorted runs of data from a stream
    //!
    //! \tparam Input_ type of the input stream
    //! \tparam Cmp_ type of omparison object used for sorting the runs
    //! \tparam BlockSize_ size of blocks used to store the runs
    //! \tparam AllocStr_ functor that defines allocation strategy for the runs
    template <
        class Input_,
        class Cmp_,
        unsigned BlockSize_ = STXXL_DEFAULT_BLOCK_SIZE(typename Input_::value_type),
        class AllocStr_ = STXXL_DEFAULT_ALLOC_STRATEGY>
    class runs_creator : public basic_runs_creator<Input_, Cmp_, BlockSize_, AllocStr_>
    {
    private:
        typedef basic_runs_creator<Input_, Cmp_, BlockSize_, AllocStr_> base;

    public:
        typedef typename base::block_type block_type;

    private:
        using base::input;

        virtual blocked_index<block_type::size> fetch(block_type * Blocks, blocked_index<block_type::size> pos, unsigned_type limit)
        {
            while (!input.empty() && pos != limit)
            {
                Blocks[pos.get_block()][pos.get_offset()] = *input;
                ++input;
                ++pos;
            }
            return pos;
        }

    public:
        //! \brief Creates the object
        //! \param i input stream
        //! \param c comparator object
        //! \param memory_to_use memory amount that is allowed to used by the sorter in bytes
        runs_creator(Input_ & i, Cmp_ c, unsigned_type memory_to_use, bool asynchronous_pull = STXXL_STREAM_SORT_ASYNCHRONOUS_PULL_DEFAULT, StartMode start_mode = STXXL_START_PIPELINE_DEFERRED_DEFAULT) : base(i, c, memory_to_use, asynchronous_pull, start_mode)
        {
#if STXXL_STREAM_SORT_ASYNCHRONOUS_PULL
            if (asynchronous_pull)
                base::start_waiting_and_fetching(); //start second thread
#endif //STXXL_STREAM_SORT_ASYNCHRONOUS_PULL
        }
    };

    //! \brief Forms sorted runs of data from a stream
    //!
    //! Template parameters:
    //! - \c Input_ type of the input stream
    //! - \c Cmp_ type of comparison object used for sorting the runs
    //! - \c BlockSize_ size of blocks used to store the runs
    //! - \c AllocStr_ functor that defines allocation strategy for the runs
    template <
        class Input_,
        class Cmp_,
        unsigned BlockSize_ = STXXL_DEFAULT_BLOCK_SIZE(typename Input_::value_type),
        class AllocStr_ = STXXL_DEFAULT_ALLOC_STRATEGY>
    class runs_creator_batch : public basic_runs_creator<Input_, Cmp_, BlockSize_, AllocStr_>
    {
    private:
        typedef basic_runs_creator<Input_, Cmp_, BlockSize_, AllocStr_> base;
        typedef typename base::block_type block_type;

        using base::input;

        virtual blocked_index<block_type::size> fetch(block_type * Blocks, blocked_index<block_type::size> pos, unsigned_type limit)
        {
            unsigned_type length, pos_in_block = pos.get_offset(), block_no = pos.get_block();
            while (((length = input.batch_length()) > 0) && pos != limit)
            {
                length = STXXL_MIN(length, STXXL_MIN(limit - pos, block_type::size - pos_in_block));
                typename block_type::iterator bi = Blocks[block_no].begin() + pos_in_block;
                for (typename Input_::const_iterator i = input.batch_begin(), end = input.batch_begin() + length; i != end; ++i)
                {
                    *bi = *i;
                    ++bi;
                }
                input += length;
                pos += length;
                pos_in_block += length;
                if (pos_in_block == block_type::size)
                {
                    ++block_no;
                    pos_in_block = 0;
                }
            }
            return pos;
        }

    public:
        //! \brief Creates the object
        //! \param i input stream
        //! \param c comparator object
        //! \param memory_to_use memory amount that is allowed to used by the sorter in bytes
        runs_creator_batch(Input_ & i, Cmp_ c, unsigned_type memory_to_use, bool asynchronous_pull = STXXL_STREAM_SORT_ASYNCHRONOUS_PULL_DEFAULT, StartMode start_mode = STXXL_START_PIPELINE_DEFERRED_DEFAULT) : base(i, c, memory_to_use, asynchronous_pull, start_mode)
        {
#if STXXL_STREAM_SORT_ASYNCHRONOUS_PULL
            if (asynchronous_pull)
                base::start_waiting_and_fetching(); //start second thread
#endif //STXXL_STREAM_SORT_ASYNCHRONOUS_PULL
        }
    };


    //! \brief Input strategy for \c runs_creator class
    //!
    //! This strategy together with \c runs_creator class
    //! allows to create sorted runs
    //! data structure usable for \c runs_merger
    //! pushing elements into the sorter
    //! (using runs_creator::push())
    template <class ValueType_>
    struct use_push
    {
        typedef ValueType_ value_type;
    };

    //! \brief Forms sorted runs of elements passed in push() method
    //!
    //! A specialization of \c runs_creator that
    //! allows to create sorted runs
    //! data structure usable for \c runs_merger from
    //! elements passed in sorted push() method. <BR>
    //! \tparam ValueType_ type of values (parameter for \c use_push strategy)
    //! \tparam Cmp_ type of comparison object used for sorting the runs
    //! \tparam BlockSize_ size of blocks used to store the runs
    //! \tparam AllocStr_ functor that defines allocation strategy for the runs
    template <
        class ValueType_,
        class Cmp_,
        unsigned BlockSize_,
        class AllocStr_>
    class runs_creator<
        use_push<ValueType_>,
        Cmp_,
        BlockSize_,
        AllocStr_>
        : private noncopyable
    {
        Cmp_ cmp;

    public:
        typedef Cmp_ cmp_type;
        typedef ValueType_ value_type;
        typedef typed_block<BlockSize_, value_type> block_type;
        typedef sort_helper::trigger_entry<block_type> trigger_entry_type;
        typedef sorted_runs<trigger_entry_type> sorted_runs_type;
        typedef sorted_runs_type result_type;

    private:
        typedef typename sorted_runs_type::run_type run_type;
        sorted_runs_type result_; // stores the result (sorted runs)
        unsigned_type m_;         // memory for internal use in blocks

        bool result_computed;     // true after the result() method was called for the first time

        const unsigned_type m2;
        const unsigned_type el_in_run;
        blocked_index<block_type::size> cur_el;
        block_type * Blocks1;
        block_type * Blocks2;
        request_ptr * write_reqs;
        run_type run;
        volatile bool result_ready;
        //! \brief Wait for push_stop from input, or assume that all input has
        //! arrived when result() is called?
        bool wait_for_stop;

#ifdef STXXL_BOOST_THREADS
        boost::mutex ul_mutex;
        //! \brief Mutex variable, to mutual exclude the other thread.
        boost::unique_lock<boost::mutex> mutex;
        //! \brief Condition variable, to wait for the other thread.
        boost::condition_variable cond;
#else
        //! \brief Mutex variable, to mutual exclude the other thread.
        pthread_mutex_t mutex;
        //! \brief Condition variable, to wait for the other thread.
        pthread_cond_t cond;
#endif

        void fill_with_max_value(block_type * blocks, unsigned_type num_blocks, unsigned_type first_idx)
        {
            unsigned_type last_idx = num_blocks * block_type::size;
            if (first_idx < last_idx) {
                typename element_iterator_traits<block_type>::element_iterator curr =
                    make_element_iterator(blocks, first_idx);
                while (first_idx != last_idx) {
                    *curr = cmp.max_value();
                    ++curr;
                    ++first_idx;
                }
            }
        }

        void sort_run(block_type * run, unsigned_type elements)
        {
            potentially_parallel::
            sort(make_element_iterator(run, 0),
                 make_element_iterator(run, elements),
                 cmp);
        }

        void compute_result()
        {
            if (cur_el == 0)
                return;

            blocked_index<block_type::size> cur_el_reg = cur_el;
            sort_run(Blocks1, cur_el_reg);
            result_.elements += cur_el_reg;
            if (cur_el_reg <= block_type::size && result_.elements == cur_el_reg)
            {
                // small input, do not flush it on the disk(s)
                STXXL_VERBOSE1("runs_creator(use_push): Small input optimization, input length: " << cur_el_reg);
                result_.small_.resize(cur_el_reg);
                std::copy(Blocks1[0].begin(), Blocks1[0].begin() + cur_el_reg, result_.small_.begin());
                return;
            }

            const unsigned_type cur_run_size = div_ceil(cur_el_reg, block_type::size);     // in blocks
            run.resize(cur_run_size);
            block_manager * bm = block_manager::get_instance();
            bm->new_blocks(AllocStr_(), make_bid_iterator(run.begin()), make_bid_iterator(run.end()));

            disk_queues::get_instance()->set_priority_op(request_queue::WRITE);

            result_.runs_sizes.push_back(cur_el_reg);

            // fill the rest of the last block with max values
            fill_with_max_value(Blocks1, cur_run_size, cur_el_reg);

            unsigned_type i = 0;
            for ( ; i < cur_run_size; ++i)
            {
                run[i].value = Blocks1[i][0];
                if (write_reqs[i].get())
                    write_reqs[i]->wait();

                write_reqs[i] = Blocks1[i].write(run[i].bid);
            }
            result_.runs.push_back(run);

            for (i = 0; i < m2; ++i)
                if (write_reqs[i].get())
                    write_reqs[i]->wait();
        }

        void cleanup()
        {
            delete[] write_reqs;
            delete[] ((Blocks1 < Blocks2) ? Blocks1 : Blocks2);
            write_reqs = NULL;
            Blocks1 = Blocks2 = NULL;
        }

    public:
        //! \brief Creates the object
        //! \param c comparator object
        //! \param memory_to_use memory amount that is allowed to used by the sorter in bytes
        runs_creator(Cmp_ c, unsigned_type memory_to_use, bool wait_for_stop = STXXL_WAIT_FOR_STOP_DEFAULT) :
            cmp(c), m_(memory_to_use / BlockSize_ / sort_memory_usage_factor()), result_computed(false),
            m2(m_ / 2),
            el_in_run(m2 * block_type::size),
            cur_el(0),
            Blocks1(new block_type[m2 * 2]),
            Blocks2(Blocks1 + m2),
            write_reqs(new request_ptr[m2]),
            result_ready(false),
            wait_for_stop(wait_for_stop)
#ifdef STXXL_BOOST_THREADS
            , mutex(ul_mutex)
#endif
        {
            sort_helper::verify_sentinel_strict_weak_ordering(cmp);
            assert(m_ > 0);
            assert(m2 > 0);
            if (!(2 * BlockSize_ * sort_memory_usage_factor() <= memory_to_use)) {
                throw bad_parameter("stxxl::runs_creator<>:runs_creator(): INSUFFICIENT MEMORY provided, please increase parameter 'memory_to_use'");
            }
            assert(m2 > 0);
#ifndef STXXL_BOOST_THREADS
            check_pthread_call(pthread_mutex_init(&mutex, 0));
            check_pthread_call(pthread_cond_init(&cond, 0));
#endif
        }

        ~runs_creator()
        {
#ifndef STXXL_BOOST_THREADS
            check_pthread_call(pthread_mutex_destroy(&mutex));
            check_pthread_call(pthread_cond_destroy(&cond));
#endif
            if (!result_computed)
                cleanup();
        }

        void start_pull()
        {
            STXXL_VERBOSE1("runs_creator " << this << " starts.");
            //do nothing
        }

        void start_push()
        {
            STXXL_VERBOSE1("runs_creator " << this << " starts push.");
            //do nothing
        }

        //! \brief Adds new element to the sorter
        //! \param val value to be added
        void push(const value_type & val)
        {
            assert(result_computed == false);
<<<<<<< HEAD
            if (cur_el < el_in_run)
=======
            unsigned_type cur_el_reg = cur_el;
            if (LIKELY(cur_el_reg < el_in_run))
>>>>>>> 599bf012
            {
                Blocks1[cur_el.get_block()][cur_el.get_offset()] = val;
                ++cur_el;
                return;
            }

            assert(el_in_run == cur_el);
            cur_el = 0;

            //sort and store Blocks1
            sort_run(Blocks1, el_in_run);
            result_.elements += el_in_run;

            const unsigned_type cur_run_size = div_ceil(el_in_run, block_type::size);    // in blocks
            run.resize(cur_run_size);
            block_manager * bm = block_manager::get_instance();
            bm->new_blocks(AllocStr_(), make_bid_iterator(run.begin()), make_bid_iterator(run.end()));

            disk_queues::get_instance()->set_priority_op(request_queue::WRITE);

            result_.runs_sizes.push_back(el_in_run);

            for (unsigned_type i = 0; i < cur_run_size; ++i)
            {
                run[i].value = Blocks1[i][0];
                if (write_reqs[i].get())
                    write_reqs[i]->wait();

                write_reqs[i] = Blocks1[i].write(run[i].bid);
            }

            result_.runs.push_back(run);

            std::swap(Blocks1, Blocks2);

            //remaining element
            push(val);  //recursive call
        }

        unsigned_type push_batch_length()
        {
            return el_in_run - cur_el + 1;
        }

        //! \brief Adds new element to the sorter
        //! \param batch_begin Begin of range to be added.
        //! \param batch_end End of range to be added.
        template <class Iterator>
        void push_batch(Iterator batch_begin, Iterator batch_end)
        {
            assert(result_computed == false);
            assert((batch_end - batch_begin) > 0);

            --batch_end;    //save last element
            unsigned_type block_no = cur_el.get_block(), pos_in_block = cur_el.get_offset();
            while (batch_begin < batch_end)
            {
                unsigned_type length = STXXL_MIN<unsigned_type>(batch_end - batch_begin, block_type::size - pos_in_block);
                typename block_type::iterator bi = Blocks1[block_no].begin() + pos_in_block;
                for (Iterator end = batch_begin + length; batch_begin != end; ++batch_begin)
                {
                    *bi = *batch_begin;
                    ++bi;
                }
                cur_el += length;
                pos_in_block += length;
                assert(pos_in_block <= block_type::size);
                if (pos_in_block == block_type::size)
                {
                    ++block_no;
                    pos_in_block = 0;
                }
            }
            assert(batch_begin == batch_end);
            push(*batch_end);

            return;
        }

        void stop_push()
        {
            STXXL_VERBOSE1("runs_creator use_push " << this << " stops pushing.");
            if (wait_for_stop)
            {
                if (!result_computed)
                {
                    compute_result();
                    result_computed = true;
                    cleanup();
#ifdef STXXL_PRINT_STAT_AFTER_RF
                    STXXL_MSG(*stats::get_instance());
#endif //STXXL_PRINT_STAT_AFTER_RF
#ifdef STXXL_BOOST_THREADS
                    mutex.lock();
                    result_ready = true;
                    cond.notify_one();
                    mutex.unlock();
#else
                    check_pthread_call(pthread_mutex_lock(&mutex));
                    result_ready = true;
                    check_pthread_call(pthread_cond_signal(&cond));
                    check_pthread_call(pthread_mutex_unlock(&mutex));
#endif
                }
            }
        }

        //! \brief Returns the sorted runs object
        //! \return Sorted runs object.
        //! \remark Returned object is intended to be used by \c runs_merger object as input
        const sorted_runs_type & result()
        {
            if (wait_for_stop)
            {
                //work was already done by stop_push
#ifdef STXXL_BOOST_THREADS
                mutex.lock();
                while (!result_ready)
                    cond.wait(mutex);
                mutex.unlock();
#else
                check_pthread_call(pthread_mutex_lock(&mutex));
                while (!result_ready)
                    check_pthread_call(pthread_cond_wait(&cond, &mutex));
                check_pthread_call(pthread_mutex_unlock(&mutex));
#endif
            }
            else
            {
                if (!result_computed)
                {
                    compute_result();
                    result_computed = true;
                    cleanup();
#ifdef STXXL_PRINT_STAT_AFTER_RF
                    STXXL_MSG(*stats::get_instance());
#endif //STXXL_PRINT_STAT_AFTER_RF
                }
            }
            return result_;
        }
    };


    //! \brief Input strategy for \c runs_creator class
    //!
    //! This strategy together with \c runs_creator class
    //! allows to create sorted runs
    //! data structure usable for \c runs_merger from
    //! sequences of elements in sorted order
    template <class ValueType_>
    struct from_sorted_sequences
    {
        typedef ValueType_ value_type;
    };

    //! \brief Forms sorted runs of data taking elements in sorted order (element by element)
    //!
    //! A specialization of \c runs_creator that
    //! allows to create sorted runs
    //! data structure usable for \c runs_merger from
    //! sequences of elements in sorted order. <BR>
    //! \tparam ValueType_ type of values (parameter for \c from_sorted_sequences strategy)
    //! \tparam Cmp_ type of comparison object used for sorting the runs
    //! \tparam BlockSize_ size of blocks used to store the runs
    //! \tparam AllocStr_ functor that defines allocation strategy for the runs
    template <
        class ValueType_,
        class Cmp_,
        unsigned BlockSize_,
        class AllocStr_>
    class runs_creator<
        from_sorted_sequences<ValueType_>,
        Cmp_,
        BlockSize_,
        AllocStr_>
        : private noncopyable
    {
        typedef ValueType_ value_type;
        typedef typed_block<BlockSize_, value_type> block_type;
        typedef sort_helper::trigger_entry<block_type> trigger_entry_type;
        typedef AllocStr_ alloc_strategy_type;
        Cmp_ cmp;

    public:
        typedef Cmp_ cmp_type;
        typedef sorted_runs<trigger_entry_type> sorted_runs_type;
        typedef sorted_runs_type result_type;

    private:
        typedef typename sorted_runs_type::run_type run_type;

        sorted_runs_type result_; // stores the result (sorted runs)
        unsigned_type m_;         // memory for internal use in blocks
        buffered_writer<block_type> writer;
        block_type * cur_block;
        unsigned_type offset;
        unsigned_type iblock;
        unsigned_type irun;
        alloc_strategy_type alloc_strategy;  // needs to be reset after each run

    public:
        //! \brief Creates the object
        //! \param c comparator object
        //! \param memory_to_use memory amount that is allowed to used by the sorter in bytes.
        //! Recommended value: 2 * block_size * D
        runs_creator(Cmp_ c, unsigned_type memory_to_use) :
            cmp(c),
            m_(memory_to_use / BlockSize_ / sort_memory_usage_factor()),
            writer(m_, m_ / 2),
            cur_block(writer.get_free_block()),
            offset(0),
            iblock(0),
            irun(0)
        {
            sort_helper::verify_sentinel_strict_weak_ordering(cmp);
            assert(m_ > 0);
            if (!(2 * BlockSize_ * sort_memory_usage_factor() <= memory_to_use)) {
                throw bad_parameter("stxxl::runs_creator<>:runs_creator(): INSUFFICIENT MEMORY provided, please increase parameter 'memory_to_use'");
            }
        }

        //! \brief Adds new element to the current run
        //! \param val value to be added to the current run
        void push(const value_type & val)
        {
            assert(offset < block_type::size);

            (*cur_block)[offset] = val;
            ++offset;

            if (offset == block_type::size)
            {
                // write current block

                block_manager * bm = block_manager::get_instance();
                // allocate space for the block
                result_.runs.resize(irun + 1);
                result_.runs[irun].resize(iblock + 1);
                bm->new_blocks(
                    alloc_strategy,
                    make_bid_iterator(result_.runs[irun].begin() + iblock),
                    make_bid_iterator(result_.runs[irun].end()),
                    iblock
                    );

                result_.runs[irun][iblock].value = (*cur_block)[0];         // init trigger
                cur_block = writer.write(cur_block, result_.runs[irun][iblock].bid);
                ++iblock;

                offset = 0;
            }

            ++result_.elements;
        }

        //! \brief Finishes current run and begins new one
        void finish()
        {
            if (offset == 0 && iblock == 0) // current run is empty
                return;


            result_.runs_sizes.resize(irun + 1);
            result_.runs_sizes.back() = iblock * block_type::size + offset;

            if (offset)    // if current block is partially filled
            {
                while (offset != block_type::size)
                {
                    (*cur_block)[offset] = cmp.max_value();
                    ++offset;
                }
                offset = 0;

                block_manager * bm = block_manager::get_instance();
                // allocate space for the block
                result_.runs.resize(irun + 1);
                result_.runs[irun].resize(iblock + 1);
                bm->new_blocks(
                    alloc_strategy,
                    make_bid_iterator(result_.runs[irun].begin() + iblock),
                    make_bid_iterator(result_.runs[irun].end()),
                    iblock
                    );

                result_.runs[irun][iblock].value = (*cur_block)[0];         // init trigger
                cur_block = writer.write(cur_block, result_.runs[irun][iblock].bid);
            }
            else
            { }

            alloc_strategy = alloc_strategy_type();  // reinitialize block allocator for the next run
            iblock = 0;
            ++irun;
        }

        //! \brief Returns the sorted runs object
        //! \return Sorted runs object
        //! \remark Returned object is intended to be used by \c runs_merger object as input
        const sorted_runs_type & result()
        {
            finish();
            writer.flush();

            return result_;
        }
    };


    //! \brief Checker for the sorted runs object created by the \c runs_creator .
    //! \param sruns sorted runs object
    //! \param cmp comparison object used for checking the order of elements in runs
    //! \return \c true if runs are sorted, \c false otherwise
    template <class RunsType_, class Cmp_>
    bool check_sorted_runs(const RunsType_ & sruns, Cmp_ cmp)
    {
        sort_helper::verify_sentinel_strict_weak_ordering(cmp);
        typedef typename RunsType_::block_type block_type;
        typedef typename block_type::value_type value_type;
        STXXL_VERBOSE1("Elements: " << sruns.elements);
        unsigned_type nruns = sruns.runs.size();
        STXXL_VERBOSE1("Runs: " << nruns);
        unsigned_type irun = 0;
        for (irun = 0; irun < nruns; ++irun)
        {
            const unsigned_type nblocks = sruns.runs[irun].size();
            block_type * blocks = new block_type[nblocks];
            request_ptr * reqs = new request_ptr[nblocks];
            for (unsigned_type j = 0; j < nblocks; ++j)
            {
                reqs[j] = blocks[j].read(sruns.runs[irun][j].bid);
            }
            wait_all(reqs, reqs + nblocks);
            for (unsigned_type j = 0; j < nblocks; ++j)
            {
                if (cmp(blocks[j][0], sruns.runs[irun][j].value) ||
                    cmp(sruns.runs[irun][j].value, blocks[j][0])) //!=
                {
                    STXXL_ERRMSG("check_sorted_runs  wrong trigger in the run");
                    return false;
                }
            }
            if (!stxxl::is_sorted(make_element_iterator(blocks, 0),
                                  make_element_iterator(blocks, sruns.runs_sizes[irun]),
                                  cmp))
            {
                STXXL_ERRMSG("check_sorted_runs  wrong order in the run");
                return false;
            }

            delete[] reqs;
            delete[] blocks;
        }

        STXXL_MSG("Checking runs finished successfully");

        return true;
    }


    ////////////////////////////////////////////////////////////////////////
    //     MERGE RUNS                                                     //
    ////////////////////////////////////////////////////////////////////////

    //! \brief Merges sorted runs
    //!
    //! \tparam RunsType_ type of the sorted runs, available as \c runs_creator::sorted_runs_type ,
    //! \tparam Cmp_ type of comparison object used for merging
    //! \tparam AllocStr_ allocation strategy used to allocate the blocks for
    //! storing intermediate results if several merge passes are required
    template <class RunsType_,
              class Cmp_,
              class AllocStr_ = STXXL_DEFAULT_ALLOC_STRATEGY>
    class basic_runs_merger : private noncopyable
    {
    protected:
        typedef RunsType_ sorted_runs_type;
        typedef AllocStr_ alloc_strategy;
        typedef typename sorted_runs_type::size_type size_type;
        typedef Cmp_ value_cmp;
        typedef typename sorted_runs_type::run_type run_type;
        typedef typename sorted_runs_type::block_type block_type;
        typedef block_type out_block_type;
        typedef typename run_type::value_type trigger_entry_type;
        typedef block_prefetcher<block_type, typename run_type::iterator> prefetcher_type;
        typedef run_cursor2<block_type, prefetcher_type> run_cursor_type;
        typedef sort_helper::run_cursor2_cmp<block_type, prefetcher_type, value_cmp> run_cursor2_cmp_type;
        typedef loser_tree<run_cursor_type, run_cursor2_cmp_type> loser_tree_type;
        typedef stxxl::int64 diff_type;
        typedef std::pair<typename block_type::iterator, typename block_type::iterator> sequence;
        typedef typename std::vector<sequence>::size_type seqs_size_type;

    public:
        //! \brief Standard stream typedef
        typedef typename sorted_runs_type::value_type value_type;
        typedef const value_type * const_iterator;

    private:
        sorted_runs_type sruns;
        value_cmp cmp;
        size_type elements_remaining;

        out_block_type * current_block;
        unsigned_type buffer_pos;
        value_type current_value;               // cache for the current value

        run_type consume_seq;
        int_type * prefetch_seq;
        prefetcher_type * prefetcher;
        loser_tree_type * losers;
#if STXXL_PARALLEL_MULTIWAY_MERGE
        std::vector<sequence> * seqs;
        std::vector<block_type *> * buffers;
        diff_type num_currently_mergeable;
#endif

#if STXXL_CHECK_ORDER_IN_SORTS
        value_type last_element;
#endif //STXXL_CHECK_ORDER_IN_SORTS
        
        ////////////////////////////////////////////////////////////////////

        void merge_recursively(unsigned_type memory_to_use);

        void deallocate_prefetcher()
        {
            if (prefetcher)
            {
                delete losers;
#if STXXL_PARALLEL_MULTIWAY_MERGE
                delete seqs;
                delete buffers;
#endif
                delete prefetcher;
                delete[] prefetch_seq;
                prefetcher = NULL;
            }
            // free blocks in runs , (or the user should do it?)
            sruns.deallocate_blocks();
        }

        void fill_current_block()
        {
            STXXL_VERBOSE1("fill_current_block");
            if (do_parallel_merge())
            {
#if STXXL_PARALLEL_MULTIWAY_MERGE
// begin of STL-style merging
                //task: merge

                diff_type rest = out_block_type::size;          // elements still to merge for this output block

                do                                                      //while rest > 0 and still elements available
                {
                    if (num_currently_mergeable < rest)
                    {
                        if (!prefetcher || prefetcher->empty())
                        {
                            // anything remaining is already in memory
                            num_currently_mergeable = elements_remaining;
                        }
                        else
                        {
                            num_currently_mergeable = sort_helper::count_elements_less_equal(
                                *seqs, consume_seq[prefetcher->pos()].value, cmp);
                        }
                    }

                    diff_type output_size = STXXL_MIN(num_currently_mergeable, rest);     // at most rest elements

                    STXXL_VERBOSE1("before merge " << output_size);

                    stxxl::parallel::multiway_merge((*seqs).begin(), (*seqs).end(), current_block->end() - rest, cmp, output_size);
                    // sequence iterators are progressed appropriately

                    rest -= output_size;
                    num_currently_mergeable -= output_size;

                    STXXL_VERBOSE1("after merge");

                    sort_helper::refill_or_remove_empty_sequences(*seqs, *buffers, *prefetcher);
                } while (rest > 0 && (*seqs).size() > 0);

#if STXXL_CHECK_ORDER_IN_SORTS
                if (!stxxl::is_sorted(current_block->begin(), current_block->end(), cmp))
                {
                    for (value_type * i = current_block->begin() + 1; i != current_block->end(); ++i)
                        if (cmp(*i, *(i - 1)))
                        {
                            STXXL_VERBOSE1("Error at position " << (i - current_block->begin()));
                        }
                    assert(false);
                }
#endif //STXXL_CHECK_ORDER_IN_SORTS

// end of STL-style merging
#else
                STXXL_THROW_UNREACHABLE();
#endif //STXXL_PARALLEL_MULTIWAY_MERGE
            }
            else
            {
// begin of native merging procedure
                losers->multi_merge(current_block->elem, current_block->elem + STXXL_MIN<size_type>(out_block_type::size, elements_remaining));
// end of native merging procedure
            }
            STXXL_VERBOSE1("current block filled");

            if (elements_remaining <= out_block_type::size)
                deallocate_prefetcher();
        }

    public:
        //! \brief Creates a runs merger object
        //! \param r input sorted runs object
        //! \param c comparison object
        //! \param memory_to_use amount of memory available for the merger in bytes
        basic_runs_merger(const sorted_runs_type & r, value_cmp c, unsigned_type memory_to_use) :
            sruns(r),
            cmp(c),
            elements_remaining(sruns.elements),
            current_block(NULL),
            buffer_pos(0),
            prefetch_seq(NULL),
            prefetcher(NULL),
            losers(NULL)
#if STXXL_PARALLEL_MULTIWAY_MERGE
            , seqs(NULL),
            buffers(NULL),
            num_currently_mergeable(0)
#endif
#if STXXL_CHECK_ORDER_IN_SORTS
            , last_element(cmp.min_value())
#endif //STXXL_CHECK_ORDER_IN_SORTS
        {
            initialize(r, memory_to_use);
        }

    protected:
        //! \brief Creates a runs merger object
        //! \param c comparison object
        //! \param memory_to_use amount of memory available for the merger in bytes
        basic_runs_merger(value_cmp c) :
            cmp(c),
            elements_remaining(0),
            current_block(NULL),
            buffer_pos(0),
            prefetch_seq(NULL),
            prefetcher(NULL),
            losers(NULL)
#if STXXL_PARALLEL_MULTIWAY_MERGE
            , seqs(NULL),
            buffers(NULL),
            num_currently_mergeable(0)
#endif
#if STXXL_CHECK_ORDER_IN_SORTS
            , last_element(cmp.min_value())
#endif //STXXL_CHECK_ORDER_IN_SORTS
        {
        }

        void initialize(const sorted_runs_type & r, unsigned_type memory_to_use)
        {
            sort_helper::verify_sentinel_strict_weak_ordering(cmp);

            sruns = r;
            elements_remaining = r.elements;

            if (empty())
                return;

            if (!sruns.small_run().empty())
            {
                // we have a small input <= B, that is kept in the main memory
                STXXL_VERBOSE1("basic_runs_merger: small input optimization, input length: " << elements_remaining);
                assert(elements_remaining == size_type(sruns.small_run().size()));
                assert(sruns.small_run().size() <= out_block_type::size);
                current_block = new out_block_type;
                std::copy(sruns.small_run().begin(), sruns.small_run().end(), current_block->begin());
                current_value = current_block->elem[0];
                buffer_pos = 1;

                return;
            }

#if STXXL_CHECK_ORDER_IN_SORTS
            assert(check_sorted_runs(r, cmp));
#endif //STXXL_CHECK_ORDER_IN_SORTS

            disk_queues::get_instance()->set_priority_op(request_queue::WRITE);

            int_type disks_number = config::get_instance()->disks_number();
            unsigned_type min_prefetch_buffers = 2 * disks_number;
            unsigned_type input_buffers = (memory_to_use > sizeof(out_block_type) ? memory_to_use - sizeof(out_block_type) : 0) / block_type::raw_size;
            unsigned_type nruns = sruns.runs.size();

            if (input_buffers < nruns + min_prefetch_buffers)
            {
                // can not merge runs in one pass
                // merge recursively:
                STXXL_WARNMSG_RECURSIVE_SORT("The implementation of sort requires more than one merge pass, therefore for a better");
                STXXL_WARNMSG_RECURSIVE_SORT("efficiency decrease block size of run storage (a parameter of the run_creator)");
                STXXL_WARNMSG_RECURSIVE_SORT("or increase the amount memory dedicated to the merger.");
                STXXL_WARNMSG_RECURSIVE_SORT("m=" << input_buffers << " nruns=" << nruns << " prefetch_blocks=" << min_prefetch_buffers);

                // check whether we have enough memory to merge recursively
                unsigned_type recursive_merge_buffers = memory_to_use / block_type::raw_size;
                if (recursive_merge_buffers < 2 * min_prefetch_buffers + 1 + 2) {
                    // recursive merge uses min_prefetch_buffers for input buffering and min_prefetch_buffers output buffering
                    // as well as 1 current output block and at least 2 input blocks
                    STXXL_ERRMSG("There are only m=" << recursive_merge_buffers << " blocks available for recursive merging, but "
                                 << min_prefetch_buffers << "+" << min_prefetch_buffers << "+1 are needed read-ahead/write-back/output, and");
                    STXXL_ERRMSG("the merger requires memory to store at least two input blocks internally. Aborting.");
                    throw bad_parameter("basic_runs_merger::sort(): INSUFFICIENT MEMORY provided, please increase parameter 'memory_to_use'");
                }

                merge_recursively(memory_to_use);

                nruns = sruns.runs.size();
            }

            assert(nruns + min_prefetch_buffers <= input_buffers);

            unsigned_type i;
            unsigned_type prefetch_seq_size = 0;
            for (i = 0; i < nruns; ++i)
            {
                prefetch_seq_size += sruns.runs[i].size();
            }

            consume_seq.resize(prefetch_seq_size);
            prefetch_seq = new int_type[prefetch_seq_size];

            typename run_type::iterator copy_start = consume_seq.begin();
            for (i = 0; i < nruns; ++i)
            {
                copy_start = std::copy(
                    sruns.runs[i].begin(),
                    sruns.runs[i].end(),
                    copy_start);
            }

            std::stable_sort(consume_seq.begin(), consume_seq.end(),
                             sort_helper::trigger_entry_cmp<trigger_entry_type, value_cmp>(cmp) _STXXL_SORT_TRIGGER_FORCE_SEQUENTIAL);

            const unsigned_type n_prefetch_buffers = STXXL_MAX(min_prefetch_buffers, input_buffers - nruns);

#if STXXL_SORT_OPTIMAL_PREFETCHING
            // heuristic
            const int_type n_opt_prefetch_buffers = min_prefetch_buffers + (3 * (n_prefetch_buffers - min_prefetch_buffers)) / 10;

            compute_prefetch_schedule(
                consume_seq,
                prefetch_seq,
                n_opt_prefetch_buffers,
                disks_number);
#else
            for (i = 0; i < prefetch_seq_size; ++i)
                prefetch_seq[i] = i;
#endif //STXXL_SORT_OPTIMAL_PREFETCHING

            prefetcher = new prefetcher_type(
                consume_seq.begin(),
                consume_seq.end(),
                prefetch_seq,
                STXXL_MIN(nruns + n_prefetch_buffers, prefetch_seq_size));

            if (do_parallel_merge())
            {
#if STXXL_PARALLEL_MULTIWAY_MERGE
// begin of STL-style merging
                seqs = new std::vector<sequence>(nruns);
                buffers = new std::vector<block_type *>(nruns);

                for (unsigned_type i = 0; i < nruns; ++i)                                       //initialize sequences
                {
                    (*buffers)[i] = prefetcher->pull_block();                                   //get first block of each run
                    (*seqs)[i] = std::make_pair((*buffers)[i]->begin(), (*buffers)[i]->end());  //this memory location stays the same, only the data is exchanged
                }
// end of STL-style merging
#else
                STXXL_THROW_UNREACHABLE();
#endif //STXXL_PARALLEL_MULTIWAY_MERGE
            }
            else
            {
// begin of native merging procedure
                losers = new loser_tree_type(prefetcher, nruns, run_cursor2_cmp_type(cmp));
// end of native merging procedure
            }

            current_block = new out_block_type;
            fill_current_block();

            current_value = current_block->elem[0];
            buffer_pos = 1;
        }

    public:
        //! \brief Standard stream method
        bool empty() const
        {
            return elements_remaining == 0;
        }

        //! \brief Standard stream method
        const value_type & operator * () const
        {
            assert(!empty());
            return current_value;
        }

        //! \brief Standard stream method
        const value_type * operator -> () const
        {
            return &(operator * ());
        }

        //! \brief Standard stream method
        basic_runs_merger & operator ++ ()  // preincrement operator
        {
            assert(!empty());

            --elements_remaining;

            if (LIKELY(buffer_pos != out_block_type::size))
            {
//              printf("single %lld\n", out_block_type::size - buffer_pos);
                current_value = current_block->elem[buffer_pos];
                ++buffer_pos;
            }
            else
            {
                if (!empty())
                {
                    fill_current_block();

#if STXXL_CHECK_ORDER_IN_SORTS
                    assert(stxxl::is_sorted(current_block->elem, current_block->elem + STXXL_MIN<size_type>(elements_remaining, current_block->size), cmp));
                    assert(!cmp(current_block->elem[0], current_value));
#endif //STXXL_CHECK_ORDER_IN_SORTS
                    current_value = current_block->elem[0];
                    buffer_pos = 1;
                }
            }

#if STXXL_CHECK_ORDER_IN_SORTS
            if (!empty())
            {
                assert(!cmp(current_value, last_element));
                last_element = current_value;
            }
#endif //STXXL_CHECK_ORDER_IN_SORTS

            return *this;
        }

        //! \brief Batched stream method.
        unsigned_type batch_length()
        {
            return STXXL_MIN<unsigned_type>(out_block_type::size - buffer_pos + 1, elements_remaining);
        }

        //! \brief Batched stream method.
        const_iterator batch_begin()
        {
            return current_block->elem + buffer_pos - 1;
        }

        //! \brief Batched stream method.
        const value_type & operator [] (unsigned_type index)
        {
            assert(index < batch_length());
            return *(current_block->elem + buffer_pos - 1 + index);
        }

        //! \brief Batched stream method.
        basic_runs_merger & operator += (unsigned_type length)
        {
            assert(length > 0);

            elements_remaining -= (length - 1);
            buffer_pos += (length - 1);

            assert(elements_remaining > 0);
            assert(buffer_pos <= out_block_type::size);

            operator ++ ();

            return *this;
        }

        //! \brief Destructor
        //! \remark Deallocates blocks of the input sorted runs object
        virtual ~basic_runs_merger()
        {
            deallocate_prefetcher();
            delete current_block;
        }
    };


    template <class RunsType_, class Cmp_, class AllocStr_>
    void basic_runs_merger<RunsType_, Cmp_, AllocStr_>::merge_recursively(unsigned_type memory_to_use)
    {
        block_manager * bm = block_manager::get_instance();
        unsigned_type ndisks = config::get_instance()->disks_number();
        unsigned_type nwrite_buffers = 2 * ndisks;
        unsigned_type memory_for_write_buffers = nwrite_buffers * sizeof(block_type);

        // memory consumption of the recursive merger (uses block_type as out_block_type)
        unsigned_type recursive_merger_memory_prefetch_buffers = 2 * ndisks * sizeof(block_type);
        unsigned_type recursive_merger_memory_out_block = sizeof(block_type);
        unsigned_type memory_for_buffers = memory_for_write_buffers
                                           + recursive_merger_memory_prefetch_buffers
                                           + recursive_merger_memory_out_block;
        // maximum arity in the recursive merger
        unsigned_type max_arity = (memory_to_use > memory_for_buffers ? memory_to_use - memory_for_buffers : 0) / block_type::raw_size;

        unsigned_type nruns = sruns.runs.size();
        const unsigned_type merge_factor = optimal_merge_factor(nruns, max_arity);
        assert(merge_factor > 1);
        assert(merge_factor <= max_arity);
        while (nruns > max_arity)
        {
            unsigned_type new_nruns = div_ceil(nruns, merge_factor);
            STXXL_VERBOSE("Starting new merge phase: nruns: " << nruns <<
                          " opt_merge_factor: " << merge_factor << " max_arity: " << max_arity << " new_nruns: " << new_nruns);

            sorted_runs_type new_runs;
            new_runs.runs.resize(new_nruns);
            new_runs.runs_sizes.resize(new_nruns);
            new_runs.elements = sruns.elements;

            unsigned_type runs_left = nruns;
            unsigned_type cur_out_run = 0;
            unsigned_type elements_in_new_run = 0;

            while (runs_left > 0)
            {
                int_type runs2merge = STXXL_MIN(runs_left, merge_factor);
                elements_in_new_run = 0;
                for (unsigned_type i = nruns - runs_left; i < (nruns - runs_left + runs2merge); ++i)
                {
                    elements_in_new_run += sruns.runs_sizes[i];
                }
                const unsigned_type blocks_in_new_run1 = div_ceil(elements_in_new_run, block_type::size);

                new_runs.runs_sizes[cur_out_run] = elements_in_new_run;
                // allocate run
                new_runs.runs[cur_out_run++].resize(blocks_in_new_run1);
                runs_left -= runs2merge;
            }

            // allocate blocks for the new runs
            for (unsigned_type i = 0; i < new_runs.runs.size(); ++i)
                bm->new_blocks(alloc_strategy(), make_bid_iterator(new_runs.runs[i].begin()), make_bid_iterator(new_runs.runs[i].end()));

            // merge all
            runs_left = nruns;
            cur_out_run = 0;
            size_type elements_left = sruns.elements;

            while (runs_left > 0)
            {
                unsigned_type runs2merge = STXXL_MIN(runs_left, merge_factor);
                STXXL_VERBOSE("Merging " << runs2merge << " runs");

                sorted_runs_type cur_runs;
                cur_runs.runs.resize(runs2merge);
                cur_runs.runs_sizes.resize(runs2merge);

                std::copy(sruns.runs.begin() + nruns - runs_left,
                          sruns.runs.begin() + nruns - runs_left + runs2merge,
                          cur_runs.runs.begin());
                std::copy(sruns.runs_sizes.begin() + nruns - runs_left,
                          sruns.runs_sizes.begin() + nruns - runs_left + runs2merge,
                          cur_runs.runs_sizes.begin());

                runs_left -= runs2merge;
                /*
                   cur_runs.elements = (runs_left)?
                   (new_runs.runs[cur_out_run].size()*block_type::size):
                   (elements_left);
                 */
                cur_runs.elements = new_runs.runs_sizes[cur_out_run];
                elements_left -= cur_runs.elements;

                if (runs2merge > 1)
                {
                    basic_runs_merger<RunsType_, Cmp_, AllocStr_> merger(cur_runs, cmp, memory_to_use - memory_for_write_buffers);

                    {   // make sure everything is being destroyed in right time
                        buf_ostream<block_type, typename run_type::iterator> out(
                            new_runs.runs[cur_out_run].begin(),
                            nwrite_buffers);

                        blocked_index<block_type::size> cnt = 0;
                        const unsigned_type cnt_max = cur_runs.elements;

                        while (cnt != cnt_max)
                        {
                            *out = *merger;
                            if ((cnt.get_offset()) == 0)   // have to write the trigger value
                                new_runs.runs[cur_out_run][cnt.get_block()].value = *merger;

                            ++cnt;
                            ++out;
                            ++merger;
                        }
                        assert(merger.empty());

                        while (cnt.get_offset())
                        {
                            *out = cmp.max_value();
                            ++out;
                            ++cnt;
                        }
                    }
                }
                else
                {
                    bm->delete_blocks(
                        make_bid_iterator(new_runs.runs.back().begin()),
                        make_bid_iterator(new_runs.runs.back().end()));

                    assert(cur_runs.runs.size() == 1);

                    std::copy(cur_runs.runs.front().begin(),
                              cur_runs.runs.front().end(),
                              new_runs.runs.back().begin());
                    new_runs.runs_sizes.back() = cur_runs.runs_sizes.front();
                }

                ++cur_out_run;
            }
            assert(elements_left == 0);

            nruns = new_nruns;
            sruns = new_runs;
        }
    }


    //! \brief Merges sorted runs
    //!
    //! \tparam RunsType_ type of the sorted runs, available as \c runs_creator::sorted_runs_type ,
    //! \tparam Cmp_ type of comparison object used for merging
    //! \tparam AllocStr_ allocation strategy used to allocate the blocks for
    //! storing intermediate results if several merge passes are required
    template <class RunsType_,
              class Cmp_,
              class AllocStr_ = STXXL_DEFAULT_ALLOC_STRATEGY>
    class runs_merger : public basic_runs_merger<RunsType_, Cmp_, AllocStr_>
    {
    private:
        typedef RunsType_ sorted_runs_type;
        typedef basic_runs_merger<RunsType_, Cmp_, AllocStr_> base;
        typedef typename base::value_cmp value_cmp;
        typedef typename base::block_type block_type;

        unsigned_type memory_to_use;
        const sorted_runs_type & sruns;

    public:
        //! \brief Creates a runs merger object
        //! \param r input sorted runs object
        //! \param c comparison object
        //! \param memory_to_use amount of memory available for the merger in bytes
        runs_merger(const sorted_runs_type & r, value_cmp c, unsigned_type memory_to_use, StartMode start_mode = STXXL_START_PIPELINE_DEFERRED_DEFAULT) :
            base(c),
            memory_to_use(memory_to_use),
            sruns(r)
        {
            if (start_mode == start_immediately)
                base::initialize(r, memory_to_use);
        }

        void start_pull()
        {
            STXXL_VERBOSE0("runs_merger " << this << " starts.");
            base::initialize(sruns, memory_to_use);
            STXXL_VERBOSE0("runs_merger " << this << " run formation done.");
        }
    };


    //! \brief Merges sorted runs
    //!
    //! Template parameters:
    //! - \c RunsType_ type of the sorted runs, available as \c runs_creator::sorted_runs_type ,
    //! - \c Cmp_ type of comparison object used for merging
    //! - \c AllocStr_ allocation strategy used to allocate the blocks for
    //! storing intermediate results if several merge passes are required
    template <class RunsCreator_,
              class Cmp_,
              class AllocStr_ = STXXL_DEFAULT_ALLOC_STRATEGY>
    class startable_runs_merger : public basic_runs_merger<typename RunsCreator_::sorted_runs_type, Cmp_, AllocStr_>
    {
    private:
        typedef basic_runs_merger<typename RunsCreator_::sorted_runs_type, Cmp_, AllocStr_> base;
        typedef typename base::value_cmp value_cmp;
        typedef typename base::block_type block_type;

        unsigned_type memory_to_use;
        RunsCreator_ & rc;

    public:
        //! \brief Creates a runs merger object
        //! \param rc Runs creator.
        //! \param c Comparison object.
        //! \param memory_to_use Amount of memory available for the merger in bytes.
        startable_runs_merger(RunsCreator_ & rc, value_cmp c, unsigned_type memory_to_use, StartMode start_mode = STXXL_START_PIPELINE_DEFERRED_DEFAULT) :
            base(c),
            memory_to_use(memory_to_use),
            rc(rc)
        {
            if (start_mode == start_immediately)
                base::initialize(rc.result(), memory_to_use);
        }

        void start_pull()
        {
            STXXL_VERBOSE1("runs_merger " << this << " starts.");
            base::initialize(rc.result(), memory_to_use);
            STXXL_VERBOSE1("runs_merger " << this << " run formation done.");
        }
    };


    ////////////////////////////////////////////////////////////////////////
    //     SORT                                                           //
    ////////////////////////////////////////////////////////////////////////

    //! \brief Produces sorted stream from input stream
    //!
    //! \tparam Input_ type of the input stream
    //! \tparam Cmp_ type of comparison object used for sorting the runs
    //! \tparam BlockSize_ size of blocks used to store the runs
    //! \tparam AllocStr_ functor that defines allocation strategy for the runs
    //! \remark Implemented as the composition of \c runs_creator and \c runs_merger .
    template <class Input_,
              class Cmp_,
              unsigned BlockSize_ = STXXL_DEFAULT_BLOCK_SIZE(typename Input_::value_type),
              class AllocStr_ = STXXL_DEFAULT_ALLOC_STRATEGY,
              class runs_creator_type = runs_creator<Input_, Cmp_, BlockSize_, AllocStr_> >
    class sort : public noncopyable
    {
        typedef typename runs_creator_type::sorted_runs_type sorted_runs_type;
        typedef startable_runs_merger<runs_creator_type, Cmp_, AllocStr_> runs_merger_type;

        runs_creator_type creator;
        runs_merger_type merger;
        Cmp_ & c;
        unsigned_type memory_to_use_m;
        Input_ & input;

    public:
        //! \brief Standard stream typedef
        typedef typename Input_::value_type value_type;
        typedef typename runs_merger_type::const_iterator const_iterator;

        typedef sorted_runs_type result_type;

        //! \brief Creates the object
        //! \param in input stream
        //! \param c comparator object
        //! \param memory_to_use memory amount that is allowed to used by the sorter in bytes
        sort(Input_ & in, Cmp_ c, unsigned_type memory_to_use, bool asynchronous_pull = STXXL_STREAM_SORT_ASYNCHRONOUS_PULL_DEFAULT, StartMode start_mode = STXXL_START_PIPELINE_DEFERRED_DEFAULT) :
            creator(in, c, memory_to_use, asynchronous_pull, start_mode),
            merger(creator, c, memory_to_use, start_mode),
            c(c),
            memory_to_use_m(memory_to_use),
            input(in)
        {
            sort_helper::verify_sentinel_strict_weak_ordering(c);
        }

        //! \brief Creates the object
        //! \param in input stream
        //! \param c comparator object
        //! \param memory_to_use_rc memory amount that is allowed to used by the runs creator in bytes
        //! \param memory_to_use_m memory amount that is allowed to used by the merger in bytes
        sort(Input_ & in, Cmp_ c, unsigned_type memory_to_use_rc, unsigned_type memory_to_use_m, bool asynchronous_pull = STXXL_STREAM_SORT_ASYNCHRONOUS_PULL_DEFAULT, StartMode start_mode = STXXL_START_PIPELINE_DEFERRED_DEFAULT) :
            creator(in, c, memory_to_use_rc, asynchronous_pull, start_mode),
            merger(creator, c, memory_to_use_m, start_mode),
            c(c),
            memory_to_use_m(memory_to_use_m),
            input(in)
        {
            sort_helper::verify_sentinel_strict_weak_ordering(c);
        }

        //! \brief Standard stream method
        void start_pull()
        {
            STXXL_VERBOSE1("sort " << this << " starts.");
            merger.start_pull();
        }

        //! \brief Standard stream method
        bool empty() const
        {
            return merger.empty();
        }

        //! \brief Standard stream method
        const value_type & operator * () const
        {
            assert(!empty());
            return *merger;
        }

        const value_type * operator -> () const
        {
            assert(!empty());
            return merger.operator -> ();
        }

        //! \brief Standard stream method
        sort & operator ++ ()
        {
            ++merger;
            return *this;
        }

        //! \brief Batched stream method.
        unsigned_type batch_length()
        {
            return merger.batch_length();
        }

        //! \brief Batched stream method.
        const_iterator batch_begin()
        {
            return merger.batch_begin();
        }

        //! \brief Batched stream method.
        const value_type & operator [] (unsigned_type index)
        {
            return merger[index];
        }

        //! \brief Batched stream method.
        sort & operator += (unsigned_type size)
        {
            merger += size;
            return *this;
        }
    };

    //! \brief Computes sorted runs type from value type and block size
    //!
    //! \tparam ValueType_ type of values ins sorted runs
    //! \tparam BlockSize_ size of blocks where sorted runs stored
    template <
        class ValueType_,
        unsigned BlockSize_>
    class compute_sorted_runs_type
    {
        typedef ValueType_ value_type;
        typedef BID<BlockSize_> bid_type;
        typedef sort_helper::trigger_entry<bid_type, value_type> trigger_entry_type;

    public:
        typedef sorted_runs<trigger_entry_type> result;
    };

//! \}
}

//! \addtogroup stlalgo
//! \{

//! \brief Sorts range of any random access iterators externally

//! \param begin iterator pointing to the first element of the range
//! \param end iterator pointing to the last+1 element of the range
//! \param cmp comparison object
//! \param MemSize memory to use for sorting (in bytes)
//! \param AS allocation strategy
//!
//! The \c BlockSize template parameter defines the block size to use (in bytes)
//! \warning Slower than External Iterator Sort
template <unsigned BlockSize,
          class RandomAccessIterator,
          class CmpType,
          class AllocStr>
void sort(RandomAccessIterator begin,
          RandomAccessIterator end,
          CmpType cmp,
          unsigned_type MemSize,
          AllocStr AS)
{
    STXXL_UNUSED(AS);
#ifdef BOOST_MSVC
    typedef typename streamify_traits<RandomAccessIterator>::stream_type InputType;
#else
    typedef __typeof__(stream::streamify(begin, end)) InputType;
#endif //BOOST_MSVC
    InputType Input(begin, end);
    typedef stream::sort<InputType, CmpType, BlockSize, AllocStr> sorter_type;
    sorter_type Sort(Input, cmp, MemSize);
    stream::materialize(Sort, begin);
}

//! \}

__STXXL_END_NAMESPACE

#endif // !STXXL_SORT_STREAM_HEADER
// vim: et:ts=4:sw=4<|MERGE_RESOLUTION|>--- conflicted
+++ resolved
@@ -981,12 +981,7 @@
         void push(const value_type & val)
         {
             assert(result_computed == false);
-<<<<<<< HEAD
-            if (cur_el < el_in_run)
-=======
-            unsigned_type cur_el_reg = cur_el;
-            if (LIKELY(cur_el_reg < el_in_run))
->>>>>>> 599bf012
+            if (LIKELY(cur_el < el_in_run))
             {
                 Blocks1[cur_el.get_block()][cur_el.get_offset()] = val;
                 ++cur_el;
