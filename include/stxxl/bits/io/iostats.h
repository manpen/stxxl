/***************************************************************************
 *  include/stxxl/bits/io/iostats.h
 *
 *  Part of the STXXL. See http://stxxl.sourceforge.net
 *
 *  Copyright (C) 2002-2004 Roman Dementiev <dementiev@mpi-sb.mpg.de>
 *  Copyright (C) 2008-2010 Andreas Beckmann <beckmann@cs.uni-frankfurt.de>
 *  Copyright (C) 2009, 2010 Johannes Singler <singler@kit.edu>
 *
 *  Distributed under the Boost Software License, Version 1.0.
 *  (See accompanying file LICENSE_1_0.txt or copy at
 *  http://www.boost.org/LICENSE_1_0.txt)
 **************************************************************************/

#ifndef STXXL_IO_IOSTATS_HEADER
#define STXXL_IO_IOSTATS_HEADER

#ifndef STXXL_IO_STATS
 #define STXXL_IO_STATS 1
#endif

#include <stxxl/bits/common/timer.h>
#include <stxxl/bits/common/types.h>
#include <stxxl/bits/common/utils.h>
#include <stxxl/bits/deprecated.h>
#include <stxxl/bits/singleton.h>
#include <stxxl/bits/unused.h>

#include <iostream>
#include <mutex>
#include <string>
#include <list>
#include <vector>
#include <algorithm>
#include <limits>

namespace stxxl {

//! \addtogroup iolayer
//!
//! \{

class file_stats
{
    const unsigned m_device_id;

<<<<<<< HEAD
    unsigned reads, writes;                             // number of operations
    external_size_type volume_read, volume_written;     // number of bytes read/written
    unsigned c_reads, c_writes;                         // number of cached operations
    external_size_type c_volume_read, c_volume_written; // number of bytes read/written from/to cache
    double t_reads, t_writes;                           // seconds spent in operations
    double p_reads, p_writes;                           // seconds spent in parallel operations
    double p_begin_read, p_begin_write;                 // start time of parallel operation
    double p_ios;                                       // seconds spent in all parallel I/O operations (read and write)
    double p_begin_io;
    double t_waits, p_waits;                            // seconds spent waiting for completion of I/O operations
    double p_begin_wait;
    double t_wait_read, p_wait_read;
    double p_begin_wait_read;
    double t_wait_write, p_wait_write;
    double p_begin_wait_write;
    int acc_reads, acc_writes;                  // number of requests, participating in parallel operation
    int acc_ios;
    int acc_waits;
    int acc_wait_read, acc_wait_write;
    double last_reset;
    std::mutex read_mutex, write_mutex, io_mutex, wait_mutex;
=======
    unsigned reads, writes;                     // number of operations
    int64 volume_read, volume_written;          // number of bytes read/written
    unsigned c_reads, c_writes;                 // number of cached operations
    int64 c_volume_read, c_volume_written;      // number of bytes read/written from/to cache
    double t_reads, t_writes;                   // seconds spent in operations
    double p_begin_read, p_begin_write;         // start time of parallel operation

    int acc_reads, acc_writes;                  // number of requests, participating in parallel operation
>>>>>>> 90528e63

    mutex read_mutex, write_mutex;

public:

    file_stats(unsigned int device_id);

    class scoped_read_write_timer
    {
<<<<<<< HEAD
        typedef size_t size_type;

=======
        typedef unsigned_type size_type;
        file_stats& file_stats_;
>>>>>>> 90528e63
        bool is_write;
#if STXXL_IO_STATS
        bool running;
#endif

    public:
<<<<<<< HEAD
        explicit scoped_read_write_timer(size_type size, bool is_write = false)
            : is_write(is_write)
=======
        scoped_read_write_timer(file_stats* file_stats, size_type size, bool is_write = false)
                : file_stats_(*file_stats), is_write(is_write)
>>>>>>> 90528e63
#if STXXL_IO_STATS
                , running(false)
#endif
        {
            start(size);
        }

        ~scoped_read_write_timer()
        {
            stop();
        }

        void start(size_type size)
        {
#if STXXL_IO_STATS
            if (!running) {
                running = true;
                if (is_write)
                    file_stats_.write_started(size);
                else
                    file_stats_.read_started(size);
            }
#else
            STXXL_UNUSED(size);
#endif
        }

        void stop()
        {
#if STXXL_IO_STATS
            if (running) {
                if (is_write)
                    file_stats_.write_finished();
                else
                    file_stats_.read_finished();
                running = false;
            }
#endif
        }
    };

    class scoped_write_timer
    {
<<<<<<< HEAD
        typedef size_t size_type;

=======
        typedef unsigned_type size_type;
        file_stats& file_stats_;
>>>>>>> 90528e63
#if STXXL_IO_STATS
        bool running;
#endif

    public:
<<<<<<< HEAD
        explicit scoped_write_timer(size_type size)
=======
        scoped_write_timer(file_stats* file_stats, size_type size)
                : file_stats_(*file_stats)
>>>>>>> 90528e63
#if STXXL_IO_STATS
                , running(false)
#endif
        {
            start(size);
        }

        ~scoped_write_timer()
        {
            stop();
        }

        void start(size_type size)
        {
#if STXXL_IO_STATS
            if (!running) {
                running = true;
                file_stats_.write_started(size);
            }
#else
            STXXL_UNUSED(size);
#endif
        }

        void stop()
        {
#if STXXL_IO_STATS
            if (running) {
                file_stats_.write_finished();
                running = false;
            }
#endif
        }
    };

    class scoped_read_timer
    {
<<<<<<< HEAD
        typedef size_t size_type;

=======
        typedef unsigned_type size_type;
        file_stats& file_stats_;
>>>>>>> 90528e63
#if STXXL_IO_STATS
        bool running;
#endif

    public:
<<<<<<< HEAD
        explicit scoped_read_timer(size_type size)
=======
        scoped_read_timer(file_stats* file_stats, size_type size)
                : file_stats_(*file_stats)
>>>>>>> 90528e63
#if STXXL_IO_STATS
                , running(false)
#endif
        {
            start(size);
        }

        ~scoped_read_timer()
        {
            stop();
        }

        void start(size_type size)
        {
#if STXXL_IO_STATS
            if (!running) {
                running = true;
                file_stats_.read_started(size);
            }
#else
            STXXL_UNUSED(size);
#endif
        }

        void stop()
        {
#if STXXL_IO_STATS
            if (running) {
                file_stats_.read_finished();
                running = false;
            }
#endif
        }
    };

public:
    //! Returns the device id.
    //! \return device id
    unsigned get_device_id() const
    {
<<<<<<< HEAD
#ifndef STXXL_DO_NOT_COUNT_WAIT_TIME
        bool running;
        wait_op_type wait_op;
#endif

    public:
        explicit scoped_wait_timer(wait_op_type wait_op, bool measure_time = true)
#ifndef STXXL_DO_NOT_COUNT_WAIT_TIME
            : running(false), wait_op(wait_op)
#endif
        {
            if (measure_time)
                start();
        }

        ~scoped_wait_timer()
        {
            stop();
        }

        void start()
        {
#ifndef STXXL_DO_NOT_COUNT_WAIT_TIME
            if (!running) {
                running = true;
                stats::get_instance()->wait_started(wait_op);
            }
#endif
        }

        void stop()
        {
#ifndef STXXL_DO_NOT_COUNT_WAIT_TIME
            if (running) {
                stats::get_instance()->wait_finished(wait_op);
                running = false;
            }
#endif
        }
    };
=======
        return m_device_id;
    }
>>>>>>> 90528e63

    //! Returns total number of reads.
    //! \return total number of reads
    unsigned get_reads() const
    {
        return reads;
    }

    //! Returns total number of writes.
    //! \return total number of writes
    unsigned get_writes() const
    {
        return writes;
    }

    //! Returns number of bytes read from disks.
    //! \return number of bytes read
    external_size_type get_read_volume() const
    {
        return volume_read;
    }

    //! Returns number of bytes written to the disks.
    //! \return number of bytes written
    external_size_type get_written_volume() const
    {
        return volume_written;
    }

    //! Returns total number of reads served from cache.
    //! \return total number of cached reads
    unsigned get_cached_reads() const
    {
        return c_reads;
    }

    //! Returns total number of cached writes.
    //! \return total number of cached writes
    unsigned get_cached_writes() const
    {
        return c_writes;
    }

    //! Returns number of bytes read from cache.
    //! \return number of bytes read from cache
    external_size_type get_cached_read_volume() const
    {
        return c_volume_read;
    }

    //! Returns number of bytes written to the cache.
    //! \return number of bytes written to cache
    external_size_type get_cached_written_volume() const
    {
        return c_volume_written;
    }

    //! Time that would be spent in read syscalls if all parallel reads were serialized.
    //! \return seconds spent in reading
    double get_read_time() const
    {
        return t_reads;
    }

    //! Time that would be spent in write syscalls if all parallel writes were serialized.
    //! \return seconds spent in writing
    double get_write_time() const
    {
        return t_writes;
    }

    // for library use
    void write_started(unsigned_type size_, double now = 0.0);
    void write_canceled(unsigned_type size_);
    void write_finished();
    void write_cached(unsigned_type size_);
    void read_started(unsigned_type size_, double now = 0.0);
    void read_canceled(unsigned_type size_);
    void read_finished();
    void read_cached(unsigned_type size_);
};

class file_stats_data
{
    //! device id
    unsigned device_id;
    //! number of operations
    unsigned reads, writes;
    //! number of bytes read/written
    int64 volume_read, volume_written;
    //! number of cached operations
    unsigned c_reads, c_writes;
    //! number of bytes read/written from/to cache
    int64 c_volume_read, c_volume_written;
    //! seconds spent in operations
    double t_reads, t_writes;

public:
    file_stats_data()
            : device_id(std::numeric_limits<unsigned>::max()),
              reads(0),
              writes(0),
              volume_read(0),
              volume_written(0),
              c_reads(0),
              c_writes(0),
              c_volume_read(0),
              c_volume_written(0),
              t_reads(0.0),
              t_writes(0.0)
    { }

    file_stats_data(const file_stats& fs)
            : device_id(fs.get_device_id()),
              reads(fs.get_reads()),
              writes(fs.get_writes()),
              volume_read(fs.get_read_volume()),
              volume_written(fs.get_written_volume()),
              c_reads(fs.get_cached_reads()),
              c_writes(fs.get_cached_writes()),
              c_volume_read(fs.get_cached_read_volume()),
              c_volume_written(fs.get_cached_written_volume()),
              t_reads(fs.get_read_time()),
              t_writes(fs.get_write_time())
    { }

    file_stats_data operator + (const file_stats_data& a) const
    {
        STXXL_THROW_IF(device_id != a.device_id, std::runtime_error, "stxxl::file_stats_data objects do not belong to the same file/disk");

        file_stats_data fsd;
        fsd.device_id = device_id;

        fsd.reads = reads + a.reads;
        fsd.writes = writes + a.writes;
        fsd.volume_read = volume_read + a.volume_read;
        fsd.volume_written = volume_written + a.volume_written;
        fsd.c_reads = c_reads + a.c_reads;
        fsd.c_writes = c_writes + a.c_writes;
        fsd.c_volume_read = c_volume_read + a.c_volume_read;
        fsd.c_volume_written = c_volume_written + a.c_volume_written;
        fsd.t_reads = t_reads + a.t_reads;
        fsd.t_writes = t_writes + a.t_writes;
        return fsd;
    }

    file_stats_data operator - (const file_stats_data& a) const
    {
        STXXL_THROW_IF(device_id != a.device_id, std::runtime_error, "stxxl::file_stats_data objects do not belong to the same file/disk");

        file_stats_data fsd;
        fsd.device_id = device_id;

        fsd.reads = reads - a.reads;
        fsd.writes = writes - a.writes;
        fsd.volume_read = volume_read - a.volume_read;
        fsd.volume_written = volume_written - a.volume_written;
        fsd.c_reads = c_reads - a.c_reads;
        fsd.c_writes = c_writes - a.c_writes;
        fsd.c_volume_read = c_volume_read - a.c_volume_read;
        fsd.c_volume_written = c_volume_written - a.c_volume_written;
        fsd.t_reads = t_reads - a.t_reads;
        fsd.t_writes = t_writes - a.t_writes;
        return fsd;
    }

    unsigned get_device_id() const
    {
        return device_id;
    }

    unsigned get_reads() const
    {
        return reads;
    }

    unsigned get_writes() const
    {
        return writes;
    }

    int64 get_read_volume() const
    {
        return volume_read;
    }

    int64 get_written_volume() const
    {
        return volume_written;
    }

    unsigned get_cached_reads() const
    {
        return c_reads;
    }

    unsigned get_cached_writes() const
    {
        return c_writes;
    }

    int64 get_cached_read_volume() const
    {
        return c_volume_read;
    }

    int64 get_cached_written_volume() const
    {
        return c_volume_written;
    }

    double get_read_time() const
    {
        return t_reads;
    }

    double get_write_time() const
    {
        return t_writes;
    }
};

//! Collects various I/O statistics.
//! \remarks is a singleton
class stats : public singleton<stats>
{
    friend class singleton<stats>;
    friend class file_stats;

    const double creation_time;

    //! need std::list here, because the io::file objects keep a pointer to the
    //! enclosed file_stats objects and this list may grow.
    std::list<file_stats> file_stats_list;

    // parallel times have to be counted globally
    double p_reads, p_writes;                   // seconds spent in parallel operations
    double p_begin_read, p_begin_write;         // start time of parallel operation
    double p_ios;                               // seconds spent in all parallel I/O operations (read and write)
    double p_begin_io;

    int acc_reads, acc_writes;                  // number of requests, participating in parallel operation
    int acc_ios;

    // waits are measured globally
    double t_waits, p_waits;                    // seconds spent waiting for completion of I/O operations
    double p_begin_wait;
    double t_wait_read, p_wait_read;
    double p_begin_wait_read;
    double t_wait_write, p_wait_write;
    double p_begin_wait_write;
    int acc_waits;
    int acc_wait_read, acc_wait_write;

    mutex wait_mutex, read_mutex, write_mutex, io_mutex;

    stats() : creation_time(timestamp()) { }

public:

    enum wait_op_type {
        WAIT_OP_ANY,
        WAIT_OP_READ,
        WAIT_OP_WRITE
    };

    class scoped_wait_timer
    {
#ifndef STXXL_DO_NOT_COUNT_WAIT_TIME
        bool running;
        wait_op_type wait_op;
#endif

    public:
        scoped_wait_timer(wait_op_type wait_op, bool measure_time = true)
#ifndef STXXL_DO_NOT_COUNT_WAIT_TIME
                : running(false), wait_op(wait_op)
#endif
        {
            if (measure_time)
                start();
        }

        ~scoped_wait_timer()
        {
            stop();
        }

        void start()
        {
#ifndef STXXL_DO_NOT_COUNT_WAIT_TIME
            if (!running) {
                running = true;
                stats::get_instance()->wait_started(wait_op);
            }
#endif
        }

        void stop()
        {
#ifndef STXXL_DO_NOT_COUNT_WAIT_TIME
            if (running) {
                stats::get_instance()->wait_finished(wait_op);
                running = false;
            }
#endif
        }
    };

public:
    //! return list of file's stats data (deeply copied from each file_stats)
    std::vector<file_stats_data> deepcopy_file_stats_data_list() const;

    double get_creation_time() const
    {
        return creation_time;
    }

    //! create new instance of a file_stats for an io::file to collect
    //! statistics. (for internal library use.)
    file_stats* create_file_stats(unsigned device_id);

    //! I/O wait time counter.
    //! \return number of seconds spent in I/O waiting functions \link
    //! request::wait request::wait \endlink, \c wait_any and \c wait_all
    double get_io_wait_time() const
    {
        return t_waits;
    }

    double get_wait_read_time() const
    {
        return t_wait_read;
    }

    double get_wait_write_time() const
    {
        return t_wait_write;
    }

    //! Period of time when at least one I/O thread was executing a read.
    //! \return seconds spent in reading
    double get_pread_time() const
    {
        return p_reads;
    }

    //! Period of time when at least one I/O thread was executing a write.
    //! \return seconds spent in writing
    double get_pwrite_time() const
    {
        return p_writes;
    }

    //! Period of time when at least one I/O thread was executing a read or a write.
    //! \return seconds spent in I/O
    double get_pio_time() const
    {
        return p_ios;
    }

    // for library use
<<<<<<< HEAD
    void write_started(size_t size_, double now = 0.0);
    void write_canceled(size_t size_);
    void write_finished();
    void write_cached(size_t size_);
    void read_started(size_t size_, double now = 0.0);
    void read_canceled(size_t size_);
    void read_finished();
    void read_cached(size_t size_);
=======
private:    // only called from file_stats
    void p_write_started(double now);
    void p_write_finished(double now);
    void p_read_started(double now);
    void p_read_finished(double now);

public:
>>>>>>> 90528e63
    void wait_started(wait_op_type wait_op);
    void wait_finished(wait_op_type wait_op);
};

#if !STXXL_IO_STATS
inline void stats::write_started(size_t size_, double now)
{
    STXXL_UNUSED(size_);
    STXXL_UNUSED(now);
}
inline void stats::write_cached(size_t size_)
{
    STXXL_UNUSED(size_);
}
inline void stats::write_finished() { }
inline void stats::read_started(size_t size_, double now)
{
    STXXL_UNUSED(size_);
    STXXL_UNUSED(now);
}
inline void stats::read_cached(size_t size_)
{
    STXXL_UNUSED(size_);
}
inline void stats::read_finished() { }
#endif
#ifdef STXXL_DO_NOT_COUNT_WAIT_TIME
inline void stats::wait_started(wait_op_type) { }
inline void stats::wait_finished(wait_op_type) { }
#endif

class stats_data
{
<<<<<<< HEAD
    //! number of operations
    unsigned reads, writes;
    //! number of bytes read/written
    external_size_type volume_read, volume_written;
    //! number of cached operations
    unsigned c_reads, c_writes;
    //! number of bytes read/written from/to cache
    external_size_type c_volume_read, c_volume_written;
    //! seconds spent in operations
    double t_reads, t_writes;
    //! seconds spent in parallel operations
    double p_reads, p_writes;
    //! seconds spent in all parallel I/O operations (read and write)
    double p_ios;
=======
    //! seconds spent in parallel io
    double p_reads, p_writes, p_ios;

>>>>>>> 90528e63
    //! seconds spent waiting for completion of I/O operations
    double t_wait;
    double t_wait_read, t_wait_write;

    double elapsed;

    //! list of individual file statistics.
    std::vector<file_stats_data> m_file_stats_data_list;

    template <typename T, typename Functor>
    T fetch_sum(const Functor& get_value) const
    {
        T sum = 0;
        for(auto it = m_file_stats_data_list.begin(); it != m_file_stats_data_list.end(); it++)
        {
            sum += get_value(*it);
        }

        return sum;
    }

public:

    template <typename T>
    struct measurement_summary
    {
        T total, min, max;
        double avg, med;
        std::vector<std::pair<T,unsigned>> values_per_device;

        template <typename Functor>
        measurement_summary(const std::vector<file_stats_data>& fs,
                            const Functor& get_value)
            : total(0)
        {
            values_per_device.reserve(fs.size());

            for(auto it = fs.begin(); it != fs.end(); it++)
            {
                values_per_device.emplace_back(get_value(*it),it->get_device_id());
            }

            std::sort(values_per_device.begin(), values_per_device.end(),[](std::pair<T,unsigned> a, std::pair<T,unsigned> b){ return a.first < b.first; });

            min = values_per_device.front().first;
            max = values_per_device.back().first;
            long middle = values_per_device.size() / 2;
            med = (values_per_device.size() % 2 == 1) ? values_per_device[middle].first : (values_per_device[middle - 1].first + values_per_device[middle].first) / 2.0;

            for(auto it = values_per_device.begin(); it != values_per_device.end(); it++)
            {
                total += it->first;
            }

            avg = (double) total / values_per_device.size();
        }

    };

public:
    stats_data()
        : p_reads(0.0),
          p_writes(0.0),
          p_ios(0.0),
          t_wait(0.0),
          t_wait_read(0.0),
          t_wait_write(0.0),
          elapsed(0.0)
    { }

<<<<<<< HEAD
    stats_data(const stats& s) // implicit conversion -- NOLINT
        : reads(s.get_reads()),
          writes(s.get_writes()),
          volume_read(s.get_read_volume()),
          volume_written(s.get_written_volume()),
          c_reads(s.get_cached_reads()),
          c_writes(s.get_cached_writes()),
          c_volume_read(s.get_cached_read_volume()),
          c_volume_written(s.get_cached_written_volume()),
          t_reads(s.get_read_time()),
          t_writes(s.get_write_time()),
          p_reads(s.get_pread_time()),
=======
    stats_data(const stats& s)
        : p_reads(s.get_pread_time()),
>>>>>>> 90528e63
          p_writes(s.get_pwrite_time()),
          p_ios(s.get_pio_time()),
          t_wait(s.get_io_wait_time()),
          t_wait_read(s.get_wait_read_time()),
          t_wait_write(s.get_wait_write_time()),
          elapsed(timestamp() - s.get_creation_time()),
          m_file_stats_data_list(s.deepcopy_file_stats_data_list())
    { }

    stats_data operator + (const stats_data& a) const
    {
        stats_data s;

        if(a.m_file_stats_data_list.size() == 0)
        {
            s.m_file_stats_data_list = m_file_stats_data_list;
        }
        else if(m_file_stats_data_list.size() == 0)
        {
            s.m_file_stats_data_list = a.m_file_stats_data_list;
        }
        else if(m_file_stats_data_list.size() == a.m_file_stats_data_list.size())
        {
            for (auto it1 = m_file_stats_data_list.begin(), it2 = a.m_file_stats_data_list.begin();
                 it1 != m_file_stats_data_list.end(); it1++, it2++)
            {
                s.m_file_stats_data_list.push_back((*it1) + (*it2));
            }
        }
        else
        {
            STXXL_THROW(std::runtime_error, "The number of files has changed between the snapshots.");
        }

        s.p_reads = p_reads + a.p_reads;
        s.p_writes = p_writes + a.p_writes;
        s.p_ios = p_ios + a.p_ios;
        s.t_wait = t_wait + a.t_wait;
        s.t_wait_read = t_wait_read + a.t_wait_read;
        s.t_wait_write = t_wait_write + a.t_wait_write;
        s.elapsed = elapsed + a.elapsed;
        return s;
    }

    stats_data operator - (const stats_data& a) const
    {
        stats_data s;

        if(a.m_file_stats_data_list.size() == 0)
        {
            s.m_file_stats_data_list = m_file_stats_data_list;
        }
        else if(m_file_stats_data_list.size() == a.m_file_stats_data_list.size())
        {
            for (auto it1 = m_file_stats_data_list.begin(), it2 = a.m_file_stats_data_list.begin();
                 it1 != m_file_stats_data_list.end(); it1++, it2++)
            {
                s.m_file_stats_data_list.push_back((*it1) - (*it2));
            }
        }
        else
        {
            STXXL_THROW(std::runtime_error,"The number of files has changed between the snapshots.");
        }

        s.p_reads = p_reads - a.p_reads;
        s.p_writes = p_writes - a.p_writes;
        s.p_ios = p_ios - a.p_ios;
        s.t_wait = t_wait - a.t_wait;
        s.t_wait_read = t_wait_read - a.t_wait_read;
        s.t_wait_write = t_wait_write - a.t_wait_write;
        s.elapsed = elapsed - a.elapsed;
        return s;
    }

    //! Returns the sum of all reads.
    //! \return the sum of all reads
    unsigned get_reads() const;

    //! Retruns sum, min, max, avarage and median of all reads.
    //! \return a summary of the read measurements
    stats_data::measurement_summary<unsigned> get_reads_summary() const;

<<<<<<< HEAD
    external_size_type get_read_volume() const
    {
        return volume_read;
    }

    external_size_type get_written_volume() const
    {
        return volume_written;
    }
=======
    //! Returns the sum of all writes.
    //! \return the sum of all writes
    unsigned get_writes() const;

    //! Returns sum, min, max, avarage and median of all writes.
    //! \returns a summary of the write measurements
    stats_data::measurement_summary<unsigned> get_writes_summary() const;
>>>>>>> 90528e63

    //! Returns number of bytes read from disks in total.
    //! \return number of bytes read
    int64 get_read_volume() const;

    //! Returns sum, min, max, avarage and median of all read bytes.
    //! \returns a summary of the write measurements
    stats_data::measurement_summary<int64> get_read_volume_summary() const;

<<<<<<< HEAD
    external_size_type get_cached_read_volume() const
    {
        return c_volume_read;
    }

    external_size_type get_cached_written_volume() const
    {
        return c_volume_written;
    }
=======
    //! Returns number of bytes written to the disks in total.
    //! \return number of bytes written
    int64 get_written_volume() const;

    //! Returns sum, min, max, avarage and median of all written bytes.
    //! \return a summary of the written bytes
    stats_data::measurement_summary<int64> get_written_volume_summary() const;
>>>>>>> 90528e63

    //! Returns total number of reads served from cache.
    //! \return the sum of all cached reads
    unsigned get_cached_reads() const;

    //! Returns sum, min, max, avarage and median of all cached reads.
    //! \return a summary of the cached reads
    stats_data::measurement_summary<unsigned> get_cached_reads_summary() const;

    //! Retruns the sum of all cached writes.
    //! \return the sum of all cached writes
    unsigned get_cached_writes() const;

    //! Returns sum, min, max, avarage and median of all cached writes
    //! \return a summary of the cached writes
    stats_data::measurement_summary<unsigned> get_cached_writes_summary() const;

    //! Returns number of bytes read from cache.
    //! \return number of bytes read from cache
    int64 get_cached_read_volume() const;

    //! Returns sum, min, max, avarage and median of all bytes read from cache.
    //! \return a summary of the bytes read from cache
    stats_data::measurement_summary<int64> get_cached_read_volume_summary() const;

    //! Returns number of bytes written to the cache.
    //! \return number of bytes written to the cache
    int64 get_cached_written_volume() const;

    //! Returns sum, min, max, avarage and median of all cached written volumes
    //! \return a summary of the cached written volumes
    stats_data::measurement_summary<int64> get_cached_written_volume_summary() const;

    //! Time that would be spent in read syscalls if all parallel reads were serialized.
    //! \return seconds spent in reading
    double get_read_time() const;

    //! Returns sum, min, max, avarage and median of all read times
    //! \return a summary of the read times
    stats_data::measurement_summary<double> get_read_time_summary() const;

    //! Time that would be spent in write syscalls if all parallel writes were serialized.
    //! \return the sum of the write times of all files
    double get_write_time() const;

    //! Returns sum, min, max, avarage and median of all write times
    //! \return a summary of the write times
    stats_data::measurement_summary<double> get_write_time_summary() const;

    //! Period of time when at least one I/O thread was executing a read.
    //! \return seconds spent in reading
    double get_pread_time() const;

    //! Period of time when at least one I/O thread was executing a write.
    //! \return seconds spent in writing
    double get_pwrite_time() const;

    //! Period of time when at least one I/O thread was executing a read or a write.
    //! \return seconds spent in I/O
    double get_pio_time() const;

    stats_data::measurement_summary<double> get_read_speed_summary() const;

    stats_data::measurement_summary<double> get_pread_speed_summary() const;

    stats_data::measurement_summary<double> get_write_speed_summary() const;

    stats_data::measurement_summary<double> get_pwrite_speed_summary() const;

    stats_data::measurement_summary<double> get_pio_speed_summary() const;

    //! Retruns elapsed time
    //! \remark If stats_data is not the difference between two other stats_data
    //! objects, then this value is measures the time since the first file object
    //! was initilized.
    //! \return elapsed time
    double get_elapsed_time() const
    {
        return elapsed;
    }

    //! I/O wait time counter.
    //! \return number of seconds spent in I/O waiting functions
    double get_io_wait_time() const;

    double get_wait_read_time() const;

    double get_wait_write_time() const;

};

std::ostream& operator << (std::ostream& o, const stats_data& s);

inline std::ostream& operator << (std::ostream& o, const stats& s)
{
    o << stxxl::stats_data(s);
    return o;
}

std::string format_with_SI_IEC_unit_multiplier(uint64_t number, const char* unit = "", int multiplier = 1000);

inline std::string add_IEC_binary_multiplier(uint64_t number, const char* unit = "")
{
    return format_with_SI_IEC_unit_multiplier(number, unit, 1024);
}

inline std::string add_SI_multiplier(uint64_t number, const char* unit = "")
{
    return format_with_SI_IEC_unit_multiplier(number, unit, 1000);
}

//! \}

} // namespace stxxl

#endif // !STXXL_IO_IOSTATS_HEADER
// vim: et:ts=4:sw=4<|MERGE_RESOLUTION|>--- conflicted
+++ resolved
@@ -22,6 +22,7 @@
 #include <stxxl/bits/common/timer.h>
 #include <stxxl/bits/common/types.h>
 #include <stxxl/bits/common/utils.h>
+#include <stxxl/bits/common/error_handling.h>
 #include <stxxl/bits/deprecated.h>
 #include <stxxl/bits/singleton.h>
 #include <stxxl/bits/unused.h>
@@ -44,40 +45,16 @@
 {
     const unsigned m_device_id;
 
-<<<<<<< HEAD
-    unsigned reads, writes;                             // number of operations
-    external_size_type volume_read, volume_written;     // number of bytes read/written
-    unsigned c_reads, c_writes;                         // number of cached operations
-    external_size_type c_volume_read, c_volume_written; // number of bytes read/written from/to cache
-    double t_reads, t_writes;                           // seconds spent in operations
-    double p_reads, p_writes;                           // seconds spent in parallel operations
-    double p_begin_read, p_begin_write;                 // start time of parallel operation
-    double p_ios;                                       // seconds spent in all parallel I/O operations (read and write)
-    double p_begin_io;
-    double t_waits, p_waits;                            // seconds spent waiting for completion of I/O operations
-    double p_begin_wait;
-    double t_wait_read, p_wait_read;
-    double p_begin_wait_read;
-    double t_wait_write, p_wait_write;
-    double p_begin_wait_write;
-    int acc_reads, acc_writes;                  // number of requests, participating in parallel operation
-    int acc_ios;
-    int acc_waits;
-    int acc_wait_read, acc_wait_write;
-    double last_reset;
-    std::mutex read_mutex, write_mutex, io_mutex, wait_mutex;
-=======
     unsigned reads, writes;                     // number of operations
-    int64 volume_read, volume_written;          // number of bytes read/written
+    external_size_type  volume_read, volume_written;          // number of bytes read/written
     unsigned c_reads, c_writes;                 // number of cached operations
-    int64 c_volume_read, c_volume_written;      // number of bytes read/written from/to cache
+    external_size_type  c_volume_read, c_volume_written;      // number of bytes read/written from/to cache
     double t_reads, t_writes;                   // seconds spent in operations
     double p_begin_read, p_begin_write;         // start time of parallel operation
 
     int acc_reads, acc_writes;                  // number of requests, participating in parallel operation
->>>>>>> 90528e63
-
-    mutex read_mutex, write_mutex;
+
+    std::mutex read_mutex, write_mutex;
 
 public:
 
@@ -85,26 +62,17 @@
 
     class scoped_read_write_timer
     {
-<<<<<<< HEAD
         typedef size_t size_type;
-
-=======
-        typedef unsigned_type size_type;
         file_stats& file_stats_;
->>>>>>> 90528e63
+
         bool is_write;
 #if STXXL_IO_STATS
         bool running;
 #endif
 
     public:
-<<<<<<< HEAD
-        explicit scoped_read_write_timer(size_type size, bool is_write = false)
-            : is_write(is_write)
-=======
-        scoped_read_write_timer(file_stats* file_stats, size_type size, bool is_write = false)
+        explicit scoped_read_write_timer(file_stats* file_stats, size_type size, bool is_write = false)
                 : file_stats_(*file_stats), is_write(is_write)
->>>>>>> 90528e63
 #if STXXL_IO_STATS
                 , running(false)
 #endif
@@ -148,24 +116,17 @@
 
     class scoped_write_timer
     {
-<<<<<<< HEAD
         typedef size_t size_type;
-
-=======
-        typedef unsigned_type size_type;
         file_stats& file_stats_;
->>>>>>> 90528e63
+
 #if STXXL_IO_STATS
         bool running;
 #endif
 
     public:
-<<<<<<< HEAD
-        explicit scoped_write_timer(size_type size)
-=======
-        scoped_write_timer(file_stats* file_stats, size_type size)
-                : file_stats_(*file_stats)
->>>>>>> 90528e63
+        explicit scoped_write_timer(file_stats* file_stats, size_type size)
+            : file_stats_(*file_stats)
+
 #if STXXL_IO_STATS
                 , running(false)
 #endif
@@ -203,24 +164,16 @@
 
     class scoped_read_timer
     {
-<<<<<<< HEAD
         typedef size_t size_type;
-
-=======
-        typedef unsigned_type size_type;
         file_stats& file_stats_;
->>>>>>> 90528e63
+
 #if STXXL_IO_STATS
         bool running;
 #endif
 
     public:
-<<<<<<< HEAD
-        explicit scoped_read_timer(size_type size)
-=======
-        scoped_read_timer(file_stats* file_stats, size_type size)
+        explicit scoped_read_timer(file_stats* file_stats, size_type size)
                 : file_stats_(*file_stats)
->>>>>>> 90528e63
 #if STXXL_IO_STATS
                 , running(false)
 #endif
@@ -261,51 +214,8 @@
     //! \return device id
     unsigned get_device_id() const
     {
-<<<<<<< HEAD
-#ifndef STXXL_DO_NOT_COUNT_WAIT_TIME
-        bool running;
-        wait_op_type wait_op;
-#endif
-
-    public:
-        explicit scoped_wait_timer(wait_op_type wait_op, bool measure_time = true)
-#ifndef STXXL_DO_NOT_COUNT_WAIT_TIME
-            : running(false), wait_op(wait_op)
-#endif
-        {
-            if (measure_time)
-                start();
-        }
-
-        ~scoped_wait_timer()
-        {
-            stop();
-        }
-
-        void start()
-        {
-#ifndef STXXL_DO_NOT_COUNT_WAIT_TIME
-            if (!running) {
-                running = true;
-                stats::get_instance()->wait_started(wait_op);
-            }
-#endif
-        }
-
-        void stop()
-        {
-#ifndef STXXL_DO_NOT_COUNT_WAIT_TIME
-            if (running) {
-                stats::get_instance()->wait_finished(wait_op);
-                running = false;
-            }
-#endif
-        }
-    };
-=======
         return m_device_id;
     }
->>>>>>> 90528e63
 
     //! Returns total number of reads.
     //! \return total number of reads
@@ -378,14 +288,14 @@
     }
 
     // for library use
-    void write_started(unsigned_type size_, double now = 0.0);
-    void write_canceled(unsigned_type size_);
+    void write_started(size_t size_, double now = 0.0);
+    void write_canceled(size_t size_);
     void write_finished();
-    void write_cached(unsigned_type size_);
-    void read_started(unsigned_type size_, double now = 0.0);
-    void read_canceled(unsigned_type size_);
+    void write_cached(size_t size_);
+    void read_started(size_t size_, double now = 0.0);
+    void read_canceled(size_t size_);
     void read_finished();
-    void read_cached(unsigned_type size_);
+    void read_cached(size_t size_);
 };
 
 class file_stats_data
@@ -395,11 +305,11 @@
     //! number of operations
     unsigned reads, writes;
     //! number of bytes read/written
-    int64 volume_read, volume_written;
+    external_size_type volume_read, volume_written;
     //! number of cached operations
     unsigned c_reads, c_writes;
     //! number of bytes read/written from/to cache
-    int64 c_volume_read, c_volume_written;
+    external_size_type c_volume_read, c_volume_written;
     //! seconds spent in operations
     double t_reads, t_writes;
 
@@ -434,7 +344,8 @@
 
     file_stats_data operator + (const file_stats_data& a) const
     {
-        STXXL_THROW_IF(device_id != a.device_id, std::runtime_error, "stxxl::file_stats_data objects do not belong to the same file/disk");
+        STXXL_THROW_IF(device_id != a.device_id, std::runtime_error,
+                       "stxxl::file_stats_data objects do not belong to the same file/disk");
 
         file_stats_data fsd;
         fsd.device_id = device_id;
@@ -487,12 +398,12 @@
         return writes;
     }
 
-    int64 get_read_volume() const
+    external_size_type get_read_volume() const
     {
         return volume_read;
     }
 
-    int64 get_written_volume() const
+    external_size_type get_written_volume() const
     {
         return volume_written;
     }
@@ -507,12 +418,12 @@
         return c_writes;
     }
 
-    int64 get_cached_read_volume() const
+    external_size_type get_cached_read_volume() const
     {
         return c_volume_read;
     }
 
-    int64 get_cached_written_volume() const
+    external_size_type get_cached_written_volume() const
     {
         return c_volume_written;
     }
@@ -560,7 +471,7 @@
     int acc_waits;
     int acc_wait_read, acc_wait_write;
 
-    mutex wait_mutex, read_mutex, write_mutex, io_mutex;
+    std::mutex wait_mutex, read_mutex, write_mutex, io_mutex;
 
     stats() : creation_time(timestamp()) { }
 
@@ -668,16 +579,6 @@
     }
 
     // for library use
-<<<<<<< HEAD
-    void write_started(size_t size_, double now = 0.0);
-    void write_canceled(size_t size_);
-    void write_finished();
-    void write_cached(size_t size_);
-    void read_started(size_t size_, double now = 0.0);
-    void read_canceled(size_t size_);
-    void read_finished();
-    void read_cached(size_t size_);
-=======
 private:    // only called from file_stats
     void p_write_started(double now);
     void p_write_finished(double now);
@@ -685,7 +586,6 @@
     void p_read_finished(double now);
 
 public:
->>>>>>> 90528e63
     void wait_started(wait_op_type wait_op);
     void wait_finished(wait_op_type wait_op);
 };
@@ -719,26 +619,9 @@
 
 class stats_data
 {
-<<<<<<< HEAD
-    //! number of operations
-    unsigned reads, writes;
-    //! number of bytes read/written
-    external_size_type volume_read, volume_written;
-    //! number of cached operations
-    unsigned c_reads, c_writes;
-    //! number of bytes read/written from/to cache
-    external_size_type c_volume_read, c_volume_written;
-    //! seconds spent in operations
-    double t_reads, t_writes;
-    //! seconds spent in parallel operations
-    double p_reads, p_writes;
-    //! seconds spent in all parallel I/O operations (read and write)
-    double p_ios;
-=======
     //! seconds spent in parallel io
     double p_reads, p_writes, p_ios;
 
->>>>>>> 90528e63
     //! seconds spent waiting for completion of I/O operations
     double t_wait;
     double t_wait_read, t_wait_write;
@@ -809,23 +692,8 @@
           elapsed(0.0)
     { }
 
-<<<<<<< HEAD
     stats_data(const stats& s) // implicit conversion -- NOLINT
-        : reads(s.get_reads()),
-          writes(s.get_writes()),
-          volume_read(s.get_read_volume()),
-          volume_written(s.get_written_volume()),
-          c_reads(s.get_cached_reads()),
-          c_writes(s.get_cached_writes()),
-          c_volume_read(s.get_cached_read_volume()),
-          c_volume_written(s.get_cached_written_volume()),
-          t_reads(s.get_read_time()),
-          t_writes(s.get_write_time()),
-          p_reads(s.get_pread_time()),
-=======
-    stats_data(const stats& s)
         : p_reads(s.get_pread_time()),
->>>>>>> 90528e63
           p_writes(s.get_pwrite_time()),
           p_ios(s.get_pio_time()),
           t_wait(s.get_io_wait_time()),
@@ -909,17 +777,6 @@
     //! \return a summary of the read measurements
     stats_data::measurement_summary<unsigned> get_reads_summary() const;
 
-<<<<<<< HEAD
-    external_size_type get_read_volume() const
-    {
-        return volume_read;
-    }
-
-    external_size_type get_written_volume() const
-    {
-        return volume_written;
-    }
-=======
     //! Returns the sum of all writes.
     //! \return the sum of all writes
     unsigned get_writes() const;
@@ -927,35 +784,22 @@
     //! Returns sum, min, max, avarage and median of all writes.
     //! \returns a summary of the write measurements
     stats_data::measurement_summary<unsigned> get_writes_summary() const;
->>>>>>> 90528e63
 
     //! Returns number of bytes read from disks in total.
     //! \return number of bytes read
-    int64 get_read_volume() const;
+    external_size_type get_read_volume() const;
 
     //! Returns sum, min, max, avarage and median of all read bytes.
     //! \returns a summary of the write measurements
-    stats_data::measurement_summary<int64> get_read_volume_summary() const;
-
-<<<<<<< HEAD
-    external_size_type get_cached_read_volume() const
-    {
-        return c_volume_read;
-    }
-
-    external_size_type get_cached_written_volume() const
-    {
-        return c_volume_written;
-    }
-=======
+    stats_data::measurement_summary<external_size_type> get_read_volume_summary() const;
+
     //! Returns number of bytes written to the disks in total.
     //! \return number of bytes written
-    int64 get_written_volume() const;
+    external_size_type get_written_volume() const;
 
     //! Returns sum, min, max, avarage and median of all written bytes.
     //! \return a summary of the written bytes
-    stats_data::measurement_summary<int64> get_written_volume_summary() const;
->>>>>>> 90528e63
+    stats_data::measurement_summary<external_size_type> get_written_volume_summary() const;
 
     //! Returns total number of reads served from cache.
     //! \return the sum of all cached reads
@@ -975,19 +819,19 @@
 
     //! Returns number of bytes read from cache.
     //! \return number of bytes read from cache
-    int64 get_cached_read_volume() const;
+    external_size_type get_cached_read_volume() const;
 
     //! Returns sum, min, max, avarage and median of all bytes read from cache.
     //! \return a summary of the bytes read from cache
-    stats_data::measurement_summary<int64> get_cached_read_volume_summary() const;
+    stats_data::measurement_summary<external_size_type> get_cached_read_volume_summary() const;
 
     //! Returns number of bytes written to the cache.
     //! \return number of bytes written to the cache
-    int64 get_cached_written_volume() const;
+    external_size_type get_cached_written_volume() const;
 
     //! Returns sum, min, max, avarage and median of all cached written volumes
     //! \return a summary of the cached written volumes
-    stats_data::measurement_summary<int64> get_cached_written_volume_summary() const;
+    stats_data::measurement_summary<external_size_type> get_cached_written_volume_summary() const;
 
     //! Time that would be spent in read syscalls if all parallel reads were serialized.
     //! \return seconds spent in reading
@@ -1055,14 +899,14 @@
     return o;
 }
 
-std::string format_with_SI_IEC_unit_multiplier(uint64_t number, const char* unit = "", int multiplier = 1000);
-
-inline std::string add_IEC_binary_multiplier(uint64_t number, const char* unit = "")
+std::string format_with_SI_IEC_unit_multiplier(external_size_type number, const char* unit = "", int multiplier = 1000);
+
+inline std::string add_IEC_binary_multiplier(external_size_type number, const char* unit = "")
 {
     return format_with_SI_IEC_unit_multiplier(number, unit, 1024);
 }
 
-inline std::string add_SI_multiplier(uint64_t number, const char* unit = "")
+inline std::string add_SI_multiplier(external_size_type number, const char* unit = "")
 {
     return format_with_SI_IEC_unit_multiplier(number, unit, 1000);
 }
