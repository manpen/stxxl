/***************************************************************************
 *  include/stxxl/bits/io/iostats.h
 *
 *  Part of the STXXL. See http://stxxl.sourceforge.net
 *
 *  Copyright (C) 2002-2004 Roman Dementiev <dementiev@mpi-sb.mpg.de>
 *  Copyright (C) 2008 Andreas Beckmann <beckmann@mpi-inf.mpg.de>
 *
 *  Distributed under the Boost Software License, Version 1.0.
 *  (See accompanying file LICENSE_1_0.txt or copy at
 *  http://www.boost.org/LICENSE_1_0.txt)
 **************************************************************************/

#ifndef STXXL_IOSTATS_HEADER
#define STXXL_IOSTATS_HEADER

#ifndef STXXL_IO_STATS
 #define STXXL_IO_STATS 1
#endif


#include <iostream>

#include <stxxl/bits/namespace.h>
#include <stxxl/bits/common/mutex.h>
#include <stxxl/bits/common/timer.h>
#include <stxxl/bits/common/types.h>
#include <stxxl/bits/common/utils.h>
#include <stxxl/bits/unused.h>
#include <stxxl/bits/singleton.h>


__STXXL_BEGIN_NAMESPACE

//! \addtogroup iolayer
//!
//! \{

//! \brief Collects various I/O statistics
//! \remarks is a singleton
class stats : public singleton<stats>
{
    friend class singleton<stats>;

    unsigned reads, writes;                     // number of operations
    int64 volume_read, volume_written;          // number of bytes read/written
    unsigned c_reads, c_writes;                 // number of cached operations
    int64 c_volume_read, c_volume_written;      // number of bytes read/written from/to cache
    double t_reads, t_writes;                   // seconds spent in operations
    double p_reads, p_writes;                   // seconds spent in parallel operations
    double p_begin_read, p_begin_write;         // start time of parallel operation
    double p_ios;                               // seconds spent in all parallel I/O operations (read and write)
    double p_begin_io;
    double t_waits, p_waits;                    // seconds spent waiting for completion of I/O operations
    double p_begin_wait;
    double t_wait_read, p_wait_read;
    double p_begin_wait_read;
    double t_wait_write, p_wait_write;
    double p_begin_wait_write;
    int acc_reads, acc_writes;                  // number of requests, participating in parallel operation
    int acc_ios;
    int acc_waits;
    int acc_wait_read, acc_wait_write;
    double last_reset;
    mutex read_mutex, write_mutex, io_mutex, wait_mutex;

    stats();

public:
    enum wait_op_type {
        WAIT_OP_ANY,
        WAIT_OP_READ,
        WAIT_OP_WRITE
    };

    class scoped_read_write_timer
    {
        typedef unsigned_type size_type;

        bool is_write;
#if STXXL_IO_STATS
        bool running;
#endif

    public:
        scoped_read_write_timer(size_type size, bool is_write = false)
            : is_write(is_write)
#if STXXL_IO_STATS
              , running(false)
#endif
        {
            start(size);
        }

        ~scoped_read_write_timer()
        {
            stop();
        }

        void start(size_type size)
        {
#if STXXL_IO_STATS
            if (!running) {
                running = true;
                if (is_write)
                    stats::get_instance()->write_started(size);
                else
                    stats::get_instance()->read_started(size);
            }
#else
            STXXL_UNUSED(size);
#endif
        }

        void stop()
        {
#if STXXL_IO_STATS
            if (running) {
                if (is_write)
                    stats::get_instance()->write_finished();
                else
                    stats::get_instance()->read_finished();
                running = false;
            }
#endif
        }
    };

    class scoped_write_timer
    {
        typedef unsigned_type size_type;

#if STXXL_IO_STATS
        bool running;
#endif

    public:
        scoped_write_timer(size_type size)
#if STXXL_IO_STATS
            : running(false)
#endif
        {
            start(size);
        }

        ~scoped_write_timer()
        {
            stop();
        }

        void start(size_type size)
        {
#if STXXL_IO_STATS
            if (!running) {
                running = true;
                stats::get_instance()->write_started(size);
            }
#else
            STXXL_UNUSED(size);
#endif
        }

        void stop()
        {
#if STXXL_IO_STATS
            if (running) {
                stats::get_instance()->write_finished();
                running = false;
            }
#endif
        }
    };

    class scoped_read_timer
    {
        typedef unsigned_type size_type;

#if STXXL_IO_STATS
        bool running;
#endif

    public:
        scoped_read_timer(size_type size)
#if STXXL_IO_STATS
            : running(false)
#endif
        {
            start(size);
        }

        ~scoped_read_timer()
        {
            stop();
        }

        void start(size_type size)
        {
#if STXXL_IO_STATS
            if (!running) {
                running = true;
                stats::get_instance()->read_started(size);
            }
#else
            STXXL_UNUSED(size);
#endif
        }

        void stop()
        {
#if STXXL_IO_STATS
            if (running) {
                stats::get_instance()->read_finished();
                running = false;
            }
#endif
        }
    };

    class scoped_wait_timer
    {
#ifndef STXXL_DO_NOT_COUNT_WAIT_TIME
        bool running;
        wait_op_type wait_op;
#endif

    public:
        scoped_wait_timer(wait_op_type wait_op, bool measure_time = true)
#ifndef STXXL_DO_NOT_COUNT_WAIT_TIME
            : running(false), wait_op(wait_op)
#endif
        {
            if (measure_time)
                start();
        }

        ~scoped_wait_timer()
        {
            stop();
        }

        void start()
        {
#ifndef STXXL_DO_NOT_COUNT_WAIT_TIME
            if (!running) {
                running = true;
                stats::get_instance()->wait_started(wait_op);
            }
#endif
        }

        void stop()
        {
#ifndef STXXL_DO_NOT_COUNT_WAIT_TIME
            if (running) {
                stats::get_instance()->wait_finished(wait_op);
                running = false;
            }
#endif
        }
    };

public:
    //! \brief Returns total number of reads
    //! \return total number of reads
    unsigned get_reads() const
    {
        return reads;
    }

    //! \brief Returns total number of writes
    //! \return total number of writes
    unsigned get_writes() const
    {
        return writes;
    }

    //! \brief Returns number of bytes read from disks
    //! \return number of bytes read
    int64 get_read_volume() const
    {
        return volume_read;
    }

    //! \brief Returns number of bytes written to the disks
    //! \return number of bytes written
    int64 get_written_volume() const
    {
        return volume_written;
    }

    //! \brief Returns total number of reads served from cache
    //! \return total number of cached reads
    unsigned get_cached_reads() const
    {
        return c_reads;
    }

    //! \brief Returns total number of cached writes
    //! \return total number of cached writes
    unsigned get_cached_writes() const
    {
        return c_writes;
    }

    //! \brief Returns number of bytes read from cache
    //! \return number of bytes read from cache
    int64 get_cached_read_volume() const
    {
        return c_volume_read;
    }

    //! \brief Returns number of bytes written to the cache
    //! \return number of bytes written to cache
    int64 get_cached_written_volume() const
    {
        return c_volume_written;
    }

    //! \brief Time that would be spent in read syscalls if all parallel reads were serialized.
    //! \return seconds spent in reading
    double get_read_time() const
    {
        return t_reads;
    }

    //! \brief Time that would be spent in write syscalls if all parallel writes were serialized.
    //! \return seconds spent in writing
    double get_write_time() const
    {
        return t_writes;
    }

    //! \brief Period of time when at least one I/O thread was executing a read.
    //! \return seconds spent in reading
    double get_pread_time() const
    {
        return p_reads;
    }

    //! \brief Period of time when at least one I/O thread was executing a write.
    //! \return seconds spent in writing
    double get_pwrite_time() const
    {
        return p_writes;
    }

    //! \brief Period of time when at least one I/O thread was executing a read or a write.
    //! \return seconds spent in I/O
    double get_pio_time() const
    {
        return p_ios;
    }

    //! \brief I/O wait time counter
    //! \return number of seconds spent in I/O waiting functions
    //!  \link request::wait request::wait \endlink,
    //!  \c wait_any and
    //!  \c wait_all
    double get_io_wait_time() const
    {
        return t_waits;
    }

    double get_wait_read_time() const
    {
        return t_wait_read;
    }

    double get_wait_write_time() const
    {
        return t_wait_write;
    }

    //! \brief Return time of the last reset
    //! \return seconds passed from the last reset()
    double get_last_reset_time() const
    {
        return last_reset;
    }

#ifndef STXXL_IO_STATS_RESET_FORBIDDEN
    //! \brief Resets I/O time counters (including I/O wait counter)
    _STXXL_DEPRECATED(void reset());
#endif

    //! \brief Resets I/O wait time counter
    _STXXL_DEPRECATED(void _reset_io_wait_time());

    // for library use
<<<<<<< HEAD
    void write_started(unsigned_type size_);
    void write_canceled(unsigned_type size_);
    void write_finished();
    void write_cached(unsigned_type size_);
    void read_started(unsigned_type size_);
=======
    void write_started(unsigned_type size_, double now = 0.0);
    void write_canceled(unsigned_type size_);
    void write_finished();
    void write_cached(unsigned_type size_);
    void read_started(unsigned_type size_, double now = 0.0);
>>>>>>> 427955f2
    void read_canceled(unsigned_type size_);
    void read_finished();
    void read_cached(unsigned_type size_);
    void wait_started(wait_op_type wait_op);
    void wait_finished(wait_op_type wait_op);
};

#if !STXXL_IO_STATS
<<<<<<< HEAD
inline void stats::write_started(unsigned_type size_)
=======
inline void stats::write_started(unsigned_type size_, double now)
{
    STXXL_UNUSED(size_);
    STXXL_UNUSED(now);
}
inline void stats::write_cached(unsigned_type size_)
>>>>>>> 427955f2
{
    STXXL_UNUSED(size_);
}
inline void stats::write_finished() { }
<<<<<<< HEAD
inline void stats::read_started(unsigned_type size_)
=======
inline void stats::read_started(unsigned_type size_, double now)
{
    STXXL_UNUSED(size_);
    STXXL_UNUSED(now);
}
inline void stats::read_cached(unsigned_type size_)
>>>>>>> 427955f2
{
    STXXL_UNUSED(size_);
}
inline void stats::read_finished() { }
#endif
#ifdef STXXL_DO_NOT_COUNT_WAIT_TIME
inline void stats::wait_started(wait_op_type) { }
inline void stats::wait_finished(wait_op_type) { }
#endif


class stats_data
{
    unsigned reads, writes;                    // number of operations
    int64 volume_read, volume_written;         // number of bytes read/written
    unsigned c_reads, c_writes;                // number of cached operations
    int64 c_volume_read, c_volume_written;     // number of bytes read/written from/to cache
    double t_reads, t_writes;                  // seconds spent in operations
    double p_reads, p_writes;                  // seconds spent in parallel operations
    double p_ios;                              // seconds spent in all parallel I/O operations (read and write)
    double t_wait;                             // seconds spent waiting for completion of I/O operations
    double t_wait_read, t_wait_write;          //
    double elapsed;

public:
    stats_data() :
        reads(0),
        writes(0),
        volume_read(0),
        volume_written(0),
        c_reads(0),
        c_writes(0),
        c_volume_read(0),
        c_volume_written(0),
        t_reads(0.0),
        t_writes(0.0),
        p_reads(0.0),
        p_writes(0.0),
        p_ios(0.0),
        t_wait(0.0),
        t_wait_read(0.0),
        t_wait_write(0.0),
        elapsed(0.0)
    { }

    stats_data(const stats & s) :
        reads(s.get_reads()),
        writes(s.get_writes()),
        volume_read(s.get_read_volume()),
        volume_written(s.get_written_volume()),
        c_reads(s.get_cached_reads()),
        c_writes(s.get_cached_writes()),
        c_volume_read(s.get_cached_read_volume()),
        c_volume_written(s.get_cached_written_volume()),
        t_reads(s.get_read_time()),
        t_writes(s.get_write_time()),
        p_reads(s.get_pread_time()),
        p_writes(s.get_pwrite_time()),
        p_ios(s.get_pio_time()),
        t_wait(s.get_io_wait_time()),
        t_wait_read(s.get_wait_read_time()),
        t_wait_write(s.get_wait_write_time()),
        elapsed(timestamp() - s.get_last_reset_time())
    { }

    stats_data operator + (const stats_data & a) const
    {
        stats_data s;
        s.reads = reads + a.reads;
        s.writes = writes + a.writes;
        s.volume_read = volume_read + a.volume_read;
        s.volume_written = volume_written + a.volume_written;
        s.c_reads = c_reads + a.c_reads;
        s.c_writes = c_writes + a.c_writes;
        s.c_volume_read = c_volume_read + a.c_volume_read;
        s.c_volume_written = c_volume_written + a.c_volume_written;
        s.t_reads = t_reads + a.t_reads;
        s.t_writes = t_writes + a.t_writes;
        s.p_reads = p_reads + a.p_reads;
        s.p_writes = p_writes + a.p_writes;
        s.p_ios = p_ios + a.p_ios;
        s.t_wait = t_wait + a.t_wait;
        s.t_wait_read = t_wait_read + a.t_wait_read;
        s.t_wait_write = t_wait_write + a.t_wait_write;
        s.elapsed = elapsed + a.elapsed;
        return s;
    }

    stats_data operator - (const stats_data & a) const
    {
        stats_data s;
        s.reads = reads - a.reads;
        s.writes = writes - a.writes;
        s.volume_read = volume_read - a.volume_read;
        s.volume_written = volume_written - a.volume_written;
        s.c_reads = c_reads - a.c_reads;
        s.c_writes = c_writes - a.c_writes;
        s.c_volume_read = c_volume_read - a.c_volume_read;
        s.c_volume_written = c_volume_written - a.c_volume_written;
        s.t_reads = t_reads - a.t_reads;
        s.t_writes = t_writes - a.t_writes;
        s.p_reads = p_reads - a.p_reads;
        s.p_writes = p_writes - a.p_writes;
        s.p_ios = p_ios - a.p_ios;
        s.t_wait = t_wait - a.t_wait;
        s.t_wait_read = t_wait_read - a.t_wait_read;
        s.t_wait_write = t_wait_write - a.t_wait_write;
        s.elapsed = elapsed - a.elapsed;
        return s;
    }

    unsigned get_reads() const
    {
        return reads;
    }

    unsigned get_writes() const
    {
        return writes;
    }

    int64 get_read_volume() const
    {
        return volume_read;
    }

    int64 get_written_volume() const
    {
        return volume_written;
    }

    unsigned get_cached_reads() const
    {
        return c_reads;
    }

    unsigned get_cached_writes() const
    {
        return c_writes;
    }

    int64 get_cached_read_volume() const
    {
        return c_volume_read;
    }

    int64 get_cached_written_volume() const
    {
        return c_volume_written;
    }

    double get_read_time() const
    {
        return t_reads;
    }

    double get_write_time() const
    {
        return t_writes;
    }

    double get_pread_time() const
    {
        return p_reads;
    }

    double get_pwrite_time() const
    {
        return p_writes;
    }

    double get_pio_time() const
    {
        return p_ios;
    }

    double get_elapsed_time() const
    {
        return elapsed;
    }

    double get_io_wait_time() const
    {
        return t_wait;
    }

    double get_wait_read_time() const
    {
        return t_wait_read;
    }

    double get_wait_write_time() const
    {
        return t_wait_write;
    }
};

std::ostream & operator << (std::ostream & o, const stats_data & s);

inline std::ostream & operator << (std::ostream & o, const stats & s)
{
    o << stxxl::stats_data(s);
    return o;
}

std::string format_with_SI_IEC_unit_multiplier(uint64 number, const char * unit = "", int multiplier = 1000);

inline std::string add_IEC_binary_multiplier(uint64 number, const char * unit = "")
{
    return format_with_SI_IEC_unit_multiplier(number, unit, 1024);
}

inline std::string add_SI_multiplier(uint64 number, const char * unit = "")
{
    return format_with_SI_IEC_unit_multiplier(number, unit, 1000);
}

//! \}

__STXXL_END_NAMESPACE

#endif // !STXXL_IOSTATS_HEADER
// vim: et:ts=4:sw=4<|MERGE_RESOLUTION|>--- conflicted
+++ resolved
@@ -387,19 +387,11 @@
     _STXXL_DEPRECATED(void _reset_io_wait_time());
 
     // for library use
-<<<<<<< HEAD
-    void write_started(unsigned_type size_);
-    void write_canceled(unsigned_type size_);
-    void write_finished();
-    void write_cached(unsigned_type size_);
-    void read_started(unsigned_type size_);
-=======
     void write_started(unsigned_type size_, double now = 0.0);
     void write_canceled(unsigned_type size_);
     void write_finished();
     void write_cached(unsigned_type size_);
     void read_started(unsigned_type size_, double now = 0.0);
->>>>>>> 427955f2
     void read_canceled(unsigned_type size_);
     void read_finished();
     void read_cached(unsigned_type size_);
@@ -408,30 +400,22 @@
 };
 
 #if !STXXL_IO_STATS
-<<<<<<< HEAD
-inline void stats::write_started(unsigned_type size_)
-=======
 inline void stats::write_started(unsigned_type size_, double now)
 {
     STXXL_UNUSED(size_);
     STXXL_UNUSED(now);
 }
 inline void stats::write_cached(unsigned_type size_)
->>>>>>> 427955f2
 {
     STXXL_UNUSED(size_);
 }
 inline void stats::write_finished() { }
-<<<<<<< HEAD
-inline void stats::read_started(unsigned_type size_)
-=======
 inline void stats::read_started(unsigned_type size_, double now)
 {
     STXXL_UNUSED(size_);
     STXXL_UNUSED(now);
 }
 inline void stats::read_cached(unsigned_type size_)
->>>>>>> 427955f2
 {
     STXXL_UNUSED(size_);
 }
