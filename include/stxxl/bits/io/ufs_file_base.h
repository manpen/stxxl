--- conflicted
+++ resolved
@@ -31,12 +31,8 @@
     mutex fd_mutex;        // sequentialize function calls involving file_des
     int file_des;          // file descriptor
     int mode_;             // open mode
-<<<<<<< HEAD
     const std::string filename;
-    ufs_file_base(const std::string & filename, int mode, int disk);
-=======
     ufs_file_base(const std::string & filename, int mode);
->>>>>>> 9149266a
     offset_type _size();
     void close();
 
