--- conflicted
+++ resolved
@@ -16,11 +16,6 @@
 
 struct forty_two
 {
-<<<<<<< HEAD
-    typedef int * const_iterator;
-
-=======
->>>>>>> f3ef1d8d
     unsigned counter;
 
     static int ft;
