# This -*- Makefile -*- is intended for processing with GNU make.

TOPDIR	?= $(error TOPDIR not defined) # DO NOT CHANGE! This is set elsewhere.

# Change this file according to your paths.

# Instead of modifying this file, you could also set your modified variables
# in make.settings.local (needs to be created first).
-include $(TOPDIR)/make.settings.local


USE_BOOST	?= no	# set 'yes' to use Boost libraries or 'no' to not use Boost libraries
USE_LINUX	?= yes	# set 'yes' if you run Linux, 'no' otherwise
USE_PMODE	?= no	# will be overriden from main Makefile
USE_ICPC	?= no	# will be overriden from main Makefile

STXXL_ROOT	?= $(HOME)/work/stxxl

ifeq ($(strip $(USE_ICPC)),yes)
<<<<<<< HEAD
COMPILER_ICPC	?= icpc
COMPILER	?= $(COMPILER_ICPC)
#ICPC_GCC	?= gcc-x.y    # override the gcc/g++ used to find headers and libraries
WARNINGS	?= -Wall -w1 -openmp-report0 -vec-report0
endif

ifeq ($(strip $(USE_MCSTL)),yes)
COMPILER_GCC	?= g++-4.2.3
=======
COMPILER	?= icpc
OPENMPFLAG	?= -openmp
ICPC_PARALLEL_MODE_CPPFLAGS	?= -gcc-version=420 -cxxlib=$(FAKEGCC)
endif

ifeq ($(strip $(USE_PMODE)),yes)
COMPILER	?= g++-trunk
OPENMPFLAG	?= -fopenmp
>>>>>>> ed8f435a
ifeq ($(strip $(USE_ICPC)),yes)
LIBNAME		?= pmstxxl_icpc
else
LIBNAME		?= pmstxxl
endif
<<<<<<< HEAD
# the root directory of your MCSTL installation
MCSTL_ROOT	?= $(HOME)/work/mcstl
=======
# only set the following variables if autodetection does not work:
>>>>>>> ed8f435a
endif

#BOOST_ROOT	?= /usr/local/boost-1.34.1

COMPILER_GCC	?= g++
COMPILER	?= $(COMPILER_GCC)
LINKER		?= $(COMPILER)
<<<<<<< HEAD
OPT		?= -O3 # compiler optimization level
WARNINGS	?= -W -Wall
=======
OPT		?= -O3 -Wno-deprecated # compiler optimization level
WARNINGS	?= -Wall
>>>>>>> ed8f435a
DEBUG		?= # put here -g option to include the debug information into the binaries

LIBNAME		?= stxxl


#### TROUBLESHOOTING
#
# For automatical checking of order of the output elements in
# the sorters: stxxl::stream::sort, stxxl::stream::merge_runs,
# stxxl::sort, and stxxl::ksort use
#
#STXXL_SPECIFIC	+= -DSTXXL_CHECK_ORDER_IN_SORTS
#
# If your program aborts with message "read/write: wrong parameter"
# or "Invalid argument"
# this could be that your kernel does not support direct I/O
# then try to set it off recompiling the libs and your code with option
#
#STXXL_SPECIFIC	+= -DSTXXL_DIRECT_IO_OFF
#
# But for the best performance it is strongly recommended
# to reconfigure the kernel for the support of the direct I/O.
#
# FIXME: documentation needed
#
#STXXL_SPECIFIC += -DSTXXL_DEBUGMON


#### You usually shouldn't need to change the sections below #####


#### STXXL OPTIONS ###############################################

# check, whether stxxl has been configured
ifeq (,$(strip $(wildcard $(STXXL_ROOT)/include/stxxl.h)))
$(warning *** WARNING: STXXL has not been configured correctly)
ifeq (,$(strip $(wildcard $(CURDIR)/make.settings.local)))
ifneq (,$(strip $(wildcard $(CURDIR)/include/stxxl.h)))
$(warning *** WARNING: trying autoconfiguration for STXXL_ROOT=$(CURDIR:$(HOME)%=$$(HOME)%))
$(warning *** WARNING: you did not have a make.settings.local file -- creating ...)
$(shell echo 'STXXL_ROOT	 = $(CURDIR:$(HOME)%=$$(HOME)%)' >> $(CURDIR)/make.settings.local)
MCSTL_ROOT	?= $(HOME)/work/mcstl
$(shell echo '#MCSTL_ROOT	 = $(MCSTL_ROOT:$(HOME)%=$$(HOME)%)' >> $(CURDIR)/make.settings.local)
$(shell echo '#COMPILER_GCC	 = g++-4.2.3' >> $(CURDIR)/make.settings.local)
$(shell echo '#COMPILER_ICPC	 = icpc' >> $(CURDIR)/make.settings.local)
$(error ERROR: Please check make.settings.local and try again)
endif
else
$(warning *** WARNING: Please check make.settings.local)
endif
$(error ERROR: could not find a STXXL installation in STXXL_ROOT=$(STXXL_ROOT))
endif

# in the top dir, check whether STXXL_ROOT points to ourselves
ifneq (,$(wildcard make.settings))
stat1	 = $(shell stat -L -c '%d:%i' ./)
stat2	 = $(shell stat -L -c '%d:%i' $(STXXL_ROOT)/)

ifneq ($(stat1),$(stat2))
$(error ERROR: STXXL_ROOT=$(STXXL_ROOT) points to a different STXXL installation)
endif
endif

PTHREAD_FLAG	?= -pthread

STXXL_SPECIFIC	+= \
	$(PTHREAD_FLAG) \
	$(CPPFLAGS_ARCH) \
	-DSORT_OPTIMAL_PREFETCHING \
	-DUSE_MALLOC_LOCK \
	-DCOUNT_WAIT_TIME \
	-I$(strip $(STXXL_ROOT))/include \
	-D_FILE_OFFSET_BITS=64 -D_LARGEFILE_SOURCE -D_LARGEFILE64_SOURCE \
	$(POSIX_MEMALIGN) $(XOPEN_SOURCE)

STXXL_LDFLAGS	+= $(PTHREAD_FLAG)
STXXL_LDLIBS	+= -L$(strip $(STXXL_ROOT))/lib -l$(LIBNAME)

STXXL_LIBDEPS	+= $(strip $(STXXL_ROOT))/lib/lib$(LIBNAME).$(LIBEXT)

UNAME_M		:= $(shell uname -m)
CPPFLAGS_ARCH	+= $(CPPFLAGS_$(UNAME_M))
CPPFLAGS_i686	?= -march=i686

##################################################################


#### ICPC OPTIONS ################################################

ifeq ($(strip $(USE_ICPC)),yes)

OPENMPFLAG	?= -openmp

ICPC_CPPFLAGS	+= $(if $(ICPC_GCC),-gcc-name=$(strip $(ICPC_GCC)))
ICPC_LDFLAGS	+= $(if $(ICPC_GCC),-gcc-name=$(strip $(ICPC_GCC)))

STXXL_SPECIFIC	+= -include bits/intel_compatibility.h

endif

##################################################################


#### PARALLEL_MODE OPTIONS ###############################################

ifeq ($(strip $(USE_PMODE)),yes)

<<<<<<< HEAD
OPENMPFLAG	?= -fopenmp

ifeq (,$(strip $(wildcard $(strip $(MCSTL_ROOT))/c++/mcstl.h)))
$(error ERROR: could not find a MCSTL installation in MCSTL_ROOT=$(MCSTL_ROOT))
endif

MCSTL_CPPFLAGS		+= $(OPENMPFLAG) -D__MCSTL__ $(MCSTL_INCLUDES_PREPEND) -I$(MCSTL_ROOT)/c++
MCSTL_LDFLAGS		+= $(OPENMPFLAG)

MCSTL_INCLUDES_PREPEND	+= $(if $(findstring 4.3,$(COMPILER)),-I$(MCSTL_ROOT)/c++/mod_stl/gcc-4.3)
=======
PARALLEL_MODE_CPPFLAGS          += $(OPENMPFLAG) -D_GLIBCXX_PARALLEL
PARALLEL_MODE_LDFLAGS           += $(OPENMPFLAG)

ifeq ($(strip $(USE_ICPC)),yes)
PARALLEL_MODE_CPPFLAGS		+= $(ICPC_PARALLEL_MODE_CPPFLAGS)
endif
>>>>>>> ed8f435a

endif

##################################################################


#### BOOST OPTIONS ###############################################

BOOST_COMPILER_OPTIONS	 = \
	-DSTXXL_BOOST_TIMESTAMP \
	-DSTXXL_BOOST_CONFIG \
	-DSTXXL_BOOST_FILESYSTEM \
	-DSTXXL_BOOST_THREADS \
	-DSTXXL_BOOST_RANDOM \
	$(if $(strip $(BOOST_ROOT)),-I$(strip $(BOOST_ROOT)))

BOOST_LIB_COMPILER_SUFFIX	?= 
BOOST_LIB_MT_SUFFIX		?= -mt
BOOST_LINKER_OPTIONS		 = \
	-lboost_thread$(BOOST_LIB_COMPILER_SUFFIX)$(BOOST_LIB_MT_SUFFIX) \
	-lboost_date_time$(BOOST_LIB_COMPILER_SUFFIX)$(BOOST_LIB_MT_SUFFIX) \
	-lboost_iostreams$(BOOST_LIB_COMPILER_SUFFIX)$(BOOST_LIB_MT_SUFFIX) \
	-lboost_filesystem$(BOOST_LIB_COMPILER_SUFFIX)$(BOOST_LIB_MT_SUFFIX)

##################################################################


#### CPPUNIT OPTIONS ############################################

CPPUNIT_COMPILER_OPTIONS	+=

CPPUNIT_LINKER_OPTIONS		+= -lcppunit -ldl

##################################################################


#### DEPENDENCIES ################################################

HEADER_FILES_BITS	+= namespace.h noncopyable.h version.h

HEADER_FILES_COMMON	+= aligned_alloc.h mutex.h rand.h semaphore.h state.h
HEADER_FILES_COMMON	+= timer.h utils.h gprof.h simple_vector.h
HEADER_FILES_COMMON	+= switch.h tmeta.h log.h exceptions.h debug.h tuple.h
HEADER_FILES_COMMON	+= types.h utils_ledasm.h settings.h

HEADER_FILES_IO		+= completion_handler.h io.h iobase.h iostats.h
HEADER_FILES_IO		+= mmap_file.h simdisk_file.h syscall_file.h
HEADER_FILES_IO		+= ufs_file.h wincall_file.h wfs_file.h boostfd_file.h

HEADER_FILES_MNG	+= adaptor.h async_schedule.h block_prefetcher.h
HEADER_FILES_MNG	+= buf_istream.h buf_ostream.h buf_writer.h mng.h
HEADER_FILES_MNG	+= write_pool.h prefetch_pool.h

HEADER_FILES_CONTAINERS	+= pager.h stack.h vector.h priority_queue.h queue.h
HEADER_FILES_CONTAINERS	+= map.h deque.h

HEADER_FILES_CONTAINERS_BTREE	+= btree.h iterator_map.h leaf.h node_cache.h
HEADER_FILES_CONTAINERS_BTREE	+= root_node.h node.h btree_pager.h iterator.h

HEADER_FILES_ALGO	+= adaptor.h inmemsort.h intksort.h run_cursor.h sort.h
HEADER_FILES_ALGO	+= async_schedule.h interleaved_alloc.h ksort.h
HEADER_FILES_ALGO	+= losertree.h scan.h stable_ksort.h random_shuffle.h

HEADER_FILES_STREAM	+= stream.h sort_stream.h pipeline.h

HEADER_FILES_UTILS	+= malloc.h

###################################################################


#### MISC #########################################################

DEPEXT	 = $(LIBNAME).d # extension of dependency files
OBJEXT	 = $(LIBNAME).o	# extension of object files
LIBEXT	 = a		# static library file extension
EXEEXT	 = $(LIBNAME).bin # executable file extension
RM	 = rm -f	# remove file command
LIBGEN	 = ar cr	# library generation
OUT	 = -o		# output file option for the compiler and linker

d	?= $(strip $(DEPEXT))
o	?= $(strip $(OBJEXT))
bin	?= $(strip $(EXEEXT))

###################################################################


#### COMPILE/LINK RULES ###########################################

DEPS_MAKEFILES	:= $(wildcard ../Makefile.subdir.gnu ../make.settings ../make.settings.local GNUmakefile Makefile.local)
%.$o: %.cpp $(DEPS_MAKEFILES)
	@$(RM) $@ $*.$d
	$(COMPILER) $(STXXL_COMPILER_OPTIONS) -MD -MF $*.$dT -c $(OUTPUT_OPTION) $< && mv $*.$dT $*.$d

LINK_STXXL	 = $(LINKER) $1 $(STXXL_LINKER_OPTIONS) -o $@

%.$(bin): %.$o $(STXXL_LIBDEPS)
	$(call LINK_STXXL, $<)

###################################################################


ifeq ($(strip $(USE_ICPC)),yes)
STXXL_CPPFLAGS_CXX	+= $(ICPC_CPPFLAGS)
STXXL_LDLIBS_CXX	+= $(ICPC_LDFLAGS)
endif

STXXL_COMPILER_OPTIONS	+= $(STXXL_CPPFLAGS_CXX)
STXXL_COMPILER_OPTIONS	+= $(STXXL_SPECIFIC)
STXXL_COMPILER_OPTIONS	+= $(OPT) $(DEBUG) $(WARNINGS)
STXXL_LINKER_OPTIONS	+= $(STXXL_LDLIBS_CXX)
STXXL_LINKER_OPTIONS	+= $(DEBUG)
STXXL_LINKER_OPTIONS	+= $(STXXL_LDFLAGS)
STXXL_LINKER_OPTIONS	+= $(STXXL_LDLIBS)

ifeq ($(strip $(USE_PMODE)),yes)
STXXL_COMPILER_OPTIONS	+= $(PARALLEL_MODE_CPPFLAGS)
STXXL_LINKER_OPTIONS    += $(PARALLEL_MODE_LDFLAGS)
endif

ifeq ($(strip $(USE_BOOST)),yes)
STXXL_COMPILER_OPTIONS	+= $(BOOST_COMPILER_OPTIONS)
STXXL_LINKER_OPTIONS    += $(BOOST_LINKER_OPTIONS)
endif

STXXL_COMPILER_OPTIONS	+= $(CPPFLAGS)

# vim: syn=make<|MERGE_RESOLUTION|>--- conflicted
+++ resolved
@@ -12,41 +12,36 @@
 USE_BOOST	?= no	# set 'yes' to use Boost libraries or 'no' to not use Boost libraries
 USE_LINUX	?= yes	# set 'yes' if you run Linux, 'no' otherwise
 USE_PMODE	?= no	# will be overriden from main Makefile
+USE_MCSTL	?= no	# will be overriden from main Makefile
 USE_ICPC	?= no	# will be overriden from main Makefile
 
 STXXL_ROOT	?= $(HOME)/work/stxxl
 
 ifeq ($(strip $(USE_ICPC)),yes)
-<<<<<<< HEAD
 COMPILER_ICPC	?= icpc
 COMPILER	?= $(COMPILER_ICPC)
 #ICPC_GCC	?= gcc-x.y    # override the gcc/g++ used to find headers and libraries
 WARNINGS	?= -Wall -w1 -openmp-report0 -vec-report0
 endif
 
-ifeq ($(strip $(USE_MCSTL)),yes)
-COMPILER_GCC	?= g++-4.2.3
-=======
-COMPILER	?= icpc
-OPENMPFLAG	?= -openmp
-ICPC_PARALLEL_MODE_CPPFLAGS	?= -gcc-version=420 -cxxlib=$(FAKEGCC)
-endif
-
 ifeq ($(strip $(USE_PMODE)),yes)
-COMPILER	?= g++-trunk
-OPENMPFLAG	?= -fopenmp
->>>>>>> ed8f435a
+COMPILER_GCC	?= g++-trunk -Wno-deprecated
 ifeq ($(strip $(USE_ICPC)),yes)
 LIBNAME		?= pmstxxl_icpc
 else
 LIBNAME		?= pmstxxl
 endif
-<<<<<<< HEAD
+endif
+
+ifeq ($(strip $(USE_MCSTL)),yes)
+COMPILER_GCC	?= g++-4.2.4
+ifeq ($(strip $(USE_ICPC)),yes)
+LIBNAME		?= mcstxxl_icpc
+else
+LIBNAME		?= mcstxxl
+endif
 # the root directory of your MCSTL installation
 MCSTL_ROOT	?= $(HOME)/work/mcstl
-=======
-# only set the following variables if autodetection does not work:
->>>>>>> ed8f435a
 endif
 
 #BOOST_ROOT	?= /usr/local/boost-1.34.1
@@ -54,13 +49,8 @@
 COMPILER_GCC	?= g++
 COMPILER	?= $(COMPILER_GCC)
 LINKER		?= $(COMPILER)
-<<<<<<< HEAD
 OPT		?= -O3 # compiler optimization level
 WARNINGS	?= -W -Wall
-=======
-OPT		?= -O3 -Wno-deprecated # compiler optimization level
-WARNINGS	?= -Wall
->>>>>>> ed8f435a
 DEBUG		?= # put here -g option to include the debug information into the binaries
 
 LIBNAME		?= stxxl
@@ -159,6 +149,8 @@
 
 STXXL_SPECIFIC	+= -include bits/intel_compatibility.h
 
+ICPC_PARALLEL_MODE_CPPFLAGS	?= -gcc-version=420 -cxxlib=$(FAKEGCC)
+
 endif
 
 ##################################################################
@@ -168,7 +160,23 @@
 
 ifeq ($(strip $(USE_PMODE)),yes)
 
-<<<<<<< HEAD
+OPENMPFLAG	?= -fopenmp
+PARALLEL_MODE_CPPFLAGS          += $(OPENMPFLAG) -D_GLIBCXX_PARALLEL
+PARALLEL_MODE_LDFLAGS           += $(OPENMPFLAG)
+
+ifeq ($(strip $(USE_ICPC)),yes)
+PARALLEL_MODE_CPPFLAGS		+= $(ICPC_PARALLEL_MODE_CPPFLAGS)
+endif
+
+endif
+
+##################################################################
+
+
+#### MCSTL OPTIONS ###############################################
+
+ifeq ($(strip $(USE_MCSTL)),yes)
+
 OPENMPFLAG	?= -fopenmp
 
 ifeq (,$(strip $(wildcard $(strip $(MCSTL_ROOT))/c++/mcstl.h)))
@@ -179,14 +187,6 @@
 MCSTL_LDFLAGS		+= $(OPENMPFLAG)
 
 MCSTL_INCLUDES_PREPEND	+= $(if $(findstring 4.3,$(COMPILER)),-I$(MCSTL_ROOT)/c++/mod_stl/gcc-4.3)
-=======
-PARALLEL_MODE_CPPFLAGS          += $(OPENMPFLAG) -D_GLIBCXX_PARALLEL
-PARALLEL_MODE_LDFLAGS           += $(OPENMPFLAG)
-
-ifeq ($(strip $(USE_ICPC)),yes)
-PARALLEL_MODE_CPPFLAGS		+= $(ICPC_PARALLEL_MODE_CPPFLAGS)
-endif
->>>>>>> ed8f435a
 
 endif
 
@@ -304,12 +304,17 @@
 
 ifeq ($(strip $(USE_PMODE)),yes)
 STXXL_COMPILER_OPTIONS	+= $(PARALLEL_MODE_CPPFLAGS)
-STXXL_LINKER_OPTIONS    += $(PARALLEL_MODE_LDFLAGS)
+STXXL_LINKER_OPTIONS	+= $(PARALLEL_MODE_LDFLAGS)
+endif
+ 
+ifeq ($(strip $(USE_MCSTL)),yes)
+STXXL_COMPILER_OPTIONS	+= $(MCSTL_CPPFLAGS)
+STXXL_LINKER_OPTIONS	+= $(MCSTL_LDFLAGS)
 endif
 
 ifeq ($(strip $(USE_BOOST)),yes)
 STXXL_COMPILER_OPTIONS	+= $(BOOST_COMPILER_OPTIONS)
-STXXL_LINKER_OPTIONS    += $(BOOST_LINKER_OPTIONS)
+STXXL_LINKER_OPTIONS	+= $(BOOST_LINKER_OPTIONS)
 endif
 
 STXXL_COMPILER_OPTIONS	+= $(CPPFLAGS)
