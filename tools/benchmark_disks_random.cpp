/***************************************************************************
 *  tools/benchmark_disks_random.cpp
 *
 *  Part of the STXXL. See http://stxxl.sourceforge.net
 *
 *  Copyright (C) 2009 Johannes Singler <singler@ira.uka.de>
 *  Copyright (C) 2009 Andreas Beckmann <beckmann@cs.uni-frankfurt.de>
 *  Copyright (C) 2013 Timo Bingmann <tb@panthema.net>
 *
 *  Distributed under the Boost Software License, Version 1.0.
 *  (See accompanying file LICENSE_1_0.txt or copy at
 *  http://www.boost.org/LICENSE_1_0.txt)
 **************************************************************************/

/*
   example gnuplot command for the output of this program:
   (x-axis: offset in GiB, y-axis: bandwidth in MiB/s)

   plot \
        "disk.log" using ($2/1024):($7) w l title "read", \
        "disk.log" using ($2/1024):($4)  w l title "write"
 */

#include <iomanip>
#include <vector>
#include <ctime>

#include <stxxl/io>
#include <stxxl/mng>
#include <stxxl/cmdline>

#include <algorithm>

using stxxl::request_ptr;
using stxxl::timestamp;
using stxxl::external_size_type;

#define KiB (1024)
#define MiB (1024 * 1024)

struct print_number
{
    size_t n;

<<<<<<< HEAD
    print_number(size_t n) : n(n) { }
=======
    explicit print_number(int n) : n(n) { }
>>>>>>> 6e688136

    void operator () (stxxl::request_ptr)
    {
        //std::cout << n << " " << std::flush;
    }
};

template <size_t BlockSize, typename AllocStrategy>
void run_test(external_size_type span, external_size_type worksize, bool do_init, bool do_read, bool do_write)
{
    const size_t raw_block_size = BlockSize;

    typedef stxxl::typed_block<raw_block_size, size_t> block_type;
    typedef stxxl::BID<raw_block_size> BID_type;

    external_size_type num_blocks = stxxl::div_ceil(worksize, raw_block_size);
    external_size_type num_blocks_in_span = stxxl::div_ceil(span, raw_block_size);

    num_blocks = std::min(num_blocks, num_blocks_in_span);
    if (num_blocks == 0) num_blocks = num_blocks_in_span;

    worksize = num_blocks * raw_block_size;

    block_type* buffer = new block_type;
    request_ptr* reqs = new request_ptr[num_blocks_in_span];
    std::vector<BID_type> blocks;

    //touch data, so it is actually allocated
    for (size_t i = 0; i < block_type::size; ++i)
        (*buffer)[i] = i;

    try {
        AllocStrategy alloc;

        blocks.resize(num_blocks_in_span);
        stxxl::block_manager::get_instance()->new_blocks(alloc, blocks.begin(), blocks.end());

        std::cout << "# Span size: "
                  << stxxl::add_IEC_binary_multiplier(span, "B") << " ("
                  << num_blocks_in_span << " blocks of "
                  << stxxl::add_IEC_binary_multiplier(raw_block_size, "B") << ")" << std::endl;

        std::cout << "# Work size: "
                  << stxxl::add_IEC_binary_multiplier(worksize, "B") << " ("
                  << num_blocks << " blocks of "
                  << stxxl::add_IEC_binary_multiplier(raw_block_size, "B") << ")" << std::endl;

        double begin, end, elapsed;

        if (do_init)
        {
            begin = timestamp();
            std::cout << "First fill up space by writing sequentially..." << std::endl;
            for (external_size_type j = 0; j < num_blocks_in_span; j++)
                reqs[j] = buffer->write(blocks[j]);
            wait_all(reqs, num_blocks_in_span);
            end = timestamp();
            elapsed = end - begin;
            std::cout << "Written "
                      << std::setw(12) << num_blocks_in_span << " blocks in " << std::fixed << std::setw(9) << std::setprecision(2) << elapsed << " seconds: "
                      << std::setw(9) << std::setprecision(1) << (double(num_blocks_in_span) / elapsed) << " blocks/s "
                      << std::setw(7) << std::setprecision(1) << (double(num_blocks_in_span * raw_block_size) / MiB / elapsed) << " MiB/s write " << std::endl;
        }

        std::cout << "Random block access..." << std::endl;

        srand((unsigned int)time(NULL));
        std::random_shuffle(blocks.begin(), blocks.end());

        begin = timestamp();
        if (do_read)
        {
            for (external_size_type j = 0; j < num_blocks; j++)
                reqs[j] = buffer->read(blocks[j], print_number(j));
            wait_all(reqs, num_blocks);

            end = timestamp();
            elapsed = end - begin;
            std::cout << "Read    " << num_blocks << " blocks in " << std::fixed << std::setw(5) << std::setprecision(2) << elapsed << " seconds: "
                      << std::setw(5) << std::setprecision(1) << (double(num_blocks) / elapsed) << " blocks/s "
                      << std::setw(5) << std::setprecision(1) << (double(num_blocks * raw_block_size) / MiB / elapsed) << " MiB/s read" << std::endl;
        }

        std::random_shuffle(blocks.begin(), blocks.end());

        begin = timestamp();
        if (do_write)
        {
            for (external_size_type j = 0; j < num_blocks; j++)
                reqs[j] = buffer->write(blocks[j], print_number(j));
            wait_all(reqs, num_blocks);

            end = timestamp();
            elapsed = end - begin;
            std::cout << "Written " << num_blocks << " blocks in " << std::fixed << std::setw(5) << std::setprecision(2) << elapsed << " seconds: "
                      << std::setw(5) << std::setprecision(1) << (double(num_blocks) / elapsed) << " blocks/s "
                      << std::setw(5) << std::setprecision(1) << (double(num_blocks * raw_block_size) / MiB / elapsed) << " MiB/s write " << std::endl;
        }
    }
    catch (const std::exception& ex)
    {
        std::cout << std::endl;
        STXXL_ERRMSG(ex.what());
    }

    delete[] reqs;
    delete buffer;

    stxxl::block_manager::get_instance()->delete_blocks(blocks.begin(), blocks.end());
}

template <typename AllocStrategy>
int benchmark_disks_random_alloc(external_size_type span, size_t block_size, external_size_type worksize,
                                 const std::string& optirw)
{
    bool do_init = (optirw.find('i') != std::string::npos);
    bool do_read = (optirw.find('r') != std::string::npos);
    bool do_write = (optirw.find('w') != std::string::npos);

#define run(bs) run_test<bs, AllocStrategy>(span, worksize, do_init, do_read, do_write)
    if (block_size == 4 * KiB)
        run(4 * KiB);
    else if (block_size == 8 * KiB)
        run(8 * KiB);
    else if (block_size == 16 * KiB)
        run(16 * KiB);
    else if (block_size == 32 * KiB)
        run(32 * KiB);
    else if (block_size == 64 * KiB)
        run(64 * KiB);
    else if (block_size == 128 * KiB)
        run(128 * KiB);
    else if (block_size == 256 * KiB)
        run(256 * KiB);
    else if (block_size == 512 * KiB)
        run(512 * KiB);
    else if (block_size == 1 * MiB)
        run(1 * MiB);
    else if (block_size == 2 * MiB)
        run(2 * MiB);
    else if (block_size == 4 * MiB)
        run(4 * MiB);
    else if (block_size == 8 * MiB)
        run(8 * MiB);
    else if (block_size == 16 * MiB)
        run(16 * MiB);
    else if (block_size == 32 * MiB)
        run(32 * MiB);
    else if (block_size == 64 * MiB)
        run(64 * MiB);
    else if (block_size == 128 * MiB)
        run(128 * MiB);
    else
        std::cerr << "Unsupported block_size " << block_size << "." << std::endl
                  << "Available are only powers of two from 4 KiB to 128 MiB. You must use 'ki' instead of 'k'." << std::endl;
#undef run

    return 0;
}

int benchmark_disks_random(int argc, char* argv[])
{
    // parse command line

    stxxl::cmdline_parser cp;

    external_size_type span, worksize = 0;
    size_t block_size = 8 * MiB;
    std::string optirw = "irw", allocstr;

    cp.add_param_bytes(
        "span", span,
        "Span of external memory to write/read to (e.g. 10GiB).");
    cp.add_opt_param_bytes(
        "block_size", block_size,
        "Size of blocks to randomly write/read (default: 8MiB).");
    cp.add_opt_param_bytes(
        "size", worksize,
        "Amount of data to operate on (e.g. 2GiB), default: whole span.");
    cp.add_opt_param_string(
        "i|r|w", optirw,
        "Operations: [i]nitialize, [r]ead, and/or [w]rite (default: all).");
    cp.add_opt_param_string(
        "alloc", allocstr,
        "Block allocation strategy: RC, SR, FR, striping (default: RC).");

    cp.set_description(
        "This program will benchmark _random_ block access on the disks "
        "configured by the standard .stxxl disk configuration files mechanism. "
        "Available block sizes are power of two from 4 KiB to 128 MiB. "
        "A set of three operations can be performed: sequential initialization, "
        "random reading and random writing."
        );

    if (!cp.process(argc, argv))
        return -1;

#define run_alloc(alloc) benchmark_disks_random_alloc<alloc>(span, block_size, worksize, optirw)
    if (allocstr.size())
    {
        if (allocstr == "RC")
            return run_alloc(stxxl::RC);
        if (allocstr == "SR")
            return run_alloc(stxxl::SR);
        if (allocstr == "FR")
            return run_alloc(stxxl::FR);
        if (allocstr == "striping")
            return run_alloc(stxxl::striping);

        std::cout << "Unknown allocation strategy '" << allocstr << "'" << std::endl;
        cp.print_usage();
        return -1;
    }

    return run_alloc(STXXL_DEFAULT_ALLOC_STRATEGY);
#undef run_alloc
}

// vim: et:ts=4:sw=4<|MERGE_RESOLUTION|>--- conflicted
+++ resolved
@@ -42,11 +42,7 @@
 {
     size_t n;
 
-<<<<<<< HEAD
-    print_number(size_t n) : n(n) { }
-=======
-    explicit print_number(int n) : n(n) { }
->>>>>>> 6e688136
+    explicit print_number(size_t n) : n(n) { }
 
     void operator () (stxxl::request_ptr)
     {
