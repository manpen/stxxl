--- conflicted
+++ resolved
@@ -1,4 +1,3 @@
-<<<<<<< HEAD
 Version x.y.z (unreleased)
 
   - support kernel based asynchronous I/O on Linux (new file type "aio"),
@@ -7,10 +6,7 @@
     disable/enable with the define USE_LIBAIO 0/1
 
 ------------------------------------------
-Version 1.3
-=======
 Version 1.3 (12 August 2010)
->>>>>>> b40542b9
 
 * New file types
   - fileperblock_syscall/fileperblock_mmap/fileperblock_boostfd/fileperblock_wincall:
