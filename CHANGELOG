Version 1.4-dev (unreleased)

<<<<<<< HEAD
* stxxl::unordered_map
=======
  - support kernel based asynchronous I/O on Linux (new file type "linuxaio"),
    which exploits Native Command Queuing (NCQ) if available
    disable/enable with the define STXXL_FILE_LINUXAIO 0/1 via cmake

  - adding new disk_config entry device_id, which specifies the physical device
    id of the "disk" used during prefetching sequence calculations. This used
    to be identical with the queue id, however, for linuxaio there is only one
    queue; thus the distinction had to be made. In a default config, no changes
    are necessary, as the device_id parameter is automatically enumerated.

  - adding stxxl::binary_buffer which can be used for compact serialization and
    reading via a stxxl::binary_reader cursor interface.
>>>>>>> ea3209b4

Version 1.4.0 (12 December 2013)

* Reorganized Directory Hierarchy
  - separating old component based directories into lib/ (libstxxl source
    files), tests/ (for tests cases), examples/ (for tutorial and example code)
    and tools/ (for stxxl_tool and more benchmarks).

* CMake build system for cross-platform compilation
  - replaced adhoc Makefiles with CMake build system
  - CMake scripts can also output MSVC project files and more.
  - all component tests must register with CMake's test system -> run make test
  - generates pkg-config and CMake's project config files

* Greatly Improved Doxygen Documentation
  - integrated old LaTeX tutorial
  - newly written tutorials for almost all STXXL containers and algorithms
  - embedded design documentation from Roman Dementiev's PhD thesis
  - new compilation instructions for CMake build system

* Improved .stxxl Config Options for File I/O Implementations
  - looking for .stxxl in more places than just the current directory (see the
    docs for which places exactly).
  - parse file size with SI and IEC units, like "10GiB" in disk= config lines.
  - parse additional file I/O implementation options.
  - support for "unlink_on_open" (keep file descriptor but unlink file) and
    "delete_at_exit" options.
  - support for "direct=off/try/on" to turn off O_DIRECT for tmpfs and similar.
  - the default open mode is now direct=try -> prints a warning if O_DIRECT is
    unavailable on the system.

* .stxxl Config Options Represented as disk_config Class
  - all disk= config lines are parsed into disk_config objects.
  - allow API calls to configure disks via stxxl::config::add_disk()
  - delay config file load till config::initialize() is called by block_manager

* Command line parser stxxl::cmdline_parser
  - stand-alone command line parser with ability to parse SI and IEC units for
    "bytes sizes".
  - automatically output nicely formatted help for all options and flags.
  - using the cmdline_parser for all stxxl_tool subtools.

* Created stxxl_tool from multiple small tools and benchmarks
  - stxxl_tool is a collection of subtools, previous scattered around in the
    directory hierarchy.
  - goal is to have one tool installed in binary distribution together with
    libstxxl library and includes.
  - primary tool for standardized platform speed tests.
  - provide good command line help on these subtools via cmdline_parser.

* Adding skew3 as "real-world" STXXL application to examples subdirectory.
  - enhanced integrated stxxl::tuple construction for this application.

* Enable use of raw block devices on Linux
  - these do provide more stable I/O throughput than even XFS.
  - disable growing of these devices

* Most platform configuration is now done by CMake and saved into the
  <stxxl/bits/config.h> header file

* Enhanced stxxl::block_manager to count maximum, current and total number of
  bytes allocated in external memory.

* Support Visual Studio 2012 and 2013 _without_ Boost by using std::thread
  - VS 2012 and 2013 support STL threads, mutexes, condition_variables and
    more, which are basically modeled after the Boost libraries. Thus we can
    simply uses these included libraries instead of Boost.
  - Fixed bad runtime deadlock bug occurring when joining std::threads after
    main() exits. The bug persists in VS 2012 and 2013.

* Implementing counting_ptr reference counted objects
  - used like boost::intrusive_ptr with a base class.
  - reimplementing request_ptr using just counting_ptr<request>.
  - (optionally) use atomic operations for thread-safe reference counting
  - applying counting_ptr to stream::sorted_runs to avoid extra copying

* New STXXL container "stxxl::sequence"
  - basically a deque container without random access to blocks.
  - efficient {push/pop}_{front/back} at both ends.
  - access to block sequence via stream and reverse_stream constructions

* New STXXL container "stxxl::sorter"
  - combination of stream::runs_creator and stream::runs_merger into a
    convenient sorting container.

* Added vector_bufreader and vector_bufwriter to overlapping I/O and
  computation when accessing a stxxl::vector in scanning mode.
  - documented problems of scanning in a vector
  - C++11 range loop access support to stxxl::vector via vector_bufreader.

* Added uint40 and uint48 types for integers with five and six bytes.

* Adding STXXL_CHECK macros to always check outcomes in tests.

* Renaming mng/mng.{h,cpp} -> mng/block_manager.{h,cpp}.

* Reworking version.h
  - add integer version like 10400 for 1.4.0
  - add get_version_string() for longer version string with features
  - check_library_version() for mismatch between headers and libraries

* Reworking error_handling.h to throw much more useful exceptions with
  errno information and more.

* Various file renames (which are only possible at major version changes).

* Fixing bug in shrinking vector with vector::resize(n,true).

------------------------------------------
Version 1.3.2 (unreleased)

* New Features
  - Add defines STXXL_VERSION_{MAJOR,MINOR,PATCHLEVEL} and library routines
    stxxl::version_{major,minor,patchlevel}() for getting STXXL version
    information and an inline function check_library_version() to check at
    runtime for mismatching header and library versions.  (Bz:#6)
    Available via <stxxl/version.h>
* Merged matrix branch which allows external memory matrix operations.
  - merged dsr::argument_helper for command line processing
  - also required an internal memory addressable_priority_queue, a
    shared_object_pointer (instrusive pointer)
  - adds block_scheduler as submodule to prefetch matrix blocks in a
    pre-recorded order
  - contains a test and benchmark.
* Fixed bug in stxxl::priority_queue
  - added dump_sizes()
  - The priority queue may become fragmented after a significant number of
    insertions and deletes so that all slots in all groups are being used, but
    the last external group is nearly empty (counting elements).  In that case
    we merge the whole last external group into a temporary ext_merger and swap
    this overflow merger and the (now empty) last external merger
    afterwards. Increasing the number of groups beyond 4 is not possible
    without significant changes elsewhere.
* Fixed bug in stxxl::queue
  - added special case when first block has space at the beginning
  - added another test N * (push,pop,push), N * (pop, push, pop)
* Using LIKELY and UNLIKEY to prioritize branchs in gcc.
* Platform Support
  - add GCC 4.6
  - add clang++ 2.9
  - update ICPC 12.0 (Intel C++ Composer XE 2011 Update 4): drop workarounds
    for bugs fixed in Update 4
  - Boost 1.46: Boost Filesystem Version 3

------------------------------------------
Version 1.3.1 (10 March 2011)

* Possibly breaking changes
  - No longer open syscall files with O_SYNC|O_DSYNC|O_RSYNC by default when
    doing direct I/O, to avoid a write performance decrease starting with Linux
    kernel version 2.6.32.
    A stxxl::file::SYNC flag has been added to allow forcing the O_*SYNC flags
    when opening files.
  - Lock files by default (if implemented for this file type), can by disabled
    via stxxl::file::NO_LOCK.
  - block_prefetcher now takes a completion_handler instead of a raw function
    pointer.  Furthermore, the completion_handler is already executed after the
    read operation completes, not only when the issuer waits for it to
    complete.  The I/O thread issues the call to the completion_handler, so for
    multiple disks, this may happen concurrently.
* Internal changes, not user-visible
  - Change handling of (empty) filler elements in typed_block to fix
    mismatching struct size in nested blocks.
  - Removed debugmon which was very limited and disabled for a long time.
* Bugfixes
  - Allow prefetch schedule computation of vectors that are bound to a file.
  - Fix race growing files during concurrent block allocation.
  - Allow reading a block that spans over end-of-file, fill remainder with
    zeroes.
  - Crash at program termination when using global stxxl containers.
  - Enable syscall_file to read/write >=2GiB of data in a single I/O operation.
* New public headers: stxxl/stats, stxxl/request
* Parallel mode can be switched on for internal STXXL computation selectively
  (i.e. without enabling it for the non-stxxl part of an application), by
  setting USE_PARALLEL_MODE=yes in make.settings.local.
* Platform Support
  - add ICPC 12.0, works with both MCSTL (needs libstdc++ from GCC 4.2) and
    parallel mode (needs libstdc++ from GCC 4.3 (not 4.4/4.5))
  - add CLANG++ 2.8
  - add MSVC 2010/Windows 7
  - allow the library name generated by MSVC to be changed by setting LIBNAME
    and redefining STXXL_LIBNAME (defaults to "stxxl")
* Under-the-hood improvements
  - code cleanup
  - I/O-layer: renaming and reorganization of the request implementation
* Documentation updates
* Several new test programs
* Several test programs improved

------------------------------------------
Version 1.3.0 (12 August 2010)

* New file types
  - fileperblock_syscall/fileperblock_mmap/fileperblock_boostfd/fileperblock_wincall:
    Use a separate file for each block, which is accessed by means of the
    underlying file type.  The "filename" given is used as a prefix of the
    block file names.  The advantage of these file types is that unused
    disk space is freed earlier on the file system level.
  - wbtl_file:  Do library-based write-combining (good for writing small blocks onto SSDs)
* I/O subsystem
  - separate the disk number of a file (which queue to put requests in)
    from the fact that blocks for this file are allocated via the block
    manager (disk number -1 otherwise).
  - separate wait time counting for read and write I/Os
  - wait times can be logged to a separate log file
    (compile with -DSTXXL_WAIT_LOG_ENABLED and set STXXLWAITLOGFILE in the environment)
* Parallel PQ
  - priority_queue now supports parallelized operations utilizing the libstdc++ parallel mode
* Other new functionality
  - file requests can now be canceled (success not guaranteed), completion handlers are called anyway.
  - log file locations are now configurable by the environment variables
    STXXLLOGFILE and STXXLERRLOGFILE
  - single queue I/O scheduling
  - reverse_iterator added to containers types vector, deque and map
  - autogrow files (specified in .stxxl by a size of 0), will be deleted on normal program termination
  - add infrastructure to build multiple binaries with different CXXFLAGS from a single source
  - overwriting deleted memfile regions with uninitialized data is now optional
    (STXXL_CLEAR_FREE_MEMFILE_MEM)
  - read_write_pool that combines prefetch_pool with write_pool and ensures cache coherency
  - add a replaceable exit handler implementation, can be overwritten e.g. for library inclusion
* Many, many bug fixes, in particular concerning
  - priority queue
  - optimal prefetch schedule
  - possible race condition while creating singleton instances
  - random_shuffle()
* Platform Support
  - add GCC 4.4 (parallel mode features not working in GCC 4.3 can now be used)
  - add GCC 4.5
  - initial support for GCC 4.6
  - add ICPC 11.x
  - add Boost 1.42
  - add FreeBSD
  - drop Solaris
* New benchmarks
  - io/benchmark_disks: more command line paramaters for finer testing granularity
  - measure hard-disk and flash-disk combined performance and
    determine best block size pairs (io/benchmark_disk_and_flash)
  - benchmark using regular STXXL configuration (benchmark_configured_disks)
* Possibly breaking changes
  - API name changes
    vector::touch -> vector::block_externally_updated
  - Template parameter changes
    stream::sorted_runs, trigger_entry, trigger_entry_cmp, trigger_entry_iterator
  - Priority of write changes
  - Other name changes (considered internal)
    typed_block<>::has_filler -> !typed_block<>::has_only_data
    file::delete_region -> file::discard
    vector::alloc_strategy -> vector::alloc_strategy_type
  - stxxl::sort(..., M) and stxxl::stream::sort(..., M) now adhere to to the memory limit M
    more strictly and throw errors instead of overallocating
  - Execute completion handler before notifying waiters, so far after.
* Deprecated methods:
  - stxxl::stats::reset(), stxxl::stats::_reset_io_wait_time():
    use stxxl::stats_data instead to store snapshots of the counters and compute differences
* Under-the-hood improvements
  - I/O layer cleanup
  - aligned_alloc
* Doxy now also lists undocumented members
* stop requiring STXXL_ROOT to be a hard coded absolute path set in make.settings.local,
  a default of CURDIR works fine
* document #defines in defines.h
  - switch on/off file types with STXXL_HAVE_xxx_FILE (to avoid platform compatibility problems)

------------------------------------------
Version 1.2.1 (14 August 2008)

* add support for the libstdc++ parallel_mode (successor of MCSTL),
  new make targets: library_g++_pmode, tests_g++_pmode, clean_g++_pmode
  (requires g++ 4.3.2 or later)
* new stxxl file type stxxl::mem_file (for debugging purposes only),
  helps debugging with valgrind because no memory cell ever
  leaves valgrind's control
* properly destroy the singleton objects (block manager, disk queue threads,
  logger, stats, config, ...) at program exit
* fixed a bug (recursive locking) in recursive block allocation
* added a test program for recursive block allocation
* sensible dependencies for nmake (MSVC): only rebuild files as necessary
* improve performance of createdisks
* human-readable output for I/O stats
* replace hard coded min/max values by std::numeric_limits<>::min/max in
  examples
* fix a case where only half of the available memory was used during
  recursive merging
* verify stxxl::set_seed() functionality in tests
* remove stxxl disk files created from default configuration (no .stxxl
  file found) and other temporary files at program end
* stop using deprecated functions, switch to the replacements instead
* unify the mutex lock handling by introducing stxxl::scoped_mutex_lock
* unify the I/O wait time counting to work like read/write time counting
* simplify I/O time counting with scoped_{read,write,wait}_timer
* add some more tests
* more code cleanup + reformatting
* move some more code to the library
* reduce some include dependencies
* build system tuning
* propagate region deletion (when blocks are freed) to the file level
* fix problem in sorters where blocks were released too early
* specialize is_sorted() to use const_vector_iterators, no extra writes
* add c++0x style const_iterator cbegin()/cend() to all containers

------------------------------------------
Version 1.2.0 (05 July 2008)

* made the block management layer thread-safe
* made all size_types unsigned
* stxxl::priority_queue
  - fixed a rare assertion
  - fixed a race condition by using proper block hinting
  - insert_queue: replaced std::priority_queue with a special
    implementation internal_priority_queue that allows for
    fast exporting of all elements
  - even more bugs and inefficiencies fixed
  - significant speed improvements
* random number generators are now all seedable,
  should allow redoing identical program runs for debugging purposes
* stxxl::noncopyable, inspired by boost::noncopyable: inheriting from this
  class forbids copying of objects when this is undesirable
  - used in all classes that had implemented their own variants previously
* stxxl::vector, all sorting functions: replaced two2one_dim_array_row_adapter
  with array_of_sequences_iterator which is much faster, especially
  if blocks have padding
* if required, verify that the sentinels satisfy a strict weak ordering
* stxxl::vector: several operations sped up, several more implemented
* fix existing allocation strategies and add experimental support for
  distinguishing between regular disks and flash devices
* stxxl::stable_ksort
  - add experimental warning, some parts are not yet implemented
  - fixed an off-by-one error in memory allocation vs. usage
* btree: fuse last two nodes/leaves if possible, rebalancing can fail
* btree tests: ensure uniqueness of test data if required
* reduce function call overhead of stxxl::debugmon if it's not activated
* add public interface headers: stxxl/types, stxxl/aligned_alloc
* add compatibility wrappers for standard extensions
  hash_map, hash_set, auto_ptr
* MCSTL is only supported with g++ 4.2 and icpc 10.x
* lots of small bugfixes
* made the TPIE, BDB and LEDA_SM tests compile again
* general code cleanup
  - fixed most compiler warnings
  - elimination of duplicate and unused code
  - cleaned up and sanitized debugging macros
  - no more 'using namespace std' and 'using namespace stxxl'
  - fixed ambiguities noted by g++ 4.3
  - unify the #include directives
  - add/unify/cleanup copyright headers
* general code reformatting (uncrustify)
* add support for new compiler releases
* portability fixes for different platforms
* implemented file truncation on windows platforms
* build system
  - lots of small modifications
  - now only requires GNU make 3.78 or later
  - check whether STXXL_ROOT has been set correctly and if unset, try
    autoconfiguration by creating make.settings.local with defaults
  - improved and simplified boost support for posix systems
  - Mac OS X support
* changed all tests so that they behave well in their default parameters,
  system assumptions and return values and can be run from a script
  - use aligned_alloc/aligned_dealloc appropriately
* added some more test programs
* add misc/run_all_tests that runs all tests with sensible parameters,
  optionally via valgrind
* checked all tests with valgrind
  - fixed use of uninitialized memory when writing to normal files
  - (optionally) initialize typed_blocks and payload data in test structs
    to suppress (most) uninitialized write errors when writing to disk files
  - fix mismatched new/delete in mcstl
* update install and usage instructions
* spell checked sources and documentation

------------------------------------------
Version 1.1.0 (31 July 2007)

* stxxl is now hosted on SourceForge: http://stxxl.sourceforge.net/
* Restructured the source layout:
  - includes moves to include/
  - introduced some public headers:
    stxxl.h, stxxl/algorithm, stxxl/bits, stxxl/deque, stxxl/io, stxxl/ksort, stxxl/mallocstats, stxxl/map, stxxl/mng, stxxl/priority_queue, stxxl/queue, stxxl/random, stxxl/scan, stxxl/sort, stxxl/stable_ksort, stxxl/stack, stxxl/stream, stxxl/timer, stxxl/vector
  - the header "stxxl" is no longer available, please use "stxxl.h" instead
  - the use of any other (internal) header is discouraged, additional public headers can be added as the need arises
* Overhauled the build system:
  - merged configuration files, simplified option tuning
  - support object files and binaries with and without mcstl support existing in parallel
  - the library build creates stxxl.mk which can be included in an applications Makefile to set the correct compiler/linker switches for stxxl
  - similarly mcstxxl.mk is created for a stxxl compiled with mcstl support
  - add dependency tracking and improve parallelism during build
* compiler support matrix: (for an up-to-date list, please see the doxygen documentation)
  compiler      |  stxxl    stxxl + mcstl
  --------------+------------------------
  GCC 4.3       |    x            x
  GCC 4.2       |    x            x
  GCC 4.1       |    x           n/a
  GCC 4.0       |    x           n/a
  GCC 3.4       |    x           n/a
  GCC 3.3       |    o           n/a
  GCC 2.95      |    -           n/a
  ICPC 9.1.051  |    x            x¹
  ICPC 10.0.025 |    x            x¹
  MSVC 2005 8.0 |    x           n/a
    x = full support   o = partial support   - = unsupported
    n/a = compiler does not support OpenMP which is needed by MCSTL
      ¹ = does not work with STL GCC 4.2.0 (ICPC bug), workaround:
          the first include in the program must be
          "stxxl/bits/common/intel_compatibility.h"
* pipelined stream::sort, stream::runs_creator and stream::runs_merger are parallelized using MCSTL
* obsolete files removed
* fixed include dependencies
* fixed lots of warnings
* fixed lots of small bugs
* add header compilation tests
* stxxl::vector: implemented some more functions
* const char* stxxl::get_version_string(): new function
* comparators inherit from std::binary_function<>
* cleanup, reformat the code to a consistent format (Thanks, uncrustify!)

------------------------------------------
Version 1.0e (4 June 2007)

* Bugfix: for objects with the destructors, memory block were allocated in a non-aligned fashion
* Internal CPU efficiency of Stxxl priority queue is improved (loser trees in external mergers are integrated)
* Fixed bug with conversion of const/non-const iterators, implemented comparison and difference operations on const/non-const iterators (for vector, map, and deque)
* Added operator[] to vector and deque iterators
* stxxl::random_shuffle added
* improved Makefile structure (thanx to Andreas Beckmann)
* Allow parallel build for g++

------------------------------------------
Version 1.0d (16 January 2007)

* Support of Visual Studio 2005 Express (VC++ 8.0)

* Algorithms and data structures of Stxxl can now use more than 4GB of main memory on 64-bit processors/compilers

* Support of error reporting using the C++ exception mechanism

-------------------------------------------
Version 1.0c (21 September 2006)

* An implementation of an I/O-efficient deque

* STXXL uses MCSTL library (optional) to improve the performance of stxxl::sort and pipelined sort on SMP and multicore processors.

-------------------------------------------
Version 0.99 (22 March 2006)

* Better compiler support: g++ (versions 3.3.x-4.0.x) and Microsoft Visual C++ 7.1 (.NET)

* New B+Tree-based implementation of map (compatible with all listed above compilers): I/O-efficient map

------------------------------------------
Version 0.9 (9 August 2005)

* STXXL has been ported to Windows. It now can be run under Windows XP and Windows 2000

* STXXL can be compiled now by g++ (versions 3.0.x-3.4.x, 4.0.x) and Microsoft Visual C++ 7.1 (.NET)

* New data structure: I/O efficient FIFO queue

------------------------------------------
Version 0.77 (24 March 2005)

* An implementation of queue is available

------------------------------------------
Version 0.75 (23 March 2005)

* An implementation of map based on B+tree is available

------------------------------------------
Version 0.7 (25 January 2005)

* The implementation of pipelining is extended and improved

------------------------------------------
Version 0.6 (5 September 2004)

* Tested implementation of the stream package (aka pipelining) is available

------------------------------------------
Version 0.5 (21 November 2003)

* The first implementation of the stream package (aka pipelining) is available

* Priority queue is available

------------------------------------------
Version 0.2 (Summer 2003)

* The first public release

* Vectors, stacks, sorting, scanning are available

------------------------------------------
# Local Variables:
# mode: text
# mode: flyspell
# End:<|MERGE_RESOLUTION|>--- conflicted
+++ resolved
@@ -1,21 +1,19 @@
 Version 1.4-dev (unreleased)
 
-<<<<<<< HEAD
+* support kernel based asynchronous I/O on Linux (new file type "linuxaio"),
+  which exploits Native Command Queuing (NCQ) if available
+  disable/enable with the define STXXL_FILE_LINUXAIO 0/1 via cmake
+
+* adding new disk_config entry device_id, which specifies the physical device
+  id of the "disk" used during prefetching sequence calculations. This used to
+  be identical with the queue id, however, for linuxaio there is only one
+  queue; thus the distinction had to be made. In a default config, no changes
+  are necessary, as the device_id parameter is automatically enumerated.
+
+* adding stxxl::binary_buffer which can be used for compact serialization and
+  reading via a stxxl::binary_reader cursor interface.
+
 * stxxl::unordered_map
-=======
-  - support kernel based asynchronous I/O on Linux (new file type "linuxaio"),
-    which exploits Native Command Queuing (NCQ) if available
-    disable/enable with the define STXXL_FILE_LINUXAIO 0/1 via cmake
-
-  - adding new disk_config entry device_id, which specifies the physical device
-    id of the "disk" used during prefetching sequence calculations. This used
-    to be identical with the queue id, however, for linuxaio there is only one
-    queue; thus the distinction had to be made. In a default config, no changes
-    are necessary, as the device_id parameter is automatically enumerated.
-
-  - adding stxxl::binary_buffer which can be used for compact serialization and
-    reading via a stxxl::binary_reader cursor interface.
->>>>>>> ea3209b4
 
 Version 1.4.0 (12 December 2013)
 
