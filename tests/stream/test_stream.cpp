--- conflicted
+++ resolved
@@ -24,13 +24,9 @@
 #include <tlx/die.hpp>
 #include <tlx/logger.hpp>
 
+#include <stxxl/bits/common/comparator.h>
 #include <stxxl/stream>
 #include <stxxl/vector>
-<<<<<<< HEAD
-=======
-#include <vector>
-#include <stxxl/bits/common/comparator.h>
->>>>>>> 0fb3ea17
 
 // comment if you want to use one 'sort' algorithm without producing
 // intermediate sorted runs.
@@ -184,11 +180,7 @@
     LOG1 << "sorted tuples (character,position):";
     for (unsigned i = 0; i < input.size(); ++i)
     {
-<<<<<<< HEAD
-        LOG1 << "('" << output[i].first << "'," << output[i].second << ")";
-=======
-        STXXL_MSG("('" << std::get<0>(output[i]) << "'," << std::get<1>(output[i]) << ")");
->>>>>>> 0fb3ea17
+        LOG1 << "('" << std::get<0>(output[i]) << "'," << std::get<1>(output[i]) << ")";
     }
 
     die_unless(output[0] == tuple_type(' ', 5));
