/***************************************************************************
 *  tests/containers/test_ext_merger2.cpp
 *
 *  Part of the STXXL. See http://stxxl.sourceforge.net
 *
 *  Copyright (C) 2008, 2009 Andreas Beckmann <beckmann@cs.uni-frankfurt.de>
 *
 *  Distributed under the Boost Software License, Version 1.0.
 *  (See accompanying file LICENSE_1_0.txt or copy at
 *  http://www.boost.org/LICENSE_1_0.txt)
 **************************************************************************/

#include <limits>
#include <iterator>
#include <stxxl/priority_queue>

typedef int my_type;
typedef stxxl::typed_block<4096, my_type> block_type;

struct dummy_merger
{
    int current, delta;
    dummy_merger() : current(0), delta(1) { }
    void operator () (int current_, int delta_)
    {
        current = current_;
        delta = delta_;
    }
    template <class OutputIterator>
    void multi_merge(OutputIterator b, OutputIterator e)
    {
        while (b != e)
        {
            * b = current;
            ++b;
            current += delta;
        }
    }
};

struct my_cmp : public std::greater<my_type>
{
    my_type min_value() const
    {
        return std::numeric_limits<my_type>::max();
    }
};

my_type * make_sequence(dummy_merger& dummy, int l)
{
    my_type* seq = new my_type[l + 1];  // + sentinel
    dummy.multi_merge(seq, seq + l);
    seq[l] = my_cmp().min_value();      // sentinel
    return seq;
}

// forced instantiation
const unsigned volume = 3 * 1024 * 1024; // in KiB
const unsigned mem_for_queue = 256 * 1024 * 1024;
template class stxxl::PRIORITY_QUEUE_GENERATOR<my_type, my_cmp, mem_for_queue, volume / sizeof(my_type)>;
template class stxxl::priority_queue_local::ext_merger<block_type, my_cmp, 5>;

int main()
{
    stxxl::config::get_instance();
    const int B = block_type::size;
    dummy_merger dummy;

    if (1) {
        const unsigned volume = 3 * 1024 * 1024; // in KiB
        const unsigned mem_for_queue = 256 * 1024 * 1024;
        typedef stxxl::PRIORITY_QUEUE_GENERATOR<my_type, my_cmp, mem_for_queue, volume / sizeof(my_type)>::result pq_type;
        pq_type pq(mem_for_queue, mem_for_queue);
        pq.push(42);
        STXXL_CHECK(pq.top() == 42);
        pq.pop();
        pq.push(2);
        pq.push(0);
        pq.push(3);
        pq.push(1);
        my_type x0, x1, x2, x3;
        x0 = pq.top();
        pq.pop();
        x1 = pq.top();
        pq.pop();
        x2 = pq.top();
        pq.pop();
        x3 = pq.top();
        pq.pop();
        STXXL_MSG("Order: " << x0 << " " << x1 << " " << x2 << " " << x3);
        STXXL_CHECK(x0 <= x1);
        STXXL_CHECK(x1 <= x2);
        STXXL_CHECK(x2 <= x3);
        STXXL_CHECK(pq.empty());
    }

    if (1) { // ext_merger test
        stxxl::read_write_pool<block_type> pool(1, 2);
        stxxl::priority_queue_local::ext_merger<block_type, my_cmp, 5> merger;
        merger.set_pool(&pool);
        dummy(1, 0);
        merger.append_merger(dummy, B * 2);
        dummy(2, 0);
        merger.append_merger(dummy, B * 2);
        dummy(B, 1);
        merger.append_merger(dummy, B * 4);
        dummy(B, 2);
        merger.append_merger(dummy, B * 4);
        dummy(B, 4);
        merger.append_merger(dummy, B * 4);

        std::vector<my_type> output(B * 3);

        // zero length merge
        merger.multi_merge(output.begin(), output.begin());
        merger.multi_merge(output.begin(), output.begin());
        merger.multi_merge(output.begin(), output.begin());

        while (merger.size() > 0) {
            stxxl::unsigned_type l =
                std::min<stxxl::unsigned_type>(
                    (stxxl::unsigned_type)merger.size(), output.size()
                    );

            merger.multi_merge(output.begin(), output.begin() + l);
            STXXL_CHECK(stxxl::is_sorted(output.begin(), output.begin() + l));
            STXXL_MSG("merged " << l << " elements: (" << *output.begin() << ", ..., " << *(output.begin() + l - 1) << ")");
        }

        // zero length merge on empty data structure
        merger.multi_merge(output.begin(), output.begin());
        merger.multi_merge(output.begin(), output.begin());
        merger.multi_merge(output.begin(), output.begin());
    } // ext_merger test

    if (1) { // int_merger test
        stxxl::priority_queue_local::int_merger<my_type, my_cmp, 8> merger;
        dummy(1, 0);
        my_type* seq0 = make_sequence(dummy, 2 * B);
        dummy(2, 0);
        my_type* seq1 = make_sequence(dummy, 2 * B);
        dummy(B, 1);
        my_type* seq2 = make_sequence(dummy, 4 * B);
        dummy(B, 2);
        my_type* seq3 = make_sequence(dummy, 4 * B);
        dummy(2 * B, 1);
        my_type* seq4 = make_sequence(dummy, 4 * B);
        dummy(B, 4);
        my_type* seq5 = make_sequence(dummy, 4 * B);
        dummy(B, 8);
        my_type* seq6 = make_sequence(dummy, 4 * B);
        dummy(2 * B, 2);
        my_type* seq7 = make_sequence(dummy, 4 * B);

        merger.append_array(seq0, 2 * B);
        merger.append_array(seq1, 2 * B);
        merger.append_array(seq2, 4 * B);
        merger.append_array(seq3, 4 * B);
        merger.append_array(seq4, 4 * B);
        if (0) {
<<<<<<< HEAD
            loser.insert_segment(seq5, 4 * B);
            loser.insert_segment(seq6, 4 * B);
            loser.insert_segment(seq7, 4 * B);
=======
            merger.append_array(seq5, 4 * B);
            merger.append_array(seq6, 4 * B);
            merger.append_array(seq7, 4 * B);
>>>>>>> 36c7a013
        }
        else {
            delete[] seq5;
            delete[] seq6;
            delete[] seq7;
        }

        my_type* out = new my_type[2 * B];

        // zero length merge
        merger.multi_merge(out, out);
        merger.multi_merge(out, out);
        merger.multi_merge(out, out);

        while (merger.size() > 0) {
            stxxl::uint64 l = std::min<stxxl::uint64>(merger.size(), B + B / 2 + 1);
            merger.multi_merge(out, out + l);
            STXXL_CHECK(stxxl::is_sorted(out, out + l));
            STXXL_MSG("merged " << l << " elements: (" << out[0] << ", ..., " << out[l - 1] << ")");
        }

        // zero length merge on empty data structure
        merger.multi_merge(out, out);
        merger.multi_merge(out, out);
        merger.multi_merge(out, out);

        delete[] out;
    } // int_merger test
}

// vim: et:ts=4:sw=4<|MERGE_RESOLUTION|>--- conflicted
+++ resolved
@@ -158,15 +158,9 @@
         merger.append_array(seq3, 4 * B);
         merger.append_array(seq4, 4 * B);
         if (0) {
-<<<<<<< HEAD
-            loser.insert_segment(seq5, 4 * B);
-            loser.insert_segment(seq6, 4 * B);
-            loser.insert_segment(seq7, 4 * B);
-=======
             merger.append_array(seq5, 4 * B);
             merger.append_array(seq6, 4 * B);
             merger.append_array(seq7, 4 * B);
->>>>>>> 36c7a013
         }
         else {
             delete[] seq5;
